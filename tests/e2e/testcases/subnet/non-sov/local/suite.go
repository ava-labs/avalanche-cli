// Copyright (C) 2022, Ava Labs, Inc. All rights reserved.
// See the file LICENSE for licensing terms.

package subnet

import (
	"context"
	"fmt"
	"net/url"
	"os"
	"path"
	"strconv"
	"strings"

	"github.com/ava-labs/avalanche-cli/pkg/constants"
	"github.com/ava-labs/avalanche-cli/tests/e2e/commands"
	"github.com/ava-labs/avalanche-cli/tests/e2e/utils"
	"github.com/ava-labs/avalanche-network-runner/api"
	"github.com/ethereum/go-ethereum/common"
	ginkgo "github.com/onsi/ginkgo/v2"
	"github.com/onsi/gomega"
)

const (
	subnetName       = "e2eSubnetTest"
	secondSubnetName = "e2eSecondSubnetTest"
	confPath         = "tests/e2e/assets/test_avalanche-cli.json"
)

var (
	mapping map[string]string
	err     error
)

var _ = ginkgo.Describe("[Local Subnet non SOV]", ginkgo.Ordered, func() {
	_ = ginkgo.BeforeAll(func() {
		mapper := utils.NewVersionMapper()
		mapping, err = utils.GetVersionMapping(mapper)
		gomega.Expect(err).Should(gomega.BeNil())
	})

	ginkgo.AfterEach(func() {
		commands.CleanNetwork()
		err := utils.DeleteConfigs(subnetName)
		if err != nil {
			fmt.Println("Clean network error:", err)
		}
		gomega.Expect(err).Should(gomega.BeNil())
		err = utils.DeleteConfigs(secondSubnetName)
		if err != nil {
			fmt.Println("Delete config error:", err)
		}
		gomega.Expect(err).Should(gomega.BeNil())

		// delete custom vm
		utils.DeleteCustomBinary(subnetName)
		utils.DeleteCustomBinary(secondSubnetName)
	})

	ginkgo.It("can deploy a custom vm subnet to local non SOV", func() {
		customVMPath, err := utils.DownloadCustomVMBin(mapping[utils.SoloSubnetEVMKey1])
		gomega.Expect(err).Should(gomega.BeNil())
		commands.CreateCustomVMConfigNonSOV(subnetName, utils.SubnetEvmGenesisPath, customVMPath)
		deployOutput := commands.DeploySubnetLocallyWithVersionNonSOV(subnetName, mapping[utils.SoloAvagoKey])
		rpcs, err := utils.ParseRPCsFromOutput(deployOutput)
		if err != nil {
			fmt.Println(deployOutput)
		}
		gomega.Expect(err).Should(gomega.BeNil())
		gomega.Expect(rpcs).Should(gomega.HaveLen(1))
		rpc := rpcs[0]

		err = utils.SetHardhatRPC(rpc)
		gomega.Expect(err).Should(gomega.BeNil())

		err = utils.RunHardhatTests(utils.BaseTest)
		gomega.Expect(err).Should(gomega.BeNil())

		commands.DeleteSubnetConfig(subnetName)
	})

	ginkgo.It("can deploy a SubnetEvm subnet to local non SOV", func() {
		commands.CreateSubnetEvmConfigNonSOV(subnetName, utils.SubnetEvmGenesisPath)
		deployOutput := commands.DeploySubnetLocallyNonSOV(subnetName)
		rpcs, err := utils.ParseRPCsFromOutput(deployOutput)
		if err != nil {
			fmt.Println(deployOutput)
		}
		gomega.Expect(err).Should(gomega.BeNil())
		gomega.Expect(rpcs).Should(gomega.HaveLen(1))
		rpc := rpcs[0]

		err = utils.SetHardhatRPC(rpc)
		gomega.Expect(err).Should(gomega.BeNil())

		err = utils.RunHardhatTests(utils.BaseTest)
		gomega.Expect(err).Should(gomega.BeNil())

		commands.DeleteSubnetConfig(subnetName)
	})

	ginkgo.It("can load viper config and setup node properties for local deploy non SOV", func() {
		commands.CreateSubnetEvmConfigNonSOV(subnetName, utils.SubnetEvmGenesisPath)
		deployOutput := commands.DeploySubnetLocallyWithViperConfNonSOV(subnetName, confPath)
		rpcs, err := utils.ParseRPCsFromOutput(deployOutput)
		if err != nil {
			fmt.Println(deployOutput)
		}
		gomega.Expect(err).Should(gomega.BeNil())
		gomega.Expect(rpcs).Should(gomega.HaveLen(1))
		rpc := rpcs[0]
		gomega.Expect(rpc).Should(gomega.HavePrefix("http://127.0.0.1:"))

		commands.DeleteSubnetConfig(subnetName)
	})

	ginkgo.It("can't deploy the same subnet twice to local non SOV", func() {
		commands.CreateSubnetEvmConfigNonSOV(subnetName, utils.SubnetEvmGenesisPath)

		deployOutput := commands.DeploySubnetLocallyNonSOV(subnetName)
		fmt.Println(deployOutput)
		rpcs, err := utils.ParseRPCsFromOutput(deployOutput)
		if err != nil {
			fmt.Println(deployOutput)
		}
		gomega.Expect(err).Should(gomega.BeNil())
		gomega.Expect(rpcs).Should(gomega.HaveLen(1))

		out, err := commands.DeploySubnetLocallyWithArgsAndOutputNonSOV(subnetName, "", "")
		gomega.Expect(err).Should(gomega.HaveOccurred())
		deployOutput = string(out)
		rpcs, err = utils.ParseRPCsFromOutput(deployOutput)
		if err == nil {
			fmt.Println(deployOutput)
		}
		gomega.Expect(err).Should(gomega.HaveOccurred())
		gomega.Expect(rpcs).Should(gomega.HaveLen(0))
		gomega.Expect(deployOutput).Should(gomega.ContainSubstring("has already been deployed"))
	})

	ginkgo.It("can deploy multiple subnets to local non SOV", func() {
		commands.CreateSubnetEvmConfigNonSOV(subnetName, utils.SubnetEvmGenesisPath)
		commands.CreateSubnetEvmConfigNonSOV(secondSubnetName, utils.SubnetEvmGenesis2Path)

		deployOutput := commands.DeploySubnetLocallyNonSOV(subnetName)
		rpcs1, err := utils.ParseRPCsFromOutput(deployOutput)
		if err != nil {
			fmt.Println(deployOutput)
		}
		gomega.Expect(err).Should(gomega.BeNil())
		gomega.Expect(rpcs1).Should(gomega.HaveLen(1))

		deployOutput = commands.DeploySubnetLocallyNonSOV(secondSubnetName)
		rpcs2, err := utils.ParseRPCsFromOutput(deployOutput)
		if err != nil {
			fmt.Println(deployOutput)
		}
		gomega.Expect(err).Should(gomega.BeNil())
		gomega.Expect(rpcs2).Should(gomega.HaveLen(1))

		err = utils.SetHardhatRPC(rpcs1[0])
		gomega.Expect(err).Should(gomega.BeNil())

		err = utils.RunHardhatTests(utils.BaseTest)
		gomega.Expect(err).Should(gomega.BeNil())

		err = utils.SetHardhatRPC(rpcs2[0])
		gomega.Expect(err).Should(gomega.BeNil())

		err = utils.RunHardhatTests(utils.BaseTest)
		gomega.Expect(err).Should(gomega.BeNil())

		commands.DeleteSubnetConfig(subnetName)
		commands.DeleteSubnetConfig(secondSubnetName)
	})

	ginkgo.It("can deploy custom chain config non SOV", func() {
		commands.CreateSubnetEvmConfigNonSOV(subnetName, utils.SubnetEvmAllowFeeRecpPath)

		addr := "0x8db97C7cEcE249c2b98bDC0226Cc4C2A57BF52FC"

		chainConfig := "{\"feeRecipient\": \"" + addr + "\"}"

		// create a chain config in tmp
		file, err := os.CreateTemp("", constants.ChainConfigFileName+"*")
		gomega.Expect(err).Should(gomega.BeNil())
		err = os.WriteFile(file.Name(), []byte(chainConfig), constants.DefaultPerms755)
		gomega.Expect(err).Should(gomega.BeNil())

		commands.ConfigureChainConfig(subnetName, file.Name())

		deployOutput := commands.DeploySubnetLocallyNonSOV(subnetName)
		rpcs, err := utils.ParseRPCsFromOutput(deployOutput)
		if err != nil {
			fmt.Println(deployOutput)
		}
		gomega.Expect(err).Should(gomega.BeNil())
		gomega.Expect(rpcs).Should(gomega.HaveLen(1))

		rpc := rpcs[0]
		err = utils.SetHardhatRPC(rpc)
		gomega.Expect(err).Should(gomega.BeNil())

		err = utils.RunHardhatTests(utils.BaseTest)
		gomega.Expect(err).Should(gomega.BeNil())

		url, err := url.Parse(rpc)
		gomega.Expect(err).Should(gomega.BeNil())
		port, err := strconv.Atoi(url.Port())
		gomega.Expect(err).Should(gomega.BeNil())
		cClient := api.NewEthClient(url.Hostname(), uint(port))

		ethAddr := common.HexToAddress(addr)
		balance, err := cClient.BalanceAt(context.Background(), ethAddr, nil)
		gomega.Expect(err).Should(gomega.BeNil())

		gomega.Expect(balance.Int64()).Should(gomega.Not(gomega.BeZero()))

		commands.DeleteSubnetConfig(subnetName)
	})

	ginkgo.It("can deploy with custom per chain config node non SOV", func() {
		commands.CreateSubnetEvmConfigNonSOV(subnetName, utils.SubnetEvmGenesisPath)

		// create per node chain config
		nodesRPCTxFeeCap := map[string]string{
			"NodeID-7Xhw2mDxuDS44j42TCB6U5579esbSt3Lg": "101",
			"NodeID-MFrZFVCXPv5iCn6M9K6XduxGTYp891xXZ": "102",
		}
		perNodeChainConfig := "{\n"
		i := 0
		for nodeID, rpcTxFeeCap := range nodesRPCTxFeeCap {
			commaStr := ","
			if i == len(nodesRPCTxFeeCap)-1 {
				commaStr = ""
			}
			perNodeChainConfig += fmt.Sprintf("  \"%s\": {\"rpc-tx-fee-cap\": %s}%s\n", nodeID, rpcTxFeeCap, commaStr)
			i++
		}
		perNodeChainConfig += "}\n"

		// configure the subnet
		file, err := os.CreateTemp("", constants.PerNodeChainConfigFileName+"*")
		gomega.Expect(err).Should(gomega.BeNil())
		err = os.WriteFile(file.Name(), []byte(perNodeChainConfig), constants.DefaultPerms755)
		gomega.Expect(err).Should(gomega.BeNil())
		commands.ConfigurePerNodeChainConfig(subnetName, file.Name())

		// deploy
		deployOutput := commands.DeploySubnetLocallyNonSOV(subnetName)
		rpcs, err := utils.ParseRPCsFromOutput(deployOutput)
		if err != nil {
			fmt.Println(deployOutput)
		}
		gomega.Expect(err).Should(gomega.BeNil())
		gomega.Expect(rpcs).Should(gomega.HaveLen(1))

		// get blockchain ID
		rpcParts := strings.Split(rpcs[0], "/")
		gomega.Expect(rpcParts).Should(gomega.HaveLen(7))
		blockchainID := rpcParts[5]

		// verify that plugin logs reflect per node configuration
		nodesInfo, err := utils.GetNodesInfo()
		gomega.Expect(err).Should(gomega.BeNil())
		for nodeID, nodeInfo := range nodesInfo {
			logFile := path.Join(nodeInfo.LogDir, blockchainID+".log")
			fileBytes, err := os.ReadFile(logFile)
			gomega.Expect(err).Should(gomega.BeNil())
			rpcTxFeeCap, ok := nodesRPCTxFeeCap[nodeID]
			gomega.Expect(ok).Should(gomega.BeTrue())
			gomega.Expect(fileBytes).Should(gomega.ContainSubstring("RPCTxFeeCap:%s", rpcTxFeeCap))
		}

		commands.DeleteSubnetConfig(subnetName)
	})
})

var _ = ginkgo.Describe("[Subnet Compatibility]", func() {
	ginkgo.AfterEach(func() {
		commands.CleanNetwork()
		if err := utils.DeleteConfigs(subnetName); err != nil {
			fmt.Println("Clean network error:", err)
			gomega.Expect(err).Should(gomega.BeNil())
		}

		if err := utils.DeleteConfigs(secondSubnetName); err != nil {
			fmt.Println("Delete config error:", err)
			gomega.Expect(err).Should(gomega.BeNil())
		}
	})

	ginkgo.It("can deploy a subnet-evm with old version non SOV", func() {
<<<<<<< HEAD
		subnetEVMVersion := "v0.6.12"
=======
		subnetEVMVersion := "v0.7.1"
>>>>>>> 0809cdd0

		commands.CreateSubnetEvmConfigWithVersionNonSOV(subnetName, utils.SubnetEvmGenesisPath, subnetEVMVersion)
		deployOutput := commands.DeploySubnetLocallyNonSOV(subnetName)
		rpcs, err := utils.ParseRPCsFromOutput(deployOutput)
		if err != nil {
			fmt.Println(deployOutput)
		}
		gomega.Expect(err).Should(gomega.BeNil())
		gomega.Expect(rpcs).Should(gomega.HaveLen(1))
		rpc := rpcs[0]

		err = utils.SetHardhatRPC(rpc)
		gomega.Expect(err).Should(gomega.BeNil())

		err = utils.RunHardhatTests(utils.BaseTest)
		gomega.Expect(err).Should(gomega.BeNil())

		commands.DeleteSubnetConfig(subnetName)
	})

	ginkgo.It("can't deploy conflicting vm versions non SOV", func() {
		// TODO: These shouldn't be hardcoded either
<<<<<<< HEAD
		subnetEVMVersion1 := "v0.6.12"
		subnetEVMVersion2 := "v0.6.11"
=======
		subnetEVMVersion1 := "v0.7.1"
		subnetEVMVersion2 := "v0.7.0"
>>>>>>> 0809cdd0

		commands.CreateSubnetEvmConfigWithVersionNonSOV(subnetName, utils.SubnetEvmGenesisPath, subnetEVMVersion1)
		commands.CreateSubnetEvmConfigWithVersionNonSOV(secondSubnetName, utils.SubnetEvmGenesis2Path, subnetEVMVersion2)

		deployOutput := commands.DeploySubnetLocallyNonSOV(subnetName)
		rpcs, err := utils.ParseRPCsFromOutput(deployOutput)
		if err != nil {
			fmt.Println(deployOutput)
		}
		gomega.Expect(err).Should(gomega.BeNil())
		gomega.Expect(rpcs).Should(gomega.HaveLen(1))

		commands.DeploySubnetLocallyExpectErrorNonSOV(secondSubnetName)

		commands.DeleteSubnetConfig(subnetName)
		commands.DeleteSubnetConfig(secondSubnetName)
	})
})<|MERGE_RESOLUTION|>--- conflicted
+++ resolved
@@ -291,11 +291,7 @@
 	})
 
 	ginkgo.It("can deploy a subnet-evm with old version non SOV", func() {
-<<<<<<< HEAD
-		subnetEVMVersion := "v0.6.12"
-=======
 		subnetEVMVersion := "v0.7.1"
->>>>>>> 0809cdd0
 
 		commands.CreateSubnetEvmConfigWithVersionNonSOV(subnetName, utils.SubnetEvmGenesisPath, subnetEVMVersion)
 		deployOutput := commands.DeploySubnetLocallyNonSOV(subnetName)
@@ -318,13 +314,8 @@
 
 	ginkgo.It("can't deploy conflicting vm versions non SOV", func() {
 		// TODO: These shouldn't be hardcoded either
-<<<<<<< HEAD
-		subnetEVMVersion1 := "v0.6.12"
-		subnetEVMVersion2 := "v0.6.11"
-=======
 		subnetEVMVersion1 := "v0.7.1"
 		subnetEVMVersion2 := "v0.7.0"
->>>>>>> 0809cdd0
 
 		commands.CreateSubnetEvmConfigWithVersionNonSOV(subnetName, utils.SubnetEvmGenesisPath, subnetEVMVersion1)
 		commands.CreateSubnetEvmConfigWithVersionNonSOV(secondSubnetName, utils.SubnetEvmGenesis2Path, subnetEVMVersion2)
