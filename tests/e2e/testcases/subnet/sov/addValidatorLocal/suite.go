// Copyright (C) 2025, Ava Labs, Inc. All rights reserved.
// See the file LICENSE for licensing terms.

package subnet

import (
	"fmt"

	"github.com/ava-labs/avalanche-cli/tests/e2e/commands"
	"github.com/ava-labs/avalanche-cli/tests/e2e/utils"
	ginkgo "github.com/onsi/ginkgo/v2"
	"github.com/onsi/gomega"
)

const (
	CLIBinary         = "./bin/avalanche"
	keyName           = "ewoq"
	ewoqEVMAddress    = "0x8db97C7cEcE249c2b98bDC0226Cc4C2A57BF52FC"
	ewoqPChainAddress = "P-custom18jma8ppw3nhx5r4ap8clazz0dps7rv5u9xde7p"
)

var avagoVersion string

var _ = ginkgo.Describe("[Add Validator SOV L1 Manager Local]", func() {
	ginkgo.It("Create Etna Subnet Config", func() {
		_, avagoVersion = commands.CreateEtnaSubnetEvmConfig(
			utils.BlockchainName,
			ewoqEVMAddress,
			commands.PoS,
		)
	})
	ginkgo.It("Can deploy blockchain to localhost and upsize it", func() {
		output := commands.StartNetworkWithVersion(avagoVersion)
		fmt.Println(output)
		output, err := commands.DeployEtnaBlockchain(
			utils.BlockchainName,
			"",
			nil,
			ewoqPChainAddress,
			false, // convertOnly
			false, // externalManager
		)
		gomega.Expect(err).Should(gomega.BeNil())
		fmt.Println(output)
		output, err = commands.AddEtnaSubnetValidatorToCluster(
			"",
			utils.BlockchainName,
			"",
			ewoqPChainAddress,
			1,
			true,
		)
		gomega.Expect(err).Should(gomega.BeNil())
		fmt.Println(output)
	})

	ginkgo.It("Can destroy local node", func() {
		output, err := commands.DestroyLocalNode(utils.TestLocalNodeName)
		gomega.Expect(err).Should(gomega.BeNil())
		fmt.Println(output)
	})

	ginkgo.It("Can destroy Etna Local Network", func() {
		commands.CleanNetwork()
	})

	ginkgo.It("Can remove Etna Subnet Config", func() {
		commands.DeleteSubnetConfig(utils.BlockchainName)
	})
<<<<<<< HEAD
=======
})

var _ = ginkgo.Describe("[Add Validator SOV External Manager Local]", func() {
	ginkgo.It("Create Etna Subnet Config", func() {
		_, avagoVersion = commands.CreateEtnaSubnetEvmConfig(
			utils.BlockchainName,
			ewoqEVMAddress,
			commands.PoS,
		)
	})
	ginkgo.It("Can deploy blockchain to localhost and upsize it", func() {
		output := commands.StartNetworkWithVersion(avagoVersion)
		fmt.Println(output)
		output, err := commands.DeployEtnaBlockchain(
			utils.BlockchainName,
			"",
			nil,
			ewoqPChainAddress,
			false, // convertOnly
			true,  // externalManager
		)
		gomega.Expect(err).Should(gomega.BeNil())
		fmt.Println(output)
		output, err = commands.AddEtnaSubnetValidatorToCluster(
			"",
			utils.BlockchainName,
			"",
			ewoqPChainAddress,
			1,
			true,
		)
		gomega.Expect(err).Should(gomega.BeNil())
		fmt.Println(output)
	})

	ginkgo.It("Can destroy local node", func() {
		output, err := commands.DestroyLocalNode(utils.TestLocalNodeName)
		gomega.Expect(err).Should(gomega.BeNil())
		fmt.Println(output)
	})

	ginkgo.It("Can destroy Etna Local Network", func() {
		commands.CleanNetwork()
	})

	ginkgo.It("Can remove Etna Subnet Config", func() {
		commands.DeleteSubnetConfig(utils.BlockchainName)
	})
>>>>>>> 0eedad82
})<|MERGE_RESOLUTION|>--- conflicted
+++ resolved
@@ -67,55 +67,4 @@
 	ginkgo.It("Can remove Etna Subnet Config", func() {
 		commands.DeleteSubnetConfig(utils.BlockchainName)
 	})
-<<<<<<< HEAD
-=======
-})
-
-var _ = ginkgo.Describe("[Add Validator SOV External Manager Local]", func() {
-	ginkgo.It("Create Etna Subnet Config", func() {
-		_, avagoVersion = commands.CreateEtnaSubnetEvmConfig(
-			utils.BlockchainName,
-			ewoqEVMAddress,
-			commands.PoS,
-		)
-	})
-	ginkgo.It("Can deploy blockchain to localhost and upsize it", func() {
-		output := commands.StartNetworkWithVersion(avagoVersion)
-		fmt.Println(output)
-		output, err := commands.DeployEtnaBlockchain(
-			utils.BlockchainName,
-			"",
-			nil,
-			ewoqPChainAddress,
-			false, // convertOnly
-			true,  // externalManager
-		)
-		gomega.Expect(err).Should(gomega.BeNil())
-		fmt.Println(output)
-		output, err = commands.AddEtnaSubnetValidatorToCluster(
-			"",
-			utils.BlockchainName,
-			"",
-			ewoqPChainAddress,
-			1,
-			true,
-		)
-		gomega.Expect(err).Should(gomega.BeNil())
-		fmt.Println(output)
-	})
-
-	ginkgo.It("Can destroy local node", func() {
-		output, err := commands.DestroyLocalNode(utils.TestLocalNodeName)
-		gomega.Expect(err).Should(gomega.BeNil())
-		fmt.Println(output)
-	})
-
-	ginkgo.It("Can destroy Etna Local Network", func() {
-		commands.CleanNetwork()
-	})
-
-	ginkgo.It("Can remove Etna Subnet Config", func() {
-		commands.DeleteSubnetConfig(utils.BlockchainName)
-	})
->>>>>>> 0eedad82
 })