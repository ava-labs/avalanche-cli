// Copyright (C) 2022, Ava Labs, Inc. All rights reserved.
// See the file LICENSE for licensing terms.

package subnet

import (
	"fmt"
	"regexp"
	"time"

	"github.com/ava-labs/avalanche-cli/tests/e2e/commands"
	ginkgo "github.com/onsi/ginkgo/v2"
	"github.com/onsi/gomega"
)

var blockchainID = ""

const (
	CLIBinary         = "./bin/avalanche"
	subnetName        = "e2eSubnetTest"
	keyName           = "ewoq"
	ewoqEVMAddress    = "0x8db97C7cEcE249c2b98bDC0226Cc4C2A57BF52FC"
	ewoqPChainAddress = "P-custom18jma8ppw3nhx5r4ap8clazz0dps7rv5u9xde7p"
	testLocalNodeName = "e2eSubnetTest-local-node"
)

var _ = ginkgo.Describe("[Etna AddRemove Validator SOV PoS]", func() {
	ginkgo.It("Create Etna Subnet Config", func() {
		commands.CreateEtnaSubnetEvmConfig(
			subnetName,
			ewoqEVMAddress,
			commands.PoS,
		)
	})
	ginkgo.It("Can create a local node connected to Etna Devnet", func() {
		output, err := commands.CreateLocalEtnaDevnetNode(
			testLocalNodeName,
			7,
		)
		gomega.Expect(err).Should(gomega.BeNil())
		fmt.Println(output)
	})

	ginkgo.It("Deploy Etna Subnet", func() {
		output, err := commands.DeployEtnaSubnetToCluster(
			subnetName,
			testLocalNodeName,
			[]string{
				"http://127.0.0.1:9650",
				"http://127.0.0.1:9652",
				"http://127.0.0.1:9654",
				"http://127.0.0.1:9656",
				"http://127.0.0.1:9658",
			},
			ewoqPChainAddress,
			true, // convertOnly
		)
		gomega.Expect(err).Should(gomega.BeNil())
		fmt.Println(output)
	})

	ginkgo.It("Can make cluster track a subnet", func() {
		output, err := commands.TrackLocalEtnaSubnet(testLocalNodeName, subnetName)
		gomega.Expect(err).Should(gomega.BeNil())
		fmt.Println(output)
		// parse blockchainID from output
		re := regexp.MustCompile(`Waiting for rpc http://.*?/bc/([A-Za-z0-9]+)/rpc`)
		// Find the first match
		match := re.FindStringSubmatch(output)
		gomega.Expect(match).ToNot(gomega.BeEmpty())
		if len(match) > 1 {
			// The first submatch will contain the chain ID
			blockchainID = match[1]
		}
		gomega.Expect(blockchainID).Should(gomega.Not(gomega.BeEmpty()))
		ginkgo.GinkgoWriter.Printf("Blockchain ID: %s\n", blockchainID)
	})

	ginkgo.It("Can initialize a PoS Manager contract", func() {
		output, err := commands.InitValidatorManager(subnetName,
			testLocalNodeName,
			"http://127.0.0.1:9650",
			blockchainID,
		)
		gomega.Expect(err).Should(gomega.BeNil())
		fmt.Println(output)
	})

	ginkgo.It("Can add validator", func() {
		output, err := commands.AddEtnaSubnetValidatorToCluster(
			testLocalNodeName,
			subnetName,
			"http://127.0.0.1:9660",
			ewoqPChainAddress,
			1,
			false, // use existing
		)
		gomega.Expect(err).Should(gomega.BeNil())
		fmt.Println(output)
	})

<<<<<<< HEAD
	ginkgo.It("Can get status of the cluster", func() {
=======
	ginkgo.It("Can add second validator", func() {
		output, err := commands.AddEtnaSubnetValidatorToCluster(
			testLocalNodeName,
			subnetName,
			"http://127.0.0.1:9662",
			ewoqPChainAddress,
			1,
			false, // use existing
		)
		gomega.Expect(err).Should(gomega.BeNil())
		fmt.Println(output)
	})

	ginkgo.It("Can get status of thecluster", func() {
>>>>>>> add66146
		output, err := commands.GetLocalClusterStatus(testLocalNodeName, subnetName)
		gomega.Expect(err).Should(gomega.BeNil())
		fmt.Println(output)
		// make sure we can find string with "http://127.0.0.1:9660" and "L1:Validating" string in the output
		gomega.Expect(output).To(gomega.MatchRegexp(`http://127\.0\.0\.1:9652.*Validating`), "expect to have L1 validating")
		// make sure we can do the same for "http://127.0.0.1:9662"
		gomega.Expect(output).To(gomega.MatchRegexp(`http://127\.0\.0\.1:9654.*Validating`), "expect to have L1 validating")
	})

	ginkgo.It("Can sleep for min stake duration", func() {
		time.Sleep(3 * time.Minute)
	})

	ginkgo.It("Can remove bootstrap validator", func() {
		output, err := commands.RemoveEtnaSubnetValidatorFromCluster(
			testLocalNodeName,
			subnetName,
			"http://127.0.0.1:9654",
			keyName,
			0,
		)
		gomega.Expect(err).Should(gomega.BeNil())
		fmt.Println(output)
	})

	ginkgo.It("Can destroy local node", func() {
		output, err := commands.DestroyLocalNode(testLocalNodeName)
		gomega.Expect(err).Should(gomega.BeNil())
		fmt.Println(output)
	})
})<|MERGE_RESOLUTION|>--- conflicted
+++ resolved
@@ -99,9 +99,6 @@
 		fmt.Println(output)
 	})
 
-<<<<<<< HEAD
-	ginkgo.It("Can get status of the cluster", func() {
-=======
 	ginkgo.It("Can add second validator", func() {
 		output, err := commands.AddEtnaSubnetValidatorToCluster(
 			testLocalNodeName,
@@ -116,7 +113,6 @@
 	})
 
 	ginkgo.It("Can get status of thecluster", func() {
->>>>>>> add66146
 		output, err := commands.GetLocalClusterStatus(testLocalNodeName, subnetName)
 		gomega.Expect(err).Should(gomega.BeNil())
 		fmt.Println(output)
