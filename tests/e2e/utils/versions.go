// Copyright (C) 2022, Ava Labs, Inc. All rights reserved.
// See the file LICENSE for licensing terms.

package utils

import (
	"encoding/json"
	"errors"
	"sort"
	"strconv"
	"sync"

	"github.com/ava-labs/avalanche-cli/pkg/application"
	"github.com/ava-labs/avalanche-cli/pkg/binutils"
	"github.com/ava-labs/avalanche-cli/pkg/constants"
	"github.com/ava-labs/avalanche-cli/pkg/models"
	"github.com/ava-labs/avalanche-cli/pkg/vm"
	"github.com/ava-labs/avalanchego/utils/logging"
	"golang.org/x/mod/semver"
)

var (
	binaryToVersion map[string]string
	lock            = &sync.Mutex{}

	_ VersionMapper = &versionMapper{}
)

/*
VersionMapper keys and their usage:
 * OnlyAvagoKey: 					Used when running one avalanchego only (no compatibility required)

 * MultiAvago1Key					Used for the update scenario where avalanchego is updated and
 * MultiAvago2Key    			both avalanchego versions need to be compatible.
 * MultiAvagoSubnetEVMKey	This is the Subnet-EVM version compatible to the above scenario.

 * LatestEVM2AvagoKey 	  Latest subnet-evm version
 * LatestAvago2EVMKey     while this is the latest avalanchego compatible with that subnet-evm

 * SoloSubnetEVMKey1 			This is used when we want to test subnet-evm versions where compatibility
 * SoloSubnetEVMKey2      needs to be between the two subnet-evm versions
 													(latest might not be compatible with second latest)


*/

// VersionMapper is an abstraction for retrieving version compatibility URLs
// allowing unit tests without requiring external http calls.
// The idea is to finally calculate which VM is compatible with which Avalanchego,
// so that the e2e tests can always download and run the latest compatible versions,
// without having to manually update the e2e tests periodically.
type VersionMapper interface {
	GetCompatURL(vmType models.VMType) string
	GetAvagoURL() string
	GetApp() *application.Avalanche
	GetLatestAvagoByProtoVersion(app *application.Avalanche, rpcVersion int, url string) (string, error)
	GetEligibleVersions(sortedVersions []string, repoName string, app *application.Avalanche) ([]string, error)
	FilterAvailableVersions(versions []string) []string
}

// NewVersionMapper returns the default VersionMapper for e2e tests
func NewVersionMapper() VersionMapper {
	app := &application.Avalanche{
		Downloader: application.NewDownloader(),
		Log:        logging.NoLog{},
	}
	return &versionMapper{
		app: app,
	}
}

// versionMapper is the default implementation for version mapping.
// It downloads compatibility URLs from the actual github endpoints
type versionMapper struct {
	app *application.Avalanche
}

// GetLatestAvagoByProtoVersion returns the latest Avalanchego version which
// runs with the specified rpcVersion, or an error if it can't be found
// (or other errors occurred)
func (*versionMapper) GetLatestAvagoByProtoVersion(app *application.Avalanche, rpcVersion int, url string) (string, error) {
	return vm.GetLatestAvalancheGoByProtocolVersion(app, rpcVersion, url)
}

// GetApp returns the Avalanche application instance
func (m *versionMapper) GetApp() *application.Avalanche {
	return m.app
}

// GetCompatURL returns the compatibility URL for the given VM type
func (*versionMapper) GetCompatURL(vmType models.VMType) string {
	switch vmType {
	case models.SubnetEvm:
		return constants.SubnetEVMRPCCompatibilityURL
	case models.CustomVM:
		// TODO: unclear yet what we should return here
		return ""
	default:
		return ""
	}
}

// GetAvagoURL returns the compatibility URL for Avalanchego
func (*versionMapper) GetAvagoURL() string {
	return constants.AvalancheGoCompatibilityURL
}

func (*versionMapper) GetEligibleVersions(sortedVersions []string, repoName string, app *application.Avalanche) ([]string, error) {
	// get latest avago release to make sure we're not picking a release currently in progress but not available for download
	latest, err := app.Downloader.GetLatestReleaseVersion(
		constants.AvaLabsOrg,
		repoName,
		"",
	)
	if err != nil {
		return nil, err
	}

	var eligible []string
	for i, ver := range sortedVersions {
		versionComparison := semver.Compare(ver, latest)
		if versionComparison != 0 {
			continue
		}
		eligible = sortedVersions[i:]
		break
	}

	return eligible, nil
}

func (*versionMapper) FilterAvailableVersions(versions []string) []string {
	availableVersions := []string{}
	for _, v := range versions {
		resp, err := binutils.CheckReleaseVersion(logging.NoLog{}, constants.SubnetEVMRepoName, v)
		if err != nil {
			continue
		}
		availableVersions = append(availableVersions, v)
		resp.Body.Close()
	}
	return availableVersions
}

// GetVersionMapping returns a map of specific VMs resp. Avalanchego e2e context keys
// to the actual version which corresponds to that key.
// This allows the e2e test to know what version to download and run.
// Returns an error if there was a problem reading the URL compatibility json
// or some other issue.
func GetVersionMapping(mapper VersionMapper) (map[string]string, error) {
	// ginkgo can run tests in parallel. However, we really just need this mapping to be
	// performed once for the whole duration of a test.
	// Therefore we store the result in a global variable, and then lock
	// the access to it.
	lock.Lock()
	defer lock.Unlock()
	// if mapping has already been done, return it right away
	if binaryToVersion != nil {
		return binaryToVersion, nil
	}
	// get compatible versions for subnetEVM
	// subnetEVMversions is a list of sorted EVM versions,
	// subnetEVMmapping maps EVM versions to their RPC versions
	subnetEVMversions, subnetEVMmapping, err := getVersions(mapper, models.SubnetEvm)
	if err != nil {
		return nil, err
	}

	// subnet-evm publishes its upcoming new version in the compatibility json
	// before the new version is actually a downloadable release
	subnetEVMversions, err = mapper.GetEligibleVersions(subnetEVMversions, constants.SubnetEVMRepoName, mapper.GetApp())
	if err != nil {
		return nil, err
	}

	subnetEVMversions = mapper.FilterAvailableVersions(subnetEVMversions)

	// now get the avalanchego compatibility object
	avagoCompat, err := getAvagoCompatibility(mapper)
	if err != nil {
		return nil, err
	}

	// create the global mapping variable
	binaryToVersion = make(map[string]string)

	// sort avago compatibility by highest available RPC versions
	// to lowest (the map can not be iterated in a sorted way)
	rpcs := make([]int, 0, len(avagoCompat))
	for k := range avagoCompat {
		// cannot use string sort
		kint, err := strconv.Atoi(k)
		if err != nil {
			return nil, err
		}
		rpcs = append(rpcs, kint)
	}
	sort.Sort(sort.Reverse(sort.IntSlice(rpcs)))

	// iterate the rpc versions
	// evaluate two avalanchego versions which are consecutive
	// and run with the same RPC version.
	// This is required for the for the "can deploy with multiple avalanchego versions" test
	for _, rpcVersion := range rpcs {
		versionAsString := strconv.Itoa(rpcVersion)
		versionsForRPC := avagoCompat[versionAsString]
		// we will take either the same, or two consecutive versions for the same RPC version
		if len(versionsForRPC) > 0 {
			versionsForRPC = reverseSemverSort(versionsForRPC)
			binaryToVersion[MultiAvago1Key] = versionsForRPC[0]
			if len(versionsForRPC) == 1 {
				binaryToVersion[MultiAvago2Key] = versionsForRPC[0]
			} else {
				binaryToVersion[MultiAvago2Key] = versionsForRPC[1]
			}

			// now iterate the subnetEVMversions and find a
			// subnet-evm version which is compatible with that RPC version.
			// The above-mentioned test runs with this as well.
			for _, evmVer := range subnetEVMversions {
				if subnetEVMmapping[evmVer] == rpcVersion {
					// we know there already exists at least one such combination.
					// unless the compatibility JSON will start to be shortened in some way,
					// we should always be able to find a matching subnet-evm
					binaryToVersion[MultiAvagoSubnetEVMKey] = evmVer
					// found the version, break
					break
				}
			}
			// all good, don't need to look more
			break
		}
	}

	// when running Avago only, always use latest
	binaryToVersion[OnlyAvagoKey] = OnlyAvagoValue

	// now let's look for subnet-evm versions which are fit for the
	// "can deploy multiple subnet-evm versions" test.
	// We need two subnet-evm versions which run the same RPC version,
	// and then a compatible Avalanchego
	//
	// To avoid having to iterate again, we'll also fill the values
	// for the **latest** compatible Avalanchego and Subnet-EVM
	for i, ver := range subnetEVMversions {
		// safety check, should not happen, as we already know
		// compatible versions exist
		secondIndex := i + 1
		if secondIndex == len(subnetEVMversions) {
			secondIndex = i
		}
		first := ver
		second := subnetEVMversions[secondIndex]
		// we should be able to safely assume that for a given subnet-evm RPC version,
		// there exists at least one compatible Avalanchego.
		// This means we can in any case use this to set the **latest** compatibility
		soloAvago, err := mapper.GetLatestAvagoByProtoVersion(mapper.GetApp(), subnetEVMmapping[first], mapper.GetAvagoURL())
		if err != nil {
			return nil, err
		}
		// Once latest compatibility has been set, we can skip this
		if binaryToVersion[LatestEVM2AvagoKey] == "" {
			binaryToVersion[LatestEVM2AvagoKey] = first
			binaryToVersion[LatestAvago2EVMKey] = soloAvago
		}
		if i+1 == len(subnetEVMversions) {
			// no compatible versions for subsequent SubnetEVM found, but we have no options anyway
<<<<<<< HEAD
			binaryToVersion[SoloSubnetEVMKey1] = first
			binaryToVersion[SoloSubnetEVMKey2] = first
			binaryToVersion[SoloAvagoKey] = soloAvago
=======
			binaryToVersion[SoloSubnetEVMKey1] = binaryToVersion[LatestEVM2AvagoKey]
			binaryToVersion[SoloSubnetEVMKey2] = binaryToVersion[LatestEVM2AvagoKey]
			binaryToVersion[SoloAvagoKey] = binaryToVersion[LatestAvago2EVMKey]
>>>>>>> 0809cdd0
			break
		}
		// first and second are compatible
		if subnetEVMmapping[first] == subnetEVMmapping[second] {
			binaryToVersion[SoloSubnetEVMKey1] = first
			binaryToVersion[SoloSubnetEVMKey2] = second
			binaryToVersion[SoloAvagoKey] = soloAvago
			break
		}
	}

	return binaryToVersion, nil
}

// getVersions gets compatible versions for the given VM type.
// Returns a correctly ordered list of semantic version strings,
// from latest to oldest, and a map of version to rpc
func getVersions(mapper VersionMapper, vmType models.VMType) ([]string, map[string]int, error) {
	compat, err := getCompatibility(mapper, vmType)
	if err != nil {
		return nil, nil, err
	}
	mapping := compat.RPCChainVMProtocolVersion
	if len(mapping) == 0 {
		return nil, nil, errors.New("zero length rpcs")
	}
	versions := make([]string, len(mapping))
	if len(versions) == 0 {
		return nil, nil, errors.New("zero length versions")
	}
	i := 0
	for v := range mapping {
		versions[i] = v
		i++
	}

	versions = reverseSemverSort(versions)
	return versions, mapping, nil
}

// getCompatibility returns the compatibility object for the given VM type
func getCompatibility(mapper VersionMapper, vmType models.VMType) (models.VMCompatibility, error) {
	compatibilityBytes, err := mapper.GetApp().GetDownloader().Download(mapper.GetCompatURL(vmType))
	if err != nil {
		return models.VMCompatibility{}, err
	}

	var parsedCompat models.VMCompatibility
	if err = json.Unmarshal(compatibilityBytes, &parsedCompat); err != nil {
		return models.VMCompatibility{}, err
	}
	return parsedCompat, nil
}

// getAvagoCompatibility returns the compatibility for Avalanchego
func getAvagoCompatibility(mapper VersionMapper) (models.AvagoCompatiblity, error) {
	avagoBytes, err := mapper.GetApp().GetDownloader().Download(mapper.GetAvagoURL())
	if err != nil {
		return nil, err
	}

	var avagoCompat models.AvagoCompatiblity
	if err = json.Unmarshal(avagoBytes, &avagoCompat); err != nil {
		return nil, err
	}

	return avagoCompat, nil
}

// For semantic version slices, we can't just reverse twice:
// the semver packages only has increasing `Sort`, while
// `sort.Sort(sort.Reverse(sort.StringSlice(sliceSortedWithSemverSort)))`
// again fails to sort correctly (as it will sort again with string sorting
// instead of semantic versioning)
func reverseSemverSort(slice []string) []string {
	semver.Sort(slice)
	reverse := make([]string, len(slice))
	for i, s := range slice {
		idx := len(slice) - (1 + i)
		reverse[idx] = s
	}
	return reverse
}<|MERGE_RESOLUTION|>--- conflicted
+++ resolved
@@ -265,15 +265,9 @@
 		}
 		if i+1 == len(subnetEVMversions) {
 			// no compatible versions for subsequent SubnetEVM found, but we have no options anyway
-<<<<<<< HEAD
-			binaryToVersion[SoloSubnetEVMKey1] = first
-			binaryToVersion[SoloSubnetEVMKey2] = first
-			binaryToVersion[SoloAvagoKey] = soloAvago
-=======
 			binaryToVersion[SoloSubnetEVMKey1] = binaryToVersion[LatestEVM2AvagoKey]
 			binaryToVersion[SoloSubnetEVMKey2] = binaryToVersion[LatestEVM2AvagoKey]
 			binaryToVersion[SoloAvagoKey] = binaryToVersion[LatestAvago2EVMKey]
->>>>>>> 0809cdd0
 			break
 		}
 		// first and second are compatible
