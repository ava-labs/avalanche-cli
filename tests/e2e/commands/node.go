// Copyright (C) 2022, Ava Labs, Inc. All rights reserved.
// See the file LICENSE for licensing terms.

package commands

import (
	"fmt"
	"os"
	"os/exec"
	"path/filepath"
	"strconv"

	"gopkg.in/yaml.v3"

	"github.com/ava-labs/avalanche-cli/pkg/constants"
	"github.com/onsi/gomega"
)

const (
	e2eKeyPairName = "runner-avalanche-cli-keypair"
	ExpectFail     = false
	ExpectSuccess  = true
)

func NodeCreate(network, version string, numNodes int, separateMonitoring bool, numAPINodes int, expectSuccess bool) string {
	home, err := os.UserHomeDir()
	gomega.Expect(err).Should(gomega.BeNil())
	_, err = os.Open(filepath.Join(home, ".ssh", e2eKeyPairName))
	gomega.Expect(err).Should(gomega.BeNil())
	_, err = os.Open(filepath.Join(home, ".ssh", e2eKeyPairName+".pub"))
	gomega.Expect(err).Should(gomega.BeNil())
	cmdVersion := "--latest-avalanchego-version=true"
	if version != "latest" && version != "" {
		cmdVersion = "--custom-avalanchego-version=" + version
	}
	/* #nosec G204 */
	cmd := exec.Command(
		CLIBinary,
		"node",
		"create",
		constants.E2EClusterName,
		"--use-static-ip=false",
		cmdVersion,
		"--separate-monitoring-instance="+strconv.FormatBool(separateMonitoring),
		"--region=local",
		"--num-nodes="+strconv.Itoa(numNodes),
		"--"+network,
		"--node-type=docker",
		"--devnet-api-nodes="+strconv.Itoa(numAPINodes),
	)
<<<<<<< HEAD
	return runCmd(cmd)
=======
	cmd.Env = os.Environ()
	fmt.Println("About to run: " + cmd.String()) //nolint:goconst
	output, err := cmd.CombinedOutput()
	fmt.Println("---------------->")
	fmt.Println(string(output))
	fmt.Println(err)
	fmt.Println("---------------->")
	if expectSuccess {
		gomega.Expect(err).Should(gomega.BeNil())
	} else {
		gomega.Expect(err).Should(gomega.Not(gomega.BeNil()))
	}

	return string(output)
>>>>>>> cca1e290
}

func NodeDevnet(numNodes int, numAPINodes int) string {
	/* #nosec G204 */
	cmd := exec.Command(
		CLIBinary,
		"node",
		"create",
		constants.E2EClusterName,
		"--use-static-ip=false",
		"--latest-avalanchego-version=true",
		"--region=local",
		"--num-nodes="+strconv.Itoa(numNodes),
		"--devnet-api-nodes="+strconv.Itoa(numAPINodes),
		"--devnet",
		"--node-type=docker",
	)
	return runCmd(cmd)
}

func NodeStatus() string {
	/* #nosec G204 */
	cmd := exec.Command(
		CLIBinary,
		"node",
		"status",
		constants.E2EClusterName,
	)
	return runCmd(cmd)
}

func NodeSSH(name, command string) string {
	/* #nosec G204 */
	cmd := exec.Command(
		CLIBinary,
		"node",
		"ssh",
		name,
		command,
	)
	return runCmd(cmd)
}

func ConfigMetrics() {
	/* #nosec G204 */
	cmd := exec.Command(
		CLIBinary,
		"config",
		"metrics",
		"disable",
	)
	_, err := cmd.Output()
	gomega.Expect(err).Should(gomega.BeNil())
}

func NodeList() string {
	/* #nosec G204 */
	cmd := exec.Command(
		CLIBinary,
		"node",
		"list",
	)
	return runCmd(cmd)
}

func NodeWhitelistSSH(sshPubKey string) string {
	/* #nosec G204 */
	cmd := exec.Command(
		CLIBinary,
		"node",
		"whitelist",
		constants.E2EClusterName,
		"--ssh",
		"\""+sshPubKey+"\"",
	)
	return runCmd(cmd)
}

func NodeUpgrade() string {
	/* #nosec G204 */
	cmd := exec.Command(
		CLIBinary,
		"node",
		"upgrade",
		constants.E2EClusterName,
	)
	return runCmd(cmd)
}

type StaticConfig struct {
	Targets []string `yaml:"targets"`
}
type ScrapeConfig struct {
	JobName       string         `yaml:"job_name"`
	StaticConfigs []StaticConfig `yaml:"static_configs"`
}
type PrometheusConfig struct {
	ScrapeConfigs []ScrapeConfig `yaml:"scrape_configs"`
}

// ParsePrometheusYamlConfig parses prometheus config YAML file installed in separate monitoring
// host in /etc/prometheus/prometheus.yml
func ParsePrometheusYamlConfig(filePath string) PrometheusConfig {
	data, err := os.ReadFile(filePath)
	gomega.Expect(err).Should(gomega.BeNil())
	var prometheusConfig PrometheusConfig
	err = yaml.Unmarshal(data, &prometheusConfig)
	gomega.Expect(err).Should(gomega.BeNil())
	return prometheusConfig
}

func runCmd(cmd *exec.Cmd) string {
	cmd.Env = os.Environ()
	fmt.Println("About to run: " + cmd.String())
	output, err := cmd.Output()
	fmt.Println("---------------->")
	fmt.Println(string(output))
	fmt.Println("---------------->")
	gomega.Expect(err).Should(gomega.BeNil())
	return string(output)
}<|MERGE_RESOLUTION|>--- conflicted
+++ resolved
@@ -48,24 +48,7 @@
 		"--node-type=docker",
 		"--devnet-api-nodes="+strconv.Itoa(numAPINodes),
 	)
-<<<<<<< HEAD
-	return runCmd(cmd)
-=======
-	cmd.Env = os.Environ()
-	fmt.Println("About to run: " + cmd.String()) //nolint:goconst
-	output, err := cmd.CombinedOutput()
-	fmt.Println("---------------->")
-	fmt.Println(string(output))
-	fmt.Println(err)
-	fmt.Println("---------------->")
-	if expectSuccess {
-		gomega.Expect(err).Should(gomega.BeNil())
-	} else {
-		gomega.Expect(err).Should(gomega.Not(gomega.BeNil()))
-	}
-
-	return string(output)
->>>>>>> cca1e290
+	return runCmd(cmd, expectSuccess)
 }
 
 func NodeDevnet(numNodes int, numAPINodes int) string {
@@ -83,7 +66,7 @@
 		"--devnet",
 		"--node-type=docker",
 	)
-	return runCmd(cmd)
+	return runCmd(cmd, ExpectSuccess)
 }
 
 func NodeStatus() string {
@@ -94,7 +77,7 @@
 		"status",
 		constants.E2EClusterName,
 	)
-	return runCmd(cmd)
+	return runCmd(cmd, ExpectSuccess)
 }
 
 func NodeSSH(name, command string) string {
@@ -106,7 +89,7 @@
 		name,
 		command,
 	)
-	return runCmd(cmd)
+	return runCmd(cmd, ExpectSuccess)
 }
 
 func ConfigMetrics() {
@@ -128,7 +111,7 @@
 		"node",
 		"list",
 	)
-	return runCmd(cmd)
+	return runCmd(cmd, ExpectSuccess)
 }
 
 func NodeWhitelistSSH(sshPubKey string) string {
@@ -141,7 +124,7 @@
 		"--ssh",
 		"\""+sshPubKey+"\"",
 	)
-	return runCmd(cmd)
+	return runCmd(cmd, ExpectSuccess)
 }
 
 func NodeUpgrade() string {
@@ -152,7 +135,7 @@
 		"upgrade",
 		constants.E2EClusterName,
 	)
-	return runCmd(cmd)
+	return runCmd(cmd, ExpectSuccess)
 }
 
 type StaticConfig struct {
@@ -177,13 +160,18 @@
 	return prometheusConfig
 }
 
-func runCmd(cmd *exec.Cmd) string {
+func runCmd(cmd *exec.Cmd, expectSuccess bool) string {
 	cmd.Env = os.Environ()
-	fmt.Println("About to run: " + cmd.String())
-	output, err := cmd.Output()
+	fmt.Println("About to run: " + cmd.String()) //nolint:goconst
+	output, err := cmd.CombinedOutput()
 	fmt.Println("---------------->")
 	fmt.Println(string(output))
+	fmt.Println(err)
 	fmt.Println("---------------->")
-	gomega.Expect(err).Should(gomega.BeNil())
+	if expectSuccess {
+		gomega.Expect(err).Should(gomega.BeNil())
+	} else {
+		gomega.Expect(err).Should(gomega.Not(gomega.BeNil()))
+	}
 	return string(output)
 }