// Copyright (C) 2022, Ava Labs, Inc. All rights reserved.
// See the file LICENSE for licensing terms.

package commands

import (
	"fmt"
	"os"
	"os/exec"
	"path/filepath"
	"strconv"

	"gopkg.in/yaml.v3"

	"github.com/ava-labs/avalanche-cli/pkg/constants"
	"github.com/onsi/gomega"
)

const (
	e2eKeyPairName = "runner-avalanche-cli-keypair"
	ExpectFail     = false
	ExpectSuccess  = true
)

func NodeCreate(network, version string, numNodes int, separateMonitoring bool, numAPINodes int, expectSuccess bool) string {
	home, err := os.UserHomeDir()
	gomega.Expect(err).Should(gomega.BeNil())
	_, err = os.Open(filepath.Join(home, ".ssh", e2eKeyPairName))
	gomega.Expect(err).Should(gomega.BeNil())
	_, err = os.Open(filepath.Join(home, ".ssh", e2eKeyPairName+".pub"))
	gomega.Expect(err).Should(gomega.BeNil())
	cmdVersion := "--latest-avalanchego-version=true"
	if version != "latest" && version != "" {
		cmdVersion = "--custom-avalanchego-version=" + version
	}
	cmdAPI := ""
	if numAPINodes > 0 {
		cmdAPI = "--num-apis=" + strconv.Itoa(numAPINodes)
	}
	/* #nosec G204 */
	cmd := exec.Command(
		CLIBinary,
		"node",
		"create",
		constants.E2EClusterName,
		"--use-static-ip=false",
		cmdVersion,
		"--separate-monitoring-instance="+strconv.FormatBool(separateMonitoring),
		"--region=local",
		"--num-validators="+strconv.Itoa(numNodes),
		"--"+network,
		"--node-type=docker",
	)
<<<<<<< HEAD
	return runCmd(cmd, expectSuccess)
=======
	if cmdAPI != "" {
		cmd.Args = append(cmd.Args, cmdAPI)
	}
	cmd.Env = os.Environ()
	fmt.Println("About to run: " + cmd.String()) //nolint:goconst
	output, err := cmd.CombinedOutput()
	fmt.Println("---------------->")
	fmt.Println(string(output))
	fmt.Println(err)
	fmt.Println("---------------->")
	if expectSuccess {
		gomega.Expect(err).Should(gomega.BeNil())
	} else {
		gomega.Expect(err).Should(gomega.Not(gomega.BeNil()))
	}

	return string(output)
>>>>>>> dff5e251
}

func NodeDevnet(numNodes int, numAPINodes int) string {
	/* #nosec G204 */
	cmd := exec.Command(
		CLIBinary,
		"node",
		"create",
		constants.E2EClusterName,
		"--use-static-ip=false",
		"--latest-avalanchego-version=true",
		"--region=local",
		"--num-validators="+strconv.Itoa(numNodes),
		"--num-apis="+strconv.Itoa(numAPINodes),
		"--devnet",
		"--node-type=docker",
	)
	return runCmd(cmd, ExpectSuccess)
}

func NodeStatus() string {
	/* #nosec G204 */
	cmd := exec.Command(
		CLIBinary,
		"node",
		"status",
		constants.E2EClusterName,
	)
	return runCmd(cmd, ExpectSuccess)
}

func NodeSSH(name, command string) string {
	/* #nosec G204 */
	cmd := exec.Command(
		CLIBinary,
		"node",
		"ssh",
		name,
		command,
	)
	return runCmd(cmd, ExpectSuccess)
}

func ConfigMetrics() {
	/* #nosec G204 */
	cmd := exec.Command(
		CLIBinary,
		"config",
		"metrics",
		"disable",
	)
	_, err := cmd.Output()
	gomega.Expect(err).Should(gomega.BeNil())
}

func NodeList() string {
	/* #nosec G204 */
	cmd := exec.Command(
		CLIBinary,
		"node",
		"list",
	)
	return runCmd(cmd, ExpectSuccess)
}

func NodeWhitelistSSH(sshPubKey string) string {
	/* #nosec G204 */
	cmd := exec.Command(
		CLIBinary,
		"node",
		"whitelist",
		constants.E2EClusterName,
		"--ssh",
		"\""+sshPubKey+"\"",
	)
	return runCmd(cmd, ExpectSuccess)
}

func NodeUpgrade() string {
	/* #nosec G204 */
	cmd := exec.Command(
		CLIBinary,
		"node",
		"upgrade",
		constants.E2EClusterName,
	)
	return runCmd(cmd, ExpectSuccess)
}

type StaticConfig struct {
	Targets []string `yaml:"targets"`
}
type ScrapeConfig struct {
	JobName       string         `yaml:"job_name"`
	StaticConfigs []StaticConfig `yaml:"static_configs"`
}
type PrometheusConfig struct {
	ScrapeConfigs []ScrapeConfig `yaml:"scrape_configs"`
}

// ParsePrometheusYamlConfig parses prometheus config YAML file installed in separate monitoring
// host in /etc/prometheus/prometheus.yml
func ParsePrometheusYamlConfig(filePath string) PrometheusConfig {
	data, err := os.ReadFile(filePath)
	gomega.Expect(err).Should(gomega.BeNil())
	var prometheusConfig PrometheusConfig
	err = yaml.Unmarshal(data, &prometheusConfig)
	gomega.Expect(err).Should(gomega.BeNil())
	return prometheusConfig
}

func runCmd(cmd *exec.Cmd, expectSuccess bool) string {
	cmd.Env = os.Environ()
	fmt.Println("About to run: " + cmd.String())
	output, err := cmd.CombinedOutput()
	fmt.Println("---------------->")
	fmt.Println(string(output))
	fmt.Println(err)
	fmt.Println("---------------->")
	if expectSuccess {
		gomega.Expect(err).Should(gomega.BeNil())
	} else {
		gomega.Expect(err).Should(gomega.Not(gomega.BeNil()))
	}
	return string(output)
}<|MERGE_RESOLUTION|>--- conflicted
+++ resolved
@@ -51,9 +51,6 @@
 		"--"+network,
 		"--node-type=docker",
 	)
-<<<<<<< HEAD
-	return runCmd(cmd, expectSuccess)
-=======
 	if cmdAPI != "" {
 		cmd.Args = append(cmd.Args, cmdAPI)
 	}
@@ -71,7 +68,6 @@
 	}
 
 	return string(output)
->>>>>>> dff5e251
 }
 
 func NodeDevnet(numNodes int, numAPINodes int) string {
