package commands

import (
	"os/exec"
)

/* #nosec G204 */
func CreateKey(keyName string) (string, error) {
	// Create config
	cmd := exec.Command(
		CLIBinary,
		KeyCmd,
		"create",
		keyName,
	)

	out, err := cmd.Output()
	return string(out), err
}

/* #nosec G204 */
func CreateKeyFromPath(keyName string, keyPath string) (string, error) {
	// Create config
	cmd := exec.Command(
		CLIBinary,
		KeyCmd,
		"create",
		"--file",
		keyPath,
		keyName,
	)
	out, err := cmd.Output()
	return string(out), err
}

/* #nosec G204 */
func CreateKeyForce(keyName string) (string, error) {
	// Create config
	cmd := exec.Command(
		CLIBinary,
		KeyCmd,
		"create",
		keyName,
		"--force",
	)

	out, err := cmd.Output()
	return string(out), err
}

/* #nosec G204 */
<<<<<<< HEAD
func DeleteKey(keyName string) (string, error) {
=======
func ListKeys() (string, error) {
>>>>>>> 6d598a33
	// Create config
	cmd := exec.Command(
		CLIBinary,
		KeyCmd,
<<<<<<< HEAD
		"delete",
		keyName,
		"--force",
=======
		"list",
	)

	out, err := cmd.Output()
	return string(out), err
}

/* #nosec G204 */
func ExportKey(keyName string) (string, error) {
	// Create config
	cmd := exec.Command(
		CLIBinary,
		KeyCmd,
		"export",
		keyName,
	)

	out, err := cmd.Output()
	return string(out), err
}

/* #nosec G204 */
func ExportKeyToFile(keyName string, outputPath string) (string, error) {
	// Create config
	cmd := exec.Command(
		CLIBinary,
		KeyCmd,
		"export",
		keyName,
		"-o",
		outputPath,
>>>>>>> 6d598a33
	)

	out, err := cmd.Output()
	return string(out), err
}<|MERGE_RESOLUTION|>--- conflicted
+++ resolved
@@ -49,21 +49,27 @@
 }
 
 /* #nosec G204 */
-<<<<<<< HEAD
-func DeleteKey(keyName string) (string, error) {
-=======
 func ListKeys() (string, error) {
->>>>>>> 6d598a33
 	// Create config
 	cmd := exec.Command(
 		CLIBinary,
 		KeyCmd,
-<<<<<<< HEAD
+		"list",
+	)
+
+	out, err := cmd.Output()
+	return string(out), err
+}
+
+/* #nosec G204 */
+func DeleteKey(keyName string) (string, error) {
+	// Create config
+	cmd := exec.Command(
+		CLIBinary,
+		KeyCmd,
 		"delete",
 		keyName,
 		"--force",
-=======
-		"list",
 	)
 
 	out, err := cmd.Output()
@@ -94,7 +100,6 @@
 		keyName,
 		"-o",
 		outputPath,
->>>>>>> 6d598a33
 	)
 
 	out, err := cmd.Output()
