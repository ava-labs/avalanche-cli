--- conflicted
+++ resolved
@@ -4,11 +4,7 @@
 package commands
 
 import (
-<<<<<<< HEAD
-=======
-	"bufio"
 	"encoding/json"
->>>>>>> 034845dc
 	"errors"
 	"fmt"
 	"os"
