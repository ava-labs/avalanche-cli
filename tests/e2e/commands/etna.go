// Copyright (C) 2025, Ava Labs, Inc. All rights reserved.
// See the file LICENSE for licensing terms.

package commands

import (
	"fmt"
	"os/exec"
	"strconv"
	"strings"

	"github.com/ava-labs/avalanche-cli/pkg/constants"
	"github.com/ava-labs/avalanche-cli/tests/e2e/utils"
	"github.com/onsi/gomega"
)

type SubnetManagementType uint

const (
	Unknown SubnetManagementType = iota
	PoA
	PoS
)

const (
	PoSString = "proof-of-stake"
	PoAString = "proof-of-authority"
	// TODO: when mapping is compatible, remove these constants
<<<<<<< HEAD
=======
	GraniteFujiAvagoVersion     = "v1.14.0"
	GraniteFujiSubnetEVMVersion = "v0.8.0"
>>>>>>> de1c86b1
)

func CreateEtnaSubnetEvmConfig(
	subnetName string,
	ewoqEVMAddress string,
	subnetManagementType SubnetManagementType,
) (string, string) {
	// Check config does not already exist
	exists, err := utils.SubnetConfigExists(subnetName)
	gomega.Expect(err).Should(gomega.BeNil())
	gomega.Expect(exists).Should(gomega.BeFalse())

	rewardBasisPoints := ""
	subnetManagementStr := PoAString
	if subnetManagementType == PoS {
		rewardBasisPoints = "--reward-basis-points=1000000000"
		subnetManagementStr = PoSString
	}
	// Create config
	cmd := exec.Command(
		CLIBinary,
		"blockchain",
		"create",
		subnetName,
		"--evm",
		fmt.Sprintf("--%s", subnetManagementStr),
		"--validator-manager-owner",
		ewoqEVMAddress,
		"--proxy-contract-owner",
		ewoqEVMAddress,
		"--test-defaults",
		"--evm-chain-id=99999",
		"--evm-token=TOK",
		"--icm=false",
		"--"+constants.SkipUpdateFlag,
	)
	if rewardBasisPoints != "" {
		cmd.Args = append(cmd.Args, rewardBasisPoints)
	}
	fmt.Println(cmd)
	output, err := cmd.CombinedOutput()
	fmt.Println(string(output))
	if err != nil {
		fmt.Println(cmd.String())
		utils.PrintStdErr(err)
	}
	gomega.Expect(err).Should(gomega.BeNil())

	// Config should now exist
	exists, err = utils.SubnetConfigExists(subnetName)
	gomega.Expect(err).Should(gomega.BeNil())
	gomega.Expect(exists).Should(gomega.BeTrue())

	// return binary versions for this conf
	mapper := utils.NewVersionMapper()
	mapping, err := utils.GetVersionMapping(mapper)
	gomega.Expect(err).Should(gomega.BeNil())
	// TODO: when compatible, return mapping[utils.LatestEVM2AvagoKey], mapping[utils.LatestAvago2EVMKey]
	return mapping[utils.LatestEVM2AvagoKey], mapping[utils.LatestAvago2EVMKey]
}

func CreateLocalEtnaNode(
	avagoVersion string,
	clusterName string,
	numNodes int,
) (string, error) {
	cmd := exec.Command(
		CLIBinary,
		"node",
		"local",
		"start",
		clusterName,
		"--local",
		"--num-nodes",
		fmt.Sprintf("%d", numNodes),
		"--custom-avalanchego-version",
		avagoVersion,
		"--"+constants.SkipUpdateFlag,
	)
	fmt.Println(cmd)
	output, err := cmd.CombinedOutput()
	if err != nil {
		fmt.Println(cmd.String())
		fmt.Println(string(output))
		utils.PrintStdErr(err)
	}
	gomega.Expect(err).Should(gomega.BeNil())
	return string(output), err
}

func DestroyLocalNode(
	clusterName string,
) (string, error) {
	cmd := exec.Command(
		CLIBinary,
		"node",
		"local",
		"destroy",
		clusterName,
		"--"+constants.SkipUpdateFlag,
	)
	output, err := cmd.CombinedOutput()
	if err != nil {
		fmt.Println(cmd.String())
		fmt.Println(string(output))
		utils.PrintStdErr(err)
	}
	gomega.Expect(err).Should(gomega.BeNil())
	return string(output), err
}

func DeployEtnaBlockchain(
	subnetName string,
	clusterName string,
	bootstrapEndpoints []string,
	ewoqPChainAddress string,
	convertOnly bool,
	externalManager bool,
) (string, error) {
	convertOnlyFlag := ""
	if convertOnly {
		convertOnlyFlag = "--convert-only"
	}
	bootstrapEndpointsFlag := ""
	if len(bootstrapEndpoints) > 0 {
		bootstrapEndpointsFlag = "--bootstrap-endpoints=" + strings.Join(bootstrapEndpoints, ",")
	}
	// Check config exists
	exists, err := utils.SubnetConfigExists(subnetName)
	gomega.Expect(err).Should(gomega.BeNil())
	gomega.Expect(exists).Should(gomega.BeTrue())

	// Deploy subnet on etna devnet with local machine as bootstrap validator
	args := []string{
		"blockchain",
		"deploy",
		subnetName,
		"--ewoq",
		"--change-owner-address",
		ewoqPChainAddress,
		"--" + constants.SkipUpdateFlag,
	}
	if clusterName != "" {
		args = append(args, "--cluster", clusterName)
	} else {
		args = append(args, "--local")
	}
	if convertOnlyFlag != "" {
		args = append(args, convertOnlyFlag)
	}
	if bootstrapEndpointsFlag != "" {
		args = append(args, bootstrapEndpointsFlag)
	}
	if externalManager {
		args = append(args, "--vmc-c-chain", "--vmc-genesis-key")
	}
	cmd := exec.Command(CLIBinary, args...)
	fmt.Println(cmd)
	output, err := cmd.CombinedOutput()
	fmt.Println(string(output))
	if err != nil {
		fmt.Println(cmd.String())
		utils.PrintStdErr(err)
	}
	gomega.Expect(err).Should(gomega.BeNil())
	return string(output), err
}

func TrackLocalEtnaSubnet(
	clusterName string,
	subnetName string,
) (string, error) {
	cmd := exec.Command(
		CLIBinary,
		"node",
		"local",
		"track",
		clusterName,
		subnetName,
		"--"+constants.SkipUpdateFlag,
	)
	fmt.Println(cmd)
	output, err := cmd.CombinedOutput()
	if err != nil {
		fmt.Println(cmd.String())
		fmt.Println(string(output))
		utils.PrintStdErr(err)
	}
	gomega.Expect(err).Should(gomega.BeNil())
	return string(output), err
}

func InitValidatorManager(
	subnetName string,
	clusterName string,
	endpoint string,
	blockchainID string,
) (string, error) {
	cmd := exec.Command(
		CLIBinary,
		"contract",
		"initValidatorManager",
		subnetName,
		"--cluster",
		clusterName,
		"--genesis-key",
		"--"+constants.SkipUpdateFlag,
	)
	if endpoint != "" {
		cmd.Args = append(
			cmd.Args,
			"--endpoint",
			endpoint,
			"--rpc",
			fmt.Sprintf("%s/ext/bc/%s/rpc", endpoint, blockchainID),
		)
	}
	fmt.Println(cmd)
	output, err := cmd.CombinedOutput()
	if err != nil {
		fmt.Println(cmd.String())
		fmt.Println(string(output))
		utils.PrintStdErr(err)
	}
	gomega.Expect(err).Should(gomega.BeNil())
	return string(output), err
}

func AddEtnaSubnetValidatorToCluster(
	clusterName string,
	subnetName string,
	nodeEndpoint string,
	ewoqPChainAddress string,
	balance int,
	createLocalValidator bool,
	weight int,
) (string, error) {
	cmd := exec.Command(
		CLIBinary,
		"blockchain",
		"addValidator",
		subnetName,
		"--ewoq",
		"--balance",
		strconv.Itoa(balance),
		"--remaining-balance-owner",
		ewoqPChainAddress,
		"--disable-owner",
		ewoqPChainAddress,
		"--delegation-fee",
		"100",
		"--rewards-recipient",
		utils.EwoqEVMAddress,
		"--staking-period",
		"100s",
		"--weight",
		strconv.Itoa(weight),
		"--staker-genesis-key",
		"--"+constants.SkipUpdateFlag,
	)
	if clusterName != "" {
		cmd.Args = append(cmd.Args, "--cluster", clusterName)
	} else {
		cmd.Args = append(cmd.Args, "--local")
	}
	if nodeEndpoint != "" {
		cmd.Args = append(cmd.Args, "--node-endpoint", nodeEndpoint)
	}
	if createLocalValidator {
		cmd.Args = append(cmd.Args, "--create-local-validator")
	}
	fmt.Println(cmd)
	output, err := cmd.CombinedOutput()
	if err != nil {
		fmt.Println(cmd.String())
		fmt.Println(string(output))
		utils.PrintStdErr(err)
	}
	return string(output), err
}

func RemoveEtnaSubnetValidatorFromCluster(
	clusterName string,
	subnetName string,
	nodeEndpoint string,
	keyName string,
	uptimeSec uint64,
) (string, error) {
	cmd := exec.Command(
		CLIBinary,
		"blockchain",
		"removeValidator",
		subnetName,
		"--cluster",
		clusterName,
		"--node-endpoint",
		nodeEndpoint,
		"--key",
		keyName,
		"--uptime",
		strconv.Itoa(int(uptimeSec)),
		"--staker-genesis-key",
		"--force",
		"--"+constants.SkipUpdateFlag,
	)
	output, err := cmd.CombinedOutput()
	if err != nil {
		fmt.Println(cmd.String())
		fmt.Println(string(output))
		utils.PrintStdErr(err)
	}
	gomega.Expect(err).Should(gomega.BeNil())
	return string(output), err
}

func GetLocalClusterStatus(
	clusterName string,
	blockchainName string,
) (string, error) {
	cmd := exec.Command(
		CLIBinary,
		"node",
		"local",
		"status",
		clusterName,
		"--"+constants.SkipUpdateFlag,
	)
	if blockchainName != "" {
		cmd.Args = append(cmd.Args, "--blockchain", blockchainName)
	}
	fmt.Println(cmd)
	output, err := cmd.CombinedOutput()
	if err != nil {
		fmt.Println(cmd.String())
		fmt.Println(string(output))
		utils.PrintStdErr(err)
	}
	gomega.Expect(err).Should(gomega.BeNil())
	return string(output), err
}<|MERGE_RESOLUTION|>--- conflicted
+++ resolved
@@ -25,12 +25,6 @@
 const (
 	PoSString = "proof-of-stake"
 	PoAString = "proof-of-authority"
-	// TODO: when mapping is compatible, remove these constants
-<<<<<<< HEAD
-=======
-	GraniteFujiAvagoVersion     = "v1.14.0"
-	GraniteFujiSubnetEVMVersion = "v0.8.0"
->>>>>>> de1c86b1
 )
 
 func CreateEtnaSubnetEvmConfig(
