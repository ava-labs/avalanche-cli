--- conflicted
+++ resolved
@@ -306,28 +306,6 @@
 }
 
 func printSmartContracts(genesis core.Genesis) {
-<<<<<<< HEAD
-	if len(genesis.Alloc) > 0 {
-		ux.Logger.PrintToUser("")
-		t := table.NewWriter()
-		t.Style().Title.Align = text.AlignCenter
-		t.Style().Title.Format = text.FormatUpper
-		t.Style().Options.SeparateRows = true
-		t.SetTitle("Smart Contracts")
-		t.AppendHeader(table.Row{"Description", "Address", "Deployer"})
-		for address, allocation := range genesis.Alloc {
-			var description, deployer string
-			if len(allocation.Code) > 0 {
-				if address == common.HexToAddress(icmgenesis.MessengerContractAddress) {
-					description = "ICM Messenger"
-					deployer = icmgenesis.MessengerDeployerAddress
-				}
-				if address == common.HexToAddress(validatormanager.PoAValidarorMessengerContractAddress) {
-					description = "PoA Validator Manager"
-				}
-				t.AppendRow(table.Row{description, address.Hex(), deployer})
-			}
-=======
 	if len(genesis.Alloc) == 0 {
 		return
 	}
@@ -342,15 +320,20 @@
 	for address, allocation := range genesis.Alloc {
 		if len(allocation.Code) == 0 {
 			continue
->>>>>>> a24ae5ba
 		}
 		var description, deployer string
 		if address == common.HexToAddress(icmgenesis.MessengerContractAddress) {
 			description = "ICM Messenger"
 			deployer = icmgenesis.MessengerDeployerAddress
 		}
+		if address == common.HexToAddress(validatormanager.PoAValidarorMessengerContractAddress) {
+			description = "PoA Validator Manager"
+		}
+		if address == common.HexToAddress(validatormanager.PoSValidarorMessengerContractAddress) {
+			description = "PoS Validator Manager"
+		}
 		t.AppendRow(table.Row{description, address.Hex(), deployer})
-		
+
 	}
 	ux.Logger.PrintToUser(t.Render())
 }
