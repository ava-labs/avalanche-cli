--- conflicted
+++ resolved
@@ -134,11 +134,7 @@
 		PreRunE:           cobrautils.ExactArgs(1),
 	}
 	networkGroup := networkoptions.GetNetworkFlagsGroup(cmd, &globalNetworkFlags, true, networkoptions.DefaultSupportedNetworkOptions)
-<<<<<<< HEAD
 	sigAggGroup := flags.AddSignatureAggregatorFlagsToCmd(cmd, &deployFlags.SigAggFlags)
-=======
-	flags.AddSignatureAggregatorFlagsToCmd(cmd, &deployFlags.SigAggFlags)
->>>>>>> bc4dcbc4
 
 	cmd.Flags().StringVarP(&keyName, "key", "k", "", "select the key to use [fuji/devnet deploy only]")
 	cmd.Flags().StringVar(&outputTxPath, "output-tx-path", "", "file path of the blockchain creation tx")
@@ -183,11 +179,7 @@
 		set.StringVar(&changeOwnerAddress, "change-owner-address", "", "address that will receive change if node is no longer L1 validator")
 	})
 
-<<<<<<< HEAD
-	localMachineGroup := flags.RegisterFlagGroup(cmd, "Local Machine Flags", "show-local-machine-flags", true, func(set *pflag.FlagSet) {
-=======
 	localMachineGroup := flags.RegisterFlagGroup(cmd, "Local Machine Flags (Use Local Machine as Bootstrap Validator)", "show-local-machine-flags", true, func(set *pflag.FlagSet) {
->>>>>>> bc4dcbc4
 		set.BoolVar(&useLocalMachine, "use-local-machine", false, "use local machine as a blockchain validator")
 		set.BoolVar(&partialSync, "partial-sync", true, "set primary network partial sync for new validators")
 		set.UintSliceVar(&httpPorts, "http-port", []uint{}, "http port for node(s)")
@@ -199,37 +191,14 @@
 			constants.DefaultAvalancheGoVersion,
 			"use this version of avalanchego (ex: v1.17.12)",
 		)
-<<<<<<< HEAD
-=======
 		set.StringSliceVar(&stakingTLSKeyPaths, "staking-tls-key-path", []string{}, "path to provided staking TLS key for node(s)")
 		set.StringSliceVar(&stakingCertKeyPaths, "staking-cert-key-path", []string{}, "path to provided staking cert key for node(s)")
 		set.StringSliceVar(&stakingSignerKeyPaths, "staking-signer-key-path", []string{}, "path to provided staking signer key for node(s)")
->>>>>>> bc4dcbc4
 	})
 
 	icmGroup := flags.RegisterFlagGroup(cmd, "ICM Flags", "show-icm-flags", false, func(set *pflag.FlagSet) {
 		set.BoolVar(&icmSpec.SkipICMDeploy, "skip-icm-deploy", false, "Skip automatic ICM deploy")
 		set.BoolVar(&icmSpec.SkipRelayerDeploy, skipRelayerFlagName, false, "skip relayer deploy")
-<<<<<<< HEAD
-
-		set.StringVar(&icmSpec.ICMVersion, "icm-version", constants.LatestReleaseVersionTag, "ICM version to deploy")
-
-		set.StringVar(&icmSpec.RelayerVersion, "relayer-version", constants.DefaultRelayerVersion, "relayer version to deploy")
-		set.StringVar(&icmSpec.RelayerBinPath, "relayer-path", "", "relayer binary to use")
-		set.StringVar(&icmSpec.RelayerLogLevel, "relayer-log-level", "info", "log level to be used for relayer logs")
-
-		set.Float64Var(&relayerAmount, "relayer-amount", 0, "automatically fund relayer fee payments with the given amount")
-		set.StringVar(&relayerKeyName, "relayer-key", "", "key to be used by default both for rewards and to pay fees")
-
-		set.StringVar(&icmKeyName, "icm-key", constants.ICMKeyName, "key to be used to pay for ICM deploys")
-		set.StringVar(&cchainIcmKeyName, "cchain-icm-key", "", "key to be used to pay for ICM deploys on C-Chain")
-
-		set.BoolVar(&relayCChain, "relay-cchain", true, "relay C-Chain as source and destination")
-		set.StringVar(&cChainFundingKey, "cchain-funding-key", "", "key to be used to fund relayer account on cchain")
-
-		set.BoolVar(&relayerAllowPrivateIPs, "relayer-allow-private-ips", true, "allow relayer to connec to private ips")
-
-=======
 		set.StringVar(&icmSpec.ICMVersion, "icm-version", constants.LatestReleaseVersionTag, "ICM version to deploy")
 		set.StringVar(&icmSpec.RelayerVersion, "relayer-version", constants.DefaultRelayerVersion, "relayer version to deploy")
 		set.StringVar(&icmSpec.RelayerBinPath, "relayer-path", "", "relayer binary to use")
@@ -241,7 +210,6 @@
 		set.BoolVar(&relayCChain, "relay-cchain", true, "relay C-Chain as source and destination")
 		set.StringVar(&cChainFundingKey, "cchain-funding-key", "", "key to be used to fund relayer account on cchain")
 		set.BoolVar(&relayerAllowPrivateIPs, "relayer-allow-private-ips", true, "allow relayer to connec to private ips")
->>>>>>> bc4dcbc4
 		set.StringVar(&icmSpec.MessengerContractAddressPath, "teleporter-messenger-contract-address-path", "", "path to an ICM Messenger contract address file")
 		set.StringVar(&icmSpec.MessengerDeployerAddressPath, "teleporter-messenger-deployer-address-path", "", "path to an ICM Messenger deployer address file")
 		set.StringVar(&icmSpec.MessengerDeployerTxPath, "teleporter-messenger-deployer-tx-path", "", "path to an ICM Messenger deployer tx file")
@@ -257,11 +225,7 @@
 		set.Uint64Var(&poSWeightToValueFactor, "pos-weight-to-value-factor", 1, "weight to value factor")
 	})
 
-<<<<<<< HEAD
 	cmd.SetHelpFunc(flags.WithGroupedHelp([]flags.GroupedFlags{networkGroup, bootstrapValidatorGroup, localMachineGroup, localNetworkGroup, nonSovGroup, icmGroup, posGroup, sigAggGroup}))
-=======
-	cmd.SetHelpFunc(flags.WithGroupedHelp([]flags.GroupedFlags{networkGroup, bootstrapValidatorGroup, localMachineGroup, localNetworkGroup, nonSovGroup, icmGroup, posGroup}))
->>>>>>> bc4dcbc4
 	return cmd
 }
 
