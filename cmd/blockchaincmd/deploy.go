--- conflicted
+++ resolved
@@ -72,13 +72,9 @@
 	skipCreatePrompt                bool
 	avagoBinaryPath                 string
 	numBootstrapValidators          int
-<<<<<<< HEAD
-=======
-	numLocalNodes                   int
 	stakingTLSKeyPaths              []string
 	stakingCertKeyPaths             []string
 	stakingSignerKeyPaths           []string
->>>>>>> bc4dcbc4
 	httpPorts                       []uint
 	stakingPorts                    []uint
 	partialSync                     bool
@@ -148,29 +144,6 @@
 	cmd.Flags().Uint32Var(&mainnetChainID, "mainnet-chain-id", 0, "use different ChainID for mainnet deployment")
 	cmd.Flags().BoolVar(&subnetOnly, "subnet-only", false, "only create a subnet")
 	cmd.Flags().BoolVar(&convertOnly, "convert-only", false, "avoid node track, restart and poa manager setup")
-<<<<<<< HEAD
-	cmd.Flags().BoolVar(&useLocalMachine, "use-local-machine", false, "use local machine as a blockchain validator")
-	cmd.Flags().IntVar(&numBootstrapValidators, "num-bootstrap-validators", 0, "(only if --generate-node-id is true) number of bootstrap validators to set up in sovereign L1 validator)")
-	cmd.Flags().Float64Var(
-		&deployBalanceAVAX,
-		"balance",
-		float64(constants.BootstrapValidatorBalanceNanoAVAX)/float64(units.Avax),
-		"set the AVAX balance of each bootstrap validator that will be used for continuous fee on P-Chain",
-	)
-	cmd.Flags().UintSliceVar(&httpPorts, "http-port", []uint{}, "http port for node(s)")
-	cmd.Flags().UintSliceVar(&stakingPorts, "staking-port", []uint{}, "staking port for node(s)")
-	cmd.Flags().StringVar(&changeOwnerAddress, "change-owner-address", "", "address that will receive change if node is no longer L1 validator")
-
-	cmd.Flags().Uint64Var(&poSMinimumStakeAmount, "pos-minimum-stake-amount", 1, "minimum stake amount")
-	cmd.Flags().Uint64Var(&poSMaximumStakeAmount, "pos-maximum-stake-amount", 1000, "maximum stake amount")
-	cmd.Flags().Uint64Var(&poSMinimumStakeDuration, "pos-minimum-stake-duration", constants.PoSL1MinimumStakeDurationSeconds, "minimum stake duration (in seconds)")
-	cmd.Flags().Uint16Var(&poSMinimumDelegationFee, "pos-minimum-delegation-fee", 1, "minimum delegation fee")
-	cmd.Flags().Uint8Var(&poSMaximumStakeMultiplier, "pos-maximum-stake-multiplier", 1, "maximum stake multiplier")
-	cmd.Flags().Uint64Var(&poSWeightToValueFactor, "pos-weight-to-value-factor", 1, "weight to value factor")
-
-	cmd.Flags().BoolVar(&partialSync, "partial-sync", true, "set primary network partial sync for new validators")
-	cmd.Flags().Uint32Var(&numNodes, "num-nodes", constants.LocalNetworkNumNodes, "number of nodes to be created on local network deploy")
-=======
 
 	localNetworkGroup := flags.RegisterFlagGroup(cmd, "Local Network Flags", "show-local-network-flags", true, func(set *pflag.FlagSet) {
 		set.Uint32Var(&numNodes, "num-nodes", constants.LocalNetworkNumNodes, "number of nodes to be created on local network deploy")
@@ -252,7 +225,6 @@
 	})
 
 	cmd.SetHelpFunc(flags.WithGroupedHelp([]flags.GroupedFlags{networkGroup, bootstrapValidatorGroup, localMachineGroup, localNetworkGroup, nonSovGroup, icmGroup, posGroup}))
->>>>>>> bc4dcbc4
 	return cmd
 }
 
@@ -638,13 +610,10 @@
 				availableBalance,
 				httpPorts,
 				stakingPorts,
-<<<<<<< HEAD
 				numBootstrapValidators,
-=======
 				stakingTLSKeyPaths,
 				stakingCertKeyPaths,
 				stakingSignerKeyPaths,
->>>>>>> bc4dcbc4
 			); err != nil {
 				return err
 			} else if cancel {
