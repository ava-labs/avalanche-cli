--- conflicted
+++ resolved
@@ -1,4 +1,4 @@
-// Copyright (C) 2022, Ava Labs, Inc. All rights reserved.
+// / Copyright (C) 2022, Ava Labs, Inc. All rights reserved.
 // See the file LICENSE for licensing terms.
 package blockchaincmd
 
@@ -12,12 +12,9 @@
 	"strings"
 	"time"
 
-<<<<<<< HEAD
 	"github.com/ava-labs/avalanche-cli/pkg/node"
 
-=======
 	"github.com/ava-labs/avalanchego/api/info"
->>>>>>> 72c14640
 	"github.com/ava-labs/avalanchego/vms/platformvm/warp/message"
 	"github.com/ethereum/go-ethereum/common"
 
@@ -779,11 +776,7 @@
 				genesisPrivateKey,
 				common.HexToAddress(sidecar.PoAValidatorManagerOwner),
 				avaGoBootstrapValidators,
-<<<<<<< HEAD
-				nil,
-=======
 				aggregatorExtraPeerEndpoints,
->>>>>>> 72c14640
 			); err != nil {
 				return err
 			}
