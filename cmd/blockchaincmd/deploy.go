--- conflicted
+++ resolved
@@ -7,18 +7,13 @@
 	"encoding/json"
 	"errors"
 	"fmt"
-	"github.com/ava-labs/avalanchego/api/info"
 	"os"
 	"path/filepath"
 	"strings"
 	"time"
 
-<<<<<<< HEAD
-	"github.com/ava-labs/avalanche-cli/pkg/node"
+	"github.com/ava-labs/avalanche-cli/pkg/evm"
 	"github.com/ava-labs/avalanchego/api/info"
-=======
-	"github.com/ava-labs/avalanche-cli/pkg/evm"
->>>>>>> 25f7fe91
 
 	"github.com/ava-labs/avalanche-cli/pkg/node"
 	"github.com/ava-labs/avalanchego/vms/platformvm/warp/message"
@@ -140,13 +135,10 @@
 	cmd.Flags().StringVar(&icmSpec.RegistryBydecodePath, "teleporter-registry-bytecode-path", "", "path to an interchain messenger registry bytecode file")
 	cmd.Flags().StringVar(&bootstrapValidatorsJSONFilePath, "bootstrap-filepath", "", "JSON file path that provides details about bootstrap validators, leave Node-ID and BLS values empty if using --generate-node-id=true")
 	cmd.Flags().BoolVar(&generateNodeID, "generate-node-id", false, "whether to create new node id for bootstrap validators (Node-ID and BLS values in bootstrap JSON file will be overridden if --bootstrap-filepath flag is used)")
-<<<<<<< HEAD
 	cmd.Flags().StringSliceVar(&bootstrapEndpoints, "bootstrap-endpoints", nil, "take validator node info from the given endpoints")
-=======
-	cmd.Flags().StringSliceVar(&bootstrapEndpoints, "bootstrap-enu dpoints", nil, "take validator node info from the given endpoints")
 	cmd.Flags().BoolVar(&useLocalMachine, "use-local-machine", false, "use local machine as a blockchain validator")
 	cmd.Flags().StringVar(&localMachineCluster, "local-machine-cluster", "", "existing local machine to be used as a blockchain validator")
->>>>>>> 25f7fe91
+
 	return cmd
 }
 
@@ -481,39 +473,6 @@
 		return PrintSubnetInfo(blockchainName, true)
 	}
 
-<<<<<<< HEAD
-	if len(bootstrapEndpoints) > 0 {
-		var changeAddr string
-		for _, endpoint := range bootstrapEndpoints {
-			infoClient := info.NewClient(endpoint)
-			ctx, cancel := utils.GetAPILargeContext()
-			defer cancel()
-			nodeID, proofOfPossession, err := infoClient.GetNodeID(ctx)
-			if err != nil {
-				return err
-			}
-			publicKey = "0x" + hex.EncodeToString(proofOfPossession.PublicKey[:])
-			pop = "0x" + hex.EncodeToString(proofOfPossession.ProofOfPossession[:])
-			changeAddr, err = getKeyForChangeOwner(nodeID.String(), changeAddr, network)
-			if err != nil {
-				return err
-			}
-			bootstrapValidators = append(bootstrapValidators, models.SubnetValidator{
-				NodeID:               nodeID.String(),
-				Weight:               constants.BootstrapValidatorWeight,
-				Balance:              constants.BootstrapValidatorBalance,
-				BLSPublicKey:         publicKey,
-				BLSProofOfPossession: pop,
-				ChangeOwnerAddr:      changeAddr,
-			})
-		}
-	}
-
-	if sidecar.Sovereign && len(bootstrapValidators) == 0 {
-		bootstrapValidators, err = promptBootstrapValidators(network)
-		if err != nil {
-			return err
-=======
 	if sidecar.Sovereign {
 		if !useLocalMachine {
 			ux.Logger.PrintToUser("You can use your local machine as a bootstrap validator on the blockchain")
@@ -542,10 +501,7 @@
 			bootstrapEndpoints = []string{"http://127.0.0.1:9650"}
 			anrSettings := node.ANRSettings{}
 			avagoVersionSettings := node.AvalancheGoVersionSettings{}
-			useEtnaDevnet := false
-			if network.Kind == models.EtnaDevnet {
-				useEtnaDevnet = true
-			}
+			useEtnaDevnet := network.Kind == models.EtnaDevnet
 			if avagoBinaryPath == "" {
 				ux.Logger.PrintToUser("Local build of Avalanche Go is required to create an Avalanche node using local machine")
 				ux.Logger.PrintToUser("Please download Avalanche Go repo at https://github.com/ava-labs/avalanchego and build from source through ./scripts/build.sh")
@@ -587,13 +543,11 @@
 					ChangeOwnerAddr:      changeAddr,
 				})
 			}
-		}
-		if len(bootstrapValidators) == 0 {
+		} else {
 			bootstrapValidators, err = promptBootstrapValidators(network)
 			if err != nil {
 				return err
 			}
->>>>>>> 25f7fe91
 		}
 	}
 
@@ -867,12 +821,6 @@
 			if err != nil {
 				return err
 			}
-<<<<<<< HEAD
-			aggregatorExtraPeerEndpoints, err := GetAggregatorExtraPeerEndpoints(network)
-			if err != nil {
-				return err
-			}
-=======
 			client, err := evm.GetClient(rpcURL)
 			if err != nil {
 				return err
@@ -883,7 +831,6 @@
 				return err
 			}
 			ux.Logger.PrintToUser("Initializing Proof of Authority Validator Manager contract on blockchain %s ...", blockchainName)
->>>>>>> 25f7fe91
 			if err := validatormanager.SetupPoA(
 				app,
 				network,
@@ -892,11 +839,7 @@
 				genesisPrivateKey,
 				common.HexToAddress(sidecar.PoAValidatorManagerOwner),
 				avaGoBootstrapValidators,
-<<<<<<< HEAD
-				aggregatorExtraPeerEndpoints,
-=======
 				privateAggregatorEndpoints,
->>>>>>> 25f7fe91
 			); err != nil {
 				return err
 			}
