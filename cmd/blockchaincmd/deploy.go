--- conflicted
+++ resolved
@@ -619,13 +619,8 @@
 		}
 	}
 
-<<<<<<< HEAD
-	if !sidecar.NotSOV {
-		avaGoBootstrapValidators, err := ConvertToAvalancheGoSubnetValidator(bootstrapValidators)
-=======
 	if sidecar.Sovereign {
 		avaGoBootstrapValidators, err := convertToAvalancheGoSubnetValidator(bootstrapValidators)
->>>>>>> ae81087e
 		if err != nil {
 			return err
 		}
