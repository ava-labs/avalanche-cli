// Copyright (C) 2022, Ava Labs, Inc. All rights reserved.
// See the file LICENSE for licensing terms.
package blockchaincmd

import (
	"encoding/hex"
	"encoding/json"
	"errors"
	"fmt"
	"os"
	"path/filepath"
	"strings"
	"time"

	"github.com/ava-labs/avalanche-cli/pkg/evm"

	"github.com/ava-labs/avalanche-cli/pkg/node"
	"github.com/ava-labs/avalanchego/api/info"

	"github.com/ava-labs/avalanchego/vms/platformvm/warp/message"
	"github.com/ethereum/go-ethereum/common"

	"github.com/ava-labs/avalanche-cli/pkg/contract"
	"github.com/ava-labs/avalanche-cli/pkg/utils"
	"github.com/ava-labs/avalanchego/utils/formatting/address"
	"github.com/ava-labs/avalanchego/vms/platformvm/fx"
	"github.com/ava-labs/avalanchego/vms/platformvm/signer"

	"github.com/ava-labs/avalanche-cli/pkg/binutils"
	"github.com/ava-labs/avalanche-cli/pkg/cobrautils"
	"github.com/ava-labs/avalanche-cli/pkg/constants"
	"github.com/ava-labs/avalanche-cli/pkg/keychain"
	"github.com/ava-labs/avalanche-cli/pkg/localnet"
	"github.com/ava-labs/avalanche-cli/pkg/metrics"
	"github.com/ava-labs/avalanche-cli/pkg/models"
	"github.com/ava-labs/avalanche-cli/pkg/networkoptions"
	"github.com/ava-labs/avalanche-cli/pkg/prompts"
	"github.com/ava-labs/avalanche-cli/pkg/subnet"
	"github.com/ava-labs/avalanche-cli/pkg/txutils"
	"github.com/ava-labs/avalanche-cli/pkg/ux"
	"github.com/ava-labs/avalanche-cli/pkg/validatormanager"
	"github.com/ava-labs/avalanche-cli/pkg/vm"
	anrutils "github.com/ava-labs/avalanche-network-runner/utils"
	"github.com/ava-labs/avalanchego/ids"
	"github.com/ava-labs/avalanchego/utils/logging"
	"github.com/ava-labs/avalanchego/vms/platformvm/txs"
	"github.com/olekukonko/tablewriter"
	"github.com/spf13/cobra"
	"go.uber.org/zap"
	"golang.org/x/mod/semver"
)

var deploySupportedNetworkOptions = []networkoptions.NetworkOption{
	networkoptions.Local,
	networkoptions.Devnet,
	networkoptions.EtnaDevnet,
	networkoptions.Fuji,
	networkoptions.Mainnet,
}

var (
	sameControlKey                  bool
	keyName                         string
	threshold                       uint32
	controlKeys                     []string
	subnetAuthKeys                  []string
	userProvidedAvagoVersion        string
	outputTxPath                    string
	useLedger                       bool
	useLocalMachine                 bool
	useEwoq                         bool
	ledgerAddresses                 []string
	sovereign                       bool
	subnetIDStr                     string
	mainnetChainID                  uint32
	skipCreatePrompt                bool
	avagoBinaryPath                 string
	subnetOnly                      bool
	icmSpec                         subnet.ICMSpec
	generateNodeID                  bool
	bootstrapValidatorsJSONFilePath string
	privateKeyFlags                 contract.PrivateKeyFlags
	bootstrapEndpoints              []string

	errMutuallyExlusiveControlKeys = errors.New("--control-keys and --same-control-key are mutually exclusive")
	ErrMutuallyExlusiveKeyLedger   = errors.New("key source flags --key, --ledger/--ledger-addrs are mutually exclusive")
	ErrStoredKeyOnMainnet          = errors.New("key --key is not available for mainnet operations")
	errMutuallyExlusiveSubnetFlags = errors.New("--subnet-only and --subnet-id are mutually exclusive")
)

// avalanche blockchain deploy
func newDeployCmd() *cobra.Command {
	cmd := &cobra.Command{
		Use:   "deploy [blockchainName]",
		Short: "Deploys a blockchain configuration",
		Long: `The blockchain deploy command deploys your Blockchain configuration locally, to Fuji Testnet, or to Mainnet.

At the end of the call, the command prints the RPC URL you can use to interact with the Subnet.

Avalanche-CLI only supports deploying an individual Blockchain once per network. Subsequent
attempts to deploy the same Blockchain to the same network (local, Fuji, Mainnet) aren't
allowed. If you'd like to redeploy a Blockchain locally for testing, you must first call
avalanche network clean to reset all deployed chain state. Subsequent local deploys
redeploy the chain with fresh state. You can deploy the same Blockchain to multiple networks,
so you can take your locally tested Subnet and deploy it on Fuji or Mainnet.`,
		RunE:              deployBlockchain,
		PersistentPostRun: handlePostRun,
		Args:              cobrautils.ExactArgs(1),
	}
	networkoptions.AddNetworkFlagsToCmd(cmd, &globalNetworkFlags, true, deploySupportedNetworkOptions)
	privateKeyFlags.SetFlagNames("blockchain-private-key", "blockchain-key", "blockchain-genesis-key")
	privateKeyFlags.AddToCmd(cmd, "to fund validator manager initialization")
	cmd.Flags().StringVar(&userProvidedAvagoVersion, "avalanchego-version", "latest", "use this version of avalanchego (ex: v1.17.12)")
	cmd.Flags().StringVarP(&keyName, "key", "k", "", "select the key to use [fuji/devnet deploy only]")
	cmd.Flags().BoolVarP(&sameControlKey, "same-control-key", "s", false, "use the fee-paying key as control key")
	cmd.Flags().Uint32Var(&threshold, "threshold", 0, "required number of control key signatures to make subnet changes")
	cmd.Flags().StringSliceVar(&controlKeys, "control-keys", nil, "addresses that may make subnet changes")
	cmd.Flags().StringSliceVar(&subnetAuthKeys, "subnet-auth-keys", nil, "control keys that will be used to authenticate chain creation")
	cmd.Flags().StringVar(&outputTxPath, "output-tx-path", "", "file path of the blockchain creation tx")
	cmd.Flags().BoolVarP(&useEwoq, "ewoq", "e", false, "use ewoq key [fuji/devnet deploy only]")
	cmd.Flags().BoolVarP(&useLedger, "ledger", "g", false, "use ledger instead of key (always true on mainnet, defaults to false on fuji/devnet)")
	cmd.Flags().StringSliceVar(&ledgerAddresses, "ledger-addrs", []string{}, "use the given ledger addresses")
	cmd.Flags().StringVarP(&subnetIDStr, "subnet-id", "u", "", "do not create a subnet, deploy the blockchain into the given subnet id")
	cmd.Flags().Uint32Var(&mainnetChainID, "mainnet-chain-id", 0, "use different ChainID for mainnet deployment")
	cmd.Flags().StringVar(&avagoBinaryPath, "avalanchego-path", "", "use this avalanchego binary path")
	cmd.Flags().BoolVar(&subnetOnly, "subnet-only", false, "only create a subnet")
	cmd.Flags().BoolVar(&icmSpec.SkipICMDeploy, "skip-local-teleporter", false, "skip automatic teleporter deploy on local networks [to be deprecated]")
	cmd.Flags().BoolVar(&icmSpec.SkipICMDeploy, "skip-teleporter-deploy", false, "skip automatic teleporter deploy")
	cmd.Flags().BoolVar(&icmSpec.SkipRelayerDeploy, "skip-relayer", false, "skip relayer deploy")
	cmd.Flags().StringVar(&icmSpec.ICMVersion, "teleporter-version", "latest", "teleporter version to deploy")
	cmd.Flags().StringVar(&icmSpec.RelayerVersion, "relayer-version", "latest", "relayer version to deploy")
	cmd.Flags().StringVar(&icmSpec.MessengerContractAddressPath, "teleporter-messenger-contract-address-path", "", "path to an interchain messenger contract address file")
	cmd.Flags().StringVar(&icmSpec.MessengerDeployerAddressPath, "teleporter-messenger-deployer-address-path", "", "path to an interchain messenger deployer address file")
	cmd.Flags().StringVar(&icmSpec.MessengerDeployerTxPath, "teleporter-messenger-deployer-tx-path", "", "path to an interchain messenger deployer tx file")
	cmd.Flags().StringVar(&icmSpec.RegistryBydecodePath, "teleporter-registry-bytecode-path", "", "path to an interchain messenger registry bytecode file")
	cmd.Flags().StringVar(&bootstrapValidatorsJSONFilePath, "bootstrap-filepath", "", "JSON file path that provides details about bootstrap validators, leave Node-ID and BLS values empty if using --generate-node-id=true")
	cmd.Flags().BoolVar(&generateNodeID, "generate-node-id", false, "whether to create new node id for bootstrap validators (Node-ID and BLS values in bootstrap JSON file will be overridden if --bootstrap-filepath flag is used)")
	cmd.Flags().StringSliceVar(&bootstrapEndpoints, "bootstrap-endpoints", nil, "take validator node info from the given endpoints")
	cmd.Flags().BoolVar(&useLocalMachine, "use-local-machine", false, "use local machine as a blockchain validator")
	return cmd
}

type SubnetValidator struct {
	// Must be Ed25519 NodeID
	NodeID ids.NodeID `json:"nodeID"`
	// Weight of this validator used when sampling
	Weight uint64 `json:"weight"`
	// When this validator will stop validating the Subnet
	EndTime uint64 `json:"endTime"`
	// Initial balance for this validator
	Balance uint64 `json:"balance"`
	// [Signer] is the BLS key for this validator.
	// Note: We do not enforce that the BLS key is unique across all validators.
	//       This means that validators can share a key if they so choose.
	//       However, a NodeID + Subnet does uniquely map to a BLS key
	Signer signer.Signer `json:"signer"`
	// Leftover $AVAX from the [Balance] will be issued to this
	// owner once it is removed from the validator set.
	ChangeOwner fx.Owner `json:"changeOwner"`
}

func CallDeploy(
	cmd *cobra.Command,
	subnetOnlyParam bool,
	blockchainName string,
	networkFlags networkoptions.NetworkFlags,
	keyNameParam string,
	useLedgerParam bool,
	useEwoqParam bool,
	sameControlKeyParam bool,
) error {
	subnetOnly = subnetOnlyParam
	globalNetworkFlags = networkFlags
	sameControlKey = sameControlKeyParam
	keyName = keyNameParam
	useLedger = useLedgerParam
	useEwoq = useEwoqParam
	return deployBlockchain(cmd, []string{blockchainName})
}

func getChainsInSubnet(blockchainName string) ([]string, error) {
	subnets, err := os.ReadDir(app.GetSubnetDir())
	if err != nil {
		return nil, fmt.Errorf("failed to read baseDir: %w", err)
	}

	chains := []string{}

	for _, s := range subnets {
		if !s.IsDir() {
			continue
		}
		sidecarFile := filepath.Join(app.GetSubnetDir(), s.Name(), constants.SidecarFileName)
		if _, err := os.Stat(sidecarFile); err == nil {
			// read in sidecar file
			jsonBytes, err := os.ReadFile(sidecarFile)
			if err != nil {
				return nil, fmt.Errorf("failed reading file %s: %w", sidecarFile, err)
			}

			var sc models.Sidecar
			err = json.Unmarshal(jsonBytes, &sc)
			if err != nil {
				return nil, fmt.Errorf("failed unmarshaling file %s: %w", sidecarFile, err)
			}
			if sc.Subnet == blockchainName {
				chains = append(chains, sc.Name)
			}
		}
	}
	return chains, nil
}

func checkSubnetEVMDefaultAddressNotInAlloc(network models.Network, chain string) error {
	if network.Kind != models.Local && network.Kind != models.Devnet && os.Getenv(constants.SimulatePublicNetwork) == "" {
		genesis, err := app.LoadEvmGenesis(chain)
		if err != nil {
			return err
		}
		allocAddressMap := genesis.Alloc
		for address := range allocAddressMap {
			if address.String() == vm.PrefundedEwoqAddress.String() {
				return fmt.Errorf("can't airdrop to default address on public networks, please edit the genesis by calling `avalanche subnet create %s --force`", chain)
			}
		}
	}
	return nil
}

func runDeploy(cmd *cobra.Command, args []string, supportedNetworkOptions []networkoptions.NetworkOption) error {
	skipCreatePrompt = true
	deploySupportedNetworkOptions = supportedNetworkOptions
	return deployBlockchain(cmd, args)
}

func updateSubnetEVMGenesisChainID(genesisBytes []byte, newChainID uint) ([]byte, error) {
	var genesisMap map[string]interface{}
	if err := json.Unmarshal(genesisBytes, &genesisMap); err != nil {
		return nil, err
	}
	configI, ok := genesisMap["config"]
	if !ok {
		return nil, fmt.Errorf("config field not found on genesis")
	}
	config, ok := configI.(map[string]interface{})
	if !ok {
		return nil, fmt.Errorf("expected genesis config field to be a map[string]interface, found %T", configI)
	}
	config["chainId"] = float64(newChainID)
	return json.MarshalIndent(genesisMap, "", "  ")
}

// updates sidecar with genesis mainnet id to use
// given either by cmdline flag, original genesis id, or id obtained from the user
func getSubnetEVMMainnetChainID(sc *models.Sidecar, blockchainName string) error {
	// get original chain id
	evmGenesis, err := app.LoadEvmGenesis(blockchainName)
	if err != nil {
		return err
	}
	if evmGenesis.Config == nil {
		return fmt.Errorf("invalid subnet evm genesis format: config is nil")
	}
	if evmGenesis.Config.ChainID == nil {
		return fmt.Errorf("invalid subnet evm genesis format: config chain id is nil")
	}
	originalChainID := evmGenesis.Config.ChainID.Uint64()
	// handle cmdline flag if given
	if mainnetChainID != 0 {
		sc.SubnetEVMMainnetChainID = uint(mainnetChainID)
	}
	// prompt the user
	if sc.SubnetEVMMainnetChainID == 0 {
		useSameChainID := "Use same ChainID"
		useNewChainID := "Use new ChainID"
		listOptions := []string{useNewChainID, useSameChainID}
		newChainIDPrompt := "Using the same ChainID for both Fuji and Mainnet could lead to a replay attack. Do you want to use a different ChainID?"
		var (
			err      error
			decision string
		)
		decision, err = app.Prompt.CaptureList(newChainIDPrompt, listOptions)
		if err != nil {
			return err
		}
		if decision == useSameChainID {
			sc.SubnetEVMMainnetChainID = uint(originalChainID)
		} else {
			ux.Logger.PrintToUser("Enter your subnet's ChainID. It can be any positive integer != %d.", originalChainID)
			newChainID, err := app.Prompt.CapturePositiveInt(
				"ChainID",
				[]prompts.Comparator{
					{
						Label: "Zero",
						Type:  prompts.MoreThan,
						Value: 0,
					},
					{
						Label: "Original Chain ID",
						Type:  prompts.NotEq,
						Value: originalChainID,
					},
				},
			)
			if err != nil {
				return err
			}
			sc.SubnetEVMMainnetChainID = uint(newChainID)
		}
	}
	return app.UpdateSidecar(sc)
}

// deployBlockchain is the cobra command run for deploying subnets
func deployBlockchain(cmd *cobra.Command, args []string) error {
	blockchainName := args[0]

	if err := CreateBlockchainFirst(cmd, blockchainName, skipCreatePrompt); err != nil {
		return err
	}

	chains, err := ValidateSubnetNameAndGetChains(args)
	if err != nil {
		return err
	}

	if icmSpec.MessengerContractAddressPath != "" || icmSpec.MessengerDeployerAddressPath != "" || icmSpec.MessengerDeployerTxPath != "" || icmSpec.RegistryBydecodePath != "" {
		if icmSpec.MessengerContractAddressPath == "" || icmSpec.MessengerDeployerAddressPath == "" || icmSpec.MessengerDeployerTxPath == "" || icmSpec.RegistryBydecodePath == "" {
			return fmt.Errorf("if setting any teleporter asset path, you must set all teleporter asset paths")
		}
	}

	var bootstrapValidators []models.SubnetValidator
	if bootstrapValidatorsJSONFilePath != "" {
		bootstrapValidators, err = LoadBootstrapValidator(bootstrapValidatorsJSONFilePath)
		if err != nil {
			return err
		}
	}

	chain := chains[0]

	sidecar, err := app.LoadSidecar(chain)
	if err != nil {
		return fmt.Errorf("failed to load sidecar for later update: %w", err)
	}

	if sidecar.ImportedFromAPM {
		return errors.New("unable to deploy subnets imported from a repo")
	}

	if outputTxPath != "" {
		if _, err := os.Stat(outputTxPath); err == nil {
			return fmt.Errorf("outputTxPath %q already exists", outputTxPath)
		}
	}

	if !sidecar.Sovereign && bootstrapValidatorsJSONFilePath != "" {
		return fmt.Errorf("--bootstrap-filepath flag is only applicable to sovereign blockchains")
	}

	network, err := networkoptions.GetNetworkFromCmdLineFlags(
		app,
		"",
		globalNetworkFlags,
		true,
		false,
		deploySupportedNetworkOptions,
		"",
	)
	if err != nil {
		return err
	}

	isEVMGenesis, validationErr, err := app.HasSubnetEVMGenesis(chain)
	if err != nil {
		return err
	}
	if sidecar.VM == models.SubnetEvm && !isEVMGenesis {
		return fmt.Errorf("failed to validate SubnetEVM genesis format: %w", validationErr)
	}

	chainGenesis, err := app.LoadRawGenesis(chain)
	if err != nil {
		return err
	}

	if isEVMGenesis {
		// is is a subnet evm or a custom vm based on subnet evm
		if network.Kind == models.Mainnet {
			err = getSubnetEVMMainnetChainID(&sidecar, chain)
			if err != nil {
				return err
			}
			chainGenesis, err = updateSubnetEVMGenesisChainID(chainGenesis, sidecar.SubnetEVMMainnetChainID)
			if err != nil {
				return err
			}
		}
		err = checkSubnetEVMDefaultAddressNotInAlloc(network, chain)
		if err != nil {
			return err
		}
	}

	ux.Logger.PrintToUser("Deploying %s to %s", chains, network.Name())

	if network.Kind == models.Local {
		app.Log.Debug("Deploy local")

		genesisPath := app.GetGenesisPath(chain)

		// copy vm binary to the expected location, first downloading it if necessary
		var vmBin string
		switch sidecar.VM {
		case models.SubnetEvm:
			_, vmBin, err = binutils.SetupSubnetEVM(app, sidecar.VMVersion)
			if err != nil {
				return fmt.Errorf("failed to install subnet-evm: %w", err)
			}
		case models.CustomVM:
			vmBin = binutils.SetupCustomBin(app, chain)
		default:
			return fmt.Errorf("unknown vm: %s", sidecar.VM)
		}

		// check if selected version matches what is currently running
		nc := localnet.NewStatusChecker()
		avagoVersion, err := CheckForInvalidDeployAndGetAvagoVersion(nc, sidecar.RPCVersion)
		if err != nil {
			return err
		}
		if avagoBinaryPath == "" {
			userProvidedAvagoVersion = avagoVersion
		}

		deployer := subnet.NewLocalDeployer(app, userProvidedAvagoVersion, avagoBinaryPath, vmBin)
		deployInfo, err := deployer.DeployToLocalNetwork(
			chain,
			genesisPath,
			icmSpec,
			subnetIDStr,
			constants.ServerRunFileLocalNetworkPrefix,
		)
		if err != nil {
			if deployer.BackendStartedHere() {
				if innerErr := binutils.KillgRPCServerProcess(
					app,
					binutils.LocalNetworkGRPCServerEndpoint,
					constants.ServerRunFileLocalNetworkPrefix,
				); innerErr != nil {
					app.Log.Warn("tried to kill the gRPC server process but it failed", zap.Error(innerErr))
				}
			}
			return err
		}
		flags := make(map[string]string)
		flags[constants.MetricsNetwork] = network.Name()
		metrics.HandleTracking(cmd, constants.MetricsSubnetDeployCommand, app, flags)
		if err := app.UpdateSidecarNetworks(
			&sidecar,
			network,
			deployInfo.SubnetID,
			deployInfo.BlockchainID,
			deployInfo.ICMMessengerAddress,
			deployInfo.ICMRegistryAddress,
			nil,
		); err != nil {
			return err
		}
		return PrintSubnetInfo(blockchainName, true)
	}

	if !useLocalMachine {
		ux.Logger.PrintToUser("You can use your local machine as a bootstrap validator on the blockchain")
		ux.Logger.PrintToUser("This means that you don't have to to set up a remote server on a cloud service (e.g. AWS / GCP) to be a validator on the blockchain.")

		useLocalMachine, err = app.Prompt.CaptureYesNo("Do you want to use your local machine as a bootstrap validator?")
		if err != nil {
			return err
		}
<<<<<<< HEAD
		if useLocalMachine {
			bootstrapEndpoints = []string{"http://127.0.0.1:9650"}
			anrSettings := node.ANRSettings{}
			avagoVersionSettings := node.AvalancheGoVersionSettings{}
			useEtnaDevnet := false
			fmt.Printf("network kind %s \n", network.Kind)
			if network.Kind == models.EtnaDevnet {
				useEtnaDevnet = true
			}
			if avagoBinaryPath == "" {
				ux.Logger.PrintToUser("Local build of Avalanche Go is required to create an Avalanche node using local machine")
				ux.Logger.PrintToUser("Please download Avalanche Go repo at https://github.com/ava-labs/avalanchego and build from source through ./scripts/build.sh")
				ux.Logger.PrintToUser("Please provide the full path to Avalanche Go binary in the build directory (e.g, xxx/build/avalanchego)")
				avagoBinaryPath, err = app.Prompt.CaptureString("Path to Avalanche Go build")
				if err != nil {
					return err
				}
			}
			clusterName := fmt.Sprintf("%s-local-node", blockchainName)
			network = models.NewNetworkFromCluster(network, clusterName)
			// anrSettings, avagoVersionSettings, globalNetworkFlags are empty
			node.StartLocalNode(app, clusterName, useEtnaDevnet, avagoBinaryPath, anrSettings, avagoVersionSettings, globalNetworkFlags, nil)
		}
=======
	}
	if useLocalMachine {
		bootstrapEndpoints = []string{"http://127.0.0.1:9650"}
>>>>>>> d149702d
	}

	if len(bootstrapEndpoints) > 0 {
		var changeAddr string
		for _, endpoint := range bootstrapEndpoints {
			infoClient := info.NewClient(endpoint)
			ctx, cancel := utils.GetAPILargeContext()
			defer cancel()
			nodeID, proofOfPossession, err := infoClient.GetNodeID(ctx)
			if err != nil {
				return err
			}
			publicKey = "0x" + hex.EncodeToString(proofOfPossession.PublicKey[:])
			pop = "0x" + hex.EncodeToString(proofOfPossession.ProofOfPossession[:])
			changeAddr, err = getKeyForChangeOwner(nodeID.String(), changeAddr, network)
			if err != nil {
				return err
			}
			bootstrapValidators = append(bootstrapValidators, models.SubnetValidator{
				NodeID:               nodeID.String(),
				Weight:               constants.BootstrapValidatorWeight,
				Balance:              constants.BootstrapValidatorBalance,
				BLSPublicKey:         publicKey,
				BLSProofOfPossession: pop,
				ChangeOwnerAddr:      changeAddr,
			})
		}
	}

	if sidecar.Sovereign && len(bootstrapValidators) == 0 {
		bootstrapValidators, err = promptBootstrapValidators(network)
		if err != nil {
			return err
		}
	}

	// from here on we are assuming a public deploy
	if subnetOnly && subnetIDStr != "" {
		return errMutuallyExlusiveSubnetFlags
	}

	createSubnet := true
	var subnetID ids.ID
	if subnetIDStr != "" {
		subnetID, err = ids.FromString(subnetIDStr)
		if err != nil {
			return err
		}
		createSubnet = false
	} else if !subnetOnly && sidecar.Networks != nil {
		model, ok := sidecar.Networks[network.Name()]
		if ok {
			if model.SubnetID != ids.Empty && model.BlockchainID == ids.Empty {
				subnetID = model.SubnetID
				createSubnet = false
			}
		}
	}

	fee := uint64(0)
	if !subnetOnly {
		fee += network.GenesisParams().TxFeeConfig.StaticFeeConfig.CreateBlockchainTxFee
	}
	if createSubnet {
		fee += network.GenesisParams().TxFeeConfig.StaticFeeConfig.CreateSubnetTxFee
	}

	kc, err := keychain.GetKeychainFromCmdLineFlags(
		app,
		constants.PayTxsFeesMsg,
		network,
		keyName,
		useEwoq,
		useLedger,
		ledgerAddresses,
		fee,
	)
	if err != nil {
		return err
	}

	network.HandlePublicNetworkSimulation()

	if createSubnet {
		if sidecar.Sovereign {
			sameControlKey = true
		}
		controlKeys, threshold, err = promptOwners(
			kc,
			controlKeys,
			sameControlKey,
			threshold,
			subnetAuthKeys,
			true,
		)
		if err != nil {
			return err
		}
	} else {
		ux.Logger.PrintToUser(logging.Blue.Wrap(
			fmt.Sprintf("Deploying into pre-existent subnet ID %s", subnetID.String()),
		))
		var isPermissioned bool
		isPermissioned, controlKeys, threshold, err = txutils.GetOwners(network, subnetID)
		if err != nil {
			return err
		}
		if !isPermissioned {
			return ErrNotPermissionedSubnet
		}
	}

	// add control keys to the keychain whenever possible
	if err := kc.AddAddresses(controlKeys); err != nil {
		return err
	}

	kcKeys, err := kc.PChainFormattedStrAddresses()
	if err != nil {
		return err
	}

	// get keys for blockchain tx signing
	if subnetAuthKeys != nil {
		if err := prompts.CheckSubnetAuthKeys(kcKeys, subnetAuthKeys, controlKeys, threshold); err != nil {
			return err
		}
	} else {
		subnetAuthKeys, err = prompts.GetSubnetAuthKeys(app.Prompt, kcKeys, controlKeys, threshold)
		if err != nil {
			return err
		}
	}
	ux.Logger.PrintToUser("Your subnet auth keys for chain creation: %s", subnetAuthKeys)

	// deploy to public network
	deployer := subnet.NewPublicDeployer(app, kc, network)

	if createSubnet {
		subnetID, err = deployer.DeploySubnet(controlKeys, threshold)
		if err != nil {
			return err
		}
		deployer.CleanCacheWallet()
		// get the control keys in the same order as the tx
		_, controlKeys, threshold, err = txutils.GetOwners(network, subnetID)
		if err != nil {
			return err
		}
	}

	var (
		savePartialTx           bool
		blockchainID            ids.ID
		tx                      *txs.Tx
		remainingSubnetAuthKeys []string
		isFullySigned           bool
	)

	if !subnetOnly {
		isFullySigned, blockchainID, tx, remainingSubnetAuthKeys, err = deployer.DeployBlockchain(
			controlKeys,
			subnetAuthKeys,
			subnetID,
			chain,
			chainGenesis,
		)
		if err != nil {
			ux.Logger.PrintToUser(logging.Red.Wrap(
				fmt.Sprintf("error deploying blockchain: %s. fix the issue and try again with a new deploy cmd", err),
			))
		}

		savePartialTx = !isFullySigned && err == nil
	}

	if err := PrintDeployResults(chain, subnetID, blockchainID); err != nil {
		return err
	}

	if savePartialTx {
		if err := SaveNotFullySignedTx(
			"Blockchain Creation",
			tx,
			chain,
			subnetAuthKeys,
			remainingSubnetAuthKeys,
			outputTxPath,
			false,
		); err != nil {
			return err
		}
	}

	if sidecar.Sovereign {
		avaGoBootstrapValidators, err := ConvertToAvalancheGoSubnetValidator(bootstrapValidators)
		if err != nil {
			return err
		}
		deployer.CleanCacheWallet()
		managerAddress := common.HexToAddress(validatormanager.ValidatorContractAddress)
		isFullySigned, convertL1TxID, tx, remainingSubnetAuthKeys, err := deployer.ConvertL1(
			controlKeys,
			subnetAuthKeys,
			subnetID,
			blockchainID,
			managerAddress,
			avaGoBootstrapValidators,
		)
		if err != nil {
			ux.Logger.RedXToUser("error converting blockchain: %s. fix the issue and try again with a new convert cmd", err)
			return err
		}

		savePartialTx = !isFullySigned && err == nil
		ux.Logger.PrintToUser("ConvertL1Tx ID: %s", convertL1TxID)

		if savePartialTx {
			if err := SaveNotFullySignedTx(
				"ConvertL1Tx",
				tx,
				chain,
				subnetAuthKeys,
				remainingSubnetAuthKeys,
				outputTxPath,
				false,
			); err != nil {
				return err
			}
		}

		bar, err := ux.TimedProgressBar(
			30*time.Second,
			"Waiting for L1 to be converted into sovereign blockchain ...",
			2,
		)
		if err != nil {
			return err
		}

		// Issue random transaction >30s after ConverSubnetTx to evict its block from the block map
		_, _, err = deployer.PChainTransfer(kc.Addresses().List()[0], 1)
		if err != nil {
			return err
		}
		if err := ux.ExtraStepExecuted(bar); err != nil {
			return err
		}
		// Issue random transaction to advance the p-chain height now that the
		// ConvertSubnetTx block isn't in the block map
		_, _, err = deployer.PChainTransfer(kc.Addresses().List()[0], 1)
		if err != nil {
			return err
		}
		if err := ux.ExtraStepExecuted(bar); err != nil {
			return err
		}
		fmt.Println()

		if err := app.UpdateSidecarNetworks(&sidecar, network, subnetID, blockchainID, "", "", bootstrapValidators); err != nil {
			return err
		}

		if !generateNodeID {
			clusterName := network.ClusterName
			if clusterName == "" {
				clusterName, err = node.GetClusterNameFromList(app)
				if err != nil {
					return err
				}
			}

			if !useLocalMachine {
				if err = node.SyncSubnet(app, clusterName, blockchainName, true, nil); err != nil {
					return err
				}

				if err := node.WaitForHealthyCluster(app, clusterName, node.HealthCheckTimeout, node.HealthCheckPoolTime); err != nil {
					return err
				}
			} else {
				if err := node.TrackSubnetWithLocalMachine(app, clusterName, blockchainName); err != nil {
					return err
				}
			}
			chainSpec := contract.ChainSpec{
				BlockchainName: blockchainName,
			}
			_, genesisPrivateKey, err := contract.GetEVMSubnetPrefundedKey(
				app,
				network,
				chainSpec,
			)
			if err != nil {
				return err
			}
			rpcURL, _, err := contract.GetBlockchainEndpoints(
				app,
				network,
				chainSpec,
				true,
				false,
			)
			if err != nil {
				return err
			}
			client, err := evm.GetClient(rpcURL)
			if err != nil {
				return err
			}
			evm.WaitForChainID(client)
			privateAggregatorEndpoints, err := GetAggregatorExtraPeerEndpoints(network)
			if err != nil {
				return err
			}
			ux.Logger.PrintToUser("Initializing Proof of Authority Validator Manager contract on blockchain %s ...", blockchainName)
			if err := validatormanager.SetupPoA(
				app,
				network,
				rpcURL,
				chainSpec,
				genesisPrivateKey,
				common.HexToAddress(sidecar.PoAValidatorManagerOwner),
				avaGoBootstrapValidators,
				privateAggregatorEndpoints,
			); err != nil {
				return err
			}
			ux.Logger.GreenCheckmarkToUser("Proof of Authority Validator Manager contract successfully initialized on blockchain %s", blockchainName)
		} else {
			ux.Logger.GreenCheckmarkToUser("Generated Node ID and BLS info for bootstrap validator(s)")
			ux.Logger.PrintToUser("To convert L1 to sovereign blockchain, create the corresponding Avalanche node(s) with the provided Node ID and BLS Info")
			ux.Logger.PrintToUser("Created Node ID and BLS Info can be found at %s", app.GetSidecarPath(blockchainName))
			ux.Logger.PrintToUser("Once the Avalanche Node(s) are created and are tracking the blockchain, call `avalanche contract initPoaManager %s` to finish converting L1 to sovereign blockchain", blockchainName)
		}
	} else {
		if err := app.UpdateSidecarNetworks(&sidecar, network, subnetID, blockchainID, "", "", nil); err != nil {
			return err
		}
	}
	flags := make(map[string]string)
	flags[constants.MetricsNetwork] = network.Name()
	metrics.HandleTracking(cmd, constants.MetricsSubnetDeployCommand, app, flags)

	// update sidecar
	// TODO: need to do something for backwards compatibility?
	return nil
}

func getBLSInfo(publicKey, proofOfPossesion string) (signer.ProofOfPossession, error) {
	type jsonProofOfPossession struct {
		PublicKey         string
		ProofOfPossession string
	}
	jsonPop := jsonProofOfPossession{
		PublicKey:         publicKey,
		ProofOfPossession: proofOfPossesion,
	}
	popBytes, err := json.Marshal(jsonPop)
	if err != nil {
		return signer.ProofOfPossession{}, err
	}
	pop := &signer.ProofOfPossession{}
	err = pop.UnmarshalJSON(popBytes)
	if err != nil {
		return signer.ProofOfPossession{}, err
	}
	return *pop, nil
}

// TODO: add deactivation owner?
func ConvertToAvalancheGoSubnetValidator(subnetValidators []models.SubnetValidator) ([]*txs.ConvertSubnetValidator, error) {
	bootstrapValidators := []*txs.ConvertSubnetValidator{}
	for _, validator := range subnetValidators {
		nodeID, err := ids.NodeIDFromString(validator.NodeID)
		if err != nil {
			return nil, err
		}
		blsInfo, err := getBLSInfo(validator.BLSPublicKey, validator.BLSProofOfPossession)
		if err != nil {
			return nil, fmt.Errorf("failure parsing BLS info: %w", err)
		}
		addrs, err := address.ParseToIDs([]string{validator.ChangeOwnerAddr})
		if err != nil {
			return nil, fmt.Errorf("failure parsing change owner address: %w", err)
		}
		bootstrapValidator := &txs.ConvertSubnetValidator{
			NodeID:  nodeID[:],
			Weight:  validator.Weight,
			Balance: validator.Balance,
			Signer:  blsInfo,
			RemainingBalanceOwner: message.PChainOwner{
				Threshold: 1,
				Addresses: addrs,
			},
		}
		bootstrapValidators = append(bootstrapValidators, bootstrapValidator)
	}
	return bootstrapValidators, nil
}

func ValidateSubnetNameAndGetChains(args []string) ([]string, error) {
	// this should not be necessary but some bright guy might just be creating
	// the genesis by hand or something...
	if err := checkInvalidSubnetNames(args[0]); err != nil {
		return nil, fmt.Errorf("subnet name %s is invalid: %w", args[0], err)
	}
	// Check subnet exists
	// TODO create a file that lists chains by subnet for fast querying
	chains, err := getChainsInSubnet(args[0])
	if err != nil {
		return nil, fmt.Errorf("failed to getChainsInSubnet: %w", err)
	}

	if len(chains) == 0 {
		return nil, errors.New("Invalid subnet " + args[0])
	}

	return chains, nil
}

func SaveNotFullySignedTx(
	txName string,
	tx *txs.Tx,
	chain string,
	subnetAuthKeys []string,
	remainingSubnetAuthKeys []string,
	outputTxPath string,
	forceOverwrite bool,
) error {
	signedCount := len(subnetAuthKeys) - len(remainingSubnetAuthKeys)
	ux.Logger.PrintToUser("")
	if signedCount == len(subnetAuthKeys) {
		ux.Logger.PrintToUser("All %d required %s signatures have been signed. "+
			"Saving tx to disk to enable commit.", len(subnetAuthKeys), txName)
	} else {
		ux.Logger.PrintToUser("%d of %d required %s signatures have been signed. "+
			"Saving tx to disk to enable remaining signing.", signedCount, len(subnetAuthKeys), txName)
	}
	if outputTxPath == "" {
		ux.Logger.PrintToUser("")
		var err error
		if forceOverwrite {
			outputTxPath, err = app.Prompt.CaptureString("Path to export partially signed tx to")
		} else {
			outputTxPath, err = app.Prompt.CaptureNewFilepath("Path to export partially signed tx to")
		}
		if err != nil {
			return err
		}
	}
	if forceOverwrite {
		ux.Logger.PrintToUser("")
		ux.Logger.PrintToUser("Overwriting %s", outputTxPath)
	}
	if err := txutils.SaveToDisk(tx, outputTxPath, forceOverwrite); err != nil {
		return err
	}
	if signedCount == len(subnetAuthKeys) {
		PrintReadyToSignMsg(chain, outputTxPath)
	} else {
		PrintRemainingToSignMsg(chain, remainingSubnetAuthKeys, outputTxPath)
	}
	return nil
}

func PrintReadyToSignMsg(
	chain string,
	outputTxPath string,
) {
	ux.Logger.PrintToUser("")
	ux.Logger.PrintToUser("Tx is fully signed, and ready to be committed")
	ux.Logger.PrintToUser("")
	ux.Logger.PrintToUser("Commit command:")
	ux.Logger.PrintToUser("  avalanche transaction commit %s --input-tx-filepath %s", chain, outputTxPath)
}

func PrintRemainingToSignMsg(
	chain string,
	remainingSubnetAuthKeys []string,
	outputTxPath string,
) {
	ux.Logger.PrintToUser("")
	ux.Logger.PrintToUser("Addresses remaining to sign the tx")
	for _, subnetAuthKey := range remainingSubnetAuthKeys {
		ux.Logger.PrintToUser("  %s", subnetAuthKey)
	}
	ux.Logger.PrintToUser("")
	ux.Logger.PrintToUser("Connect a ledger with one of the remaining addresses or choose a stored key "+
		"and run the signing command, or send %q to another user for signing.", outputTxPath)
	ux.Logger.PrintToUser("")
	ux.Logger.PrintToUser("Signing command:")
	ux.Logger.PrintToUser("  avalanche transaction sign %s --input-tx-filepath %s", chain, outputTxPath)
	ux.Logger.PrintToUser("")
}

func PrintDeployResults(chain string, subnetID ids.ID, blockchainID ids.ID) error {
	vmID, err := anrutils.VMID(chain)
	if err != nil {
		return fmt.Errorf("failed to create VM ID from %s: %w", chain, err)
	}
	header := []string{"Deployment results", ""}
	table := tablewriter.NewWriter(os.Stdout)
	table.SetHeader(header)
	table.SetRowLine(true)
	table.SetAutoMergeCells(true)
	table.Append([]string{"Chain Name", chain})
	table.Append([]string{"Subnet ID", subnetID.String()})
	table.Append([]string{"VM ID", vmID.String()})
	if blockchainID != ids.Empty {
		table.Append([]string{"Blockchain ID", blockchainID.String()})
		table.Append([]string{"P-Chain TXID", blockchainID.String()})
	}
	table.Render()
	return nil
}

// Determines the appropriate version of avalanchego to run with. Returns an error if
// that version conflicts with the current deployment.
func CheckForInvalidDeployAndGetAvagoVersion(
	statusChecker localnet.StatusChecker,
	configuredRPCVersion int,
) (string, error) {
	// get current network
	runningAvagoVersion, runningRPCVersion, networkRunning, err := statusChecker.GetCurrentNetworkVersion()
	if err != nil {
		return "", err
	}
	desiredAvagoVersion := userProvidedAvagoVersion

	// RPC Version was made available in the info API in avalanchego version v1.9.2. For prior versions,
	// we will need to skip this check.
	skipRPCCheck := false
	if semver.Compare(runningAvagoVersion, constants.AvalancheGoCompatibilityVersionAdded) == -1 {
		skipRPCCheck = true
	}

	if networkRunning {
		if userProvidedAvagoVersion == "latest" {
			if runningRPCVersion != configuredRPCVersion && !skipRPCCheck {
				return "", fmt.Errorf(
					"the current avalanchego deployment uses rpc version %d but your subnet has version %d and is not compatible",
					runningRPCVersion,
					configuredRPCVersion,
				)
			}
			desiredAvagoVersion = runningAvagoVersion
		} else if runningAvagoVersion != strings.Split(userProvidedAvagoVersion, "-")[0] {
			// user wants a specific version
			return "", errors.New("incompatible avalanchego version selected")
		}
	} else if userProvidedAvagoVersion == "latest" {
		// find latest avago version for this rpc version
		desiredAvagoVersion, err = vm.GetLatestAvalancheGoByProtocolVersion(
			app, configuredRPCVersion, constants.AvalancheGoCompatibilityURL)
		if err == vm.ErrNoAvagoVersion {
			latestPreReleaseVersion, err := app.Downloader.GetLatestPreReleaseVersion(
				constants.AvaLabsOrg,
				constants.AvalancheGoRepoName,
			)
			if err != nil {
				return "", err
			}
			return latestPreReleaseVersion, nil
		}
		if err != nil {
			return "", err
		}
	}
	return desiredAvagoVersion, nil
}

func LoadBootstrapValidator(filepath string) ([]models.SubnetValidator, error) {
	if !utils.FileExists(filepath) {
		return nil, fmt.Errorf("file path %q doesn't exist", filepath)
	}
	jsonBytes, err := os.ReadFile(filepath)
	if err != nil {
		return nil, err
	}
	var subnetValidators []models.SubnetValidator
	if err = json.Unmarshal(jsonBytes, &subnetValidators); err != nil {
		return nil, err
	}
	if err = validateSubnetValidatorsJSON(generateNodeID, subnetValidators); err != nil {
		return nil, err
	}
	if generateNodeID {
		for _, subnetValidator := range subnetValidators {
			subnetValidator.NodeID, subnetValidator.BLSPublicKey, subnetValidator.BLSProofOfPossession, err = generateNewNodeAndBLS()
			if err != nil {
				return nil, err
			}
		}
	}
	return subnetValidators, nil
}

func GetAggregatorExtraPeerEndpoints(network models.Network) ([]string, error) {
	aggregatorExtraPeerEndpoints := []string{}
	if network.ClusterName != "" {
		clustersConfig, err := app.LoadClustersConfig()
		if err != nil {
			return nil, err
		}
		clusterConfig := clustersConfig.Clusters[network.ClusterName]
		if clusterConfig.Local {
			cli, err := binutils.NewGRPCClientWithEndpoint(
				binutils.LocalClusterGRPCServerEndpoint,
				binutils.WithAvoidRPCVersionCheck(true),
				binutils.WithDialTimeout(constants.FastGRPCDialTimeout),
			)
			if err != nil {
				return nil, err
			}
			ctx, cancel := utils.GetANRContext()
			defer cancel()
			status, err := cli.Status(ctx)
			if err != nil {
				return nil, err
			}
			for _, nodeInfo := range status.ClusterInfo.NodeInfos {
				aggregatorExtraPeerEndpoints = append(aggregatorExtraPeerEndpoints, nodeInfo.Uri)
			}
		}
	}
	return aggregatorExtraPeerEndpoints, nil
}<|MERGE_RESOLUTION|>--- conflicted
+++ resolved
@@ -479,35 +479,30 @@
 		if err != nil {
 			return err
 		}
-<<<<<<< HEAD
-		if useLocalMachine {
-			bootstrapEndpoints = []string{"http://127.0.0.1:9650"}
-			anrSettings := node.ANRSettings{}
-			avagoVersionSettings := node.AvalancheGoVersionSettings{}
-			useEtnaDevnet := false
-			fmt.Printf("network kind %s \n", network.Kind)
-			if network.Kind == models.EtnaDevnet {
-				useEtnaDevnet = true
-			}
-			if avagoBinaryPath == "" {
-				ux.Logger.PrintToUser("Local build of Avalanche Go is required to create an Avalanche node using local machine")
-				ux.Logger.PrintToUser("Please download Avalanche Go repo at https://github.com/ava-labs/avalanchego and build from source through ./scripts/build.sh")
-				ux.Logger.PrintToUser("Please provide the full path to Avalanche Go binary in the build directory (e.g, xxx/build/avalanchego)")
-				avagoBinaryPath, err = app.Prompt.CaptureString("Path to Avalanche Go build")
-				if err != nil {
-					return err
-				}
-			}
-			clusterName := fmt.Sprintf("%s-local-node", blockchainName)
-			network = models.NewNetworkFromCluster(network, clusterName)
-			// anrSettings, avagoVersionSettings, globalNetworkFlags are empty
-			node.StartLocalNode(app, clusterName, useEtnaDevnet, avagoBinaryPath, anrSettings, avagoVersionSettings, globalNetworkFlags, nil)
-		}
-=======
-	}
+	}
+
 	if useLocalMachine {
 		bootstrapEndpoints = []string{"http://127.0.0.1:9650"}
->>>>>>> d149702d
+		anrSettings := node.ANRSettings{}
+		avagoVersionSettings := node.AvalancheGoVersionSettings{}
+		useEtnaDevnet := false
+		fmt.Printf("network kind %s \n", network.Kind)
+		if network.Kind == models.EtnaDevnet {
+			useEtnaDevnet = true
+		}
+		if avagoBinaryPath == "" {
+			ux.Logger.PrintToUser("Local build of Avalanche Go is required to create an Avalanche node using local machine")
+			ux.Logger.PrintToUser("Please download Avalanche Go repo at https://github.com/ava-labs/avalanchego and build from source through ./scripts/build.sh")
+			ux.Logger.PrintToUser("Please provide the full path to Avalanche Go binary in the build directory (e.g, xxx/build/avalanchego)")
+			avagoBinaryPath, err = app.Prompt.CaptureString("Path to Avalanche Go build")
+			if err != nil {
+				return err
+			}
+		}
+		clusterName := fmt.Sprintf("%s-local-node", blockchainName)
+		network = models.NewNetworkFromCluster(network, clusterName)
+		// anrSettings, avagoVersionSettings, globalNetworkFlags are empty
+		node.StartLocalNode(app, clusterName, useEtnaDevnet, avagoBinaryPath, anrSettings, avagoVersionSettings, globalNetworkFlags, nil)
 	}
 
 	if len(bootstrapEndpoints) > 0 {
