// / Copyright (C) 2022, Ava Labs, Inc. All rights reserved.
// See the file LICENSE for licensing terms.
package blockchaincmd

import (
	"encoding/hex"
	"encoding/json"
	"errors"
	"fmt"
	"os"
	"path/filepath"

	"github.com/ava-labs/avalanche-cli/pkg/cobrautils"

	"github.com/ava-labs/avalanche-cli/pkg/dependencies"
	"github.com/spf13/pflag"

	"github.com/ava-labs/avalanche-cli/cmd/flags"
	"github.com/ava-labs/avalanche-cli/cmd/interchaincmd/messengercmd"
	"github.com/ava-labs/avalanche-cli/cmd/interchaincmd/relayercmd"
	"github.com/ava-labs/avalanche-cli/cmd/networkcmd"
	"github.com/ava-labs/avalanche-cli/pkg/blockchain"
	"github.com/ava-labs/avalanche-cli/pkg/constants"
	"github.com/ava-labs/avalanche-cli/pkg/contract"
	"github.com/ava-labs/avalanche-cli/pkg/interchain/relayer"
	"github.com/ava-labs/avalanche-cli/pkg/keychain"
	"github.com/ava-labs/avalanche-cli/pkg/localnet"
	"github.com/ava-labs/avalanche-cli/pkg/metrics"
	"github.com/ava-labs/avalanche-cli/pkg/models"
	"github.com/ava-labs/avalanche-cli/pkg/networkoptions"
	"github.com/ava-labs/avalanche-cli/pkg/prompts"
	"github.com/ava-labs/avalanche-cli/pkg/subnet"
	"github.com/ava-labs/avalanche-cli/pkg/txutils"
	"github.com/ava-labs/avalanche-cli/pkg/utils"
	"github.com/ava-labs/avalanche-cli/pkg/ux"
	"github.com/ava-labs/avalanche-cli/pkg/vm"
	sdkutils "github.com/ava-labs/avalanche-cli/sdk/utils"
	validatorManagerSDK "github.com/ava-labs/avalanche-cli/sdk/validatormanager"
	"github.com/ava-labs/avalanche-cli/sdk/validatormanager/validatormanagertypes"
	"github.com/ava-labs/avalanchego/api/info"
	"github.com/ava-labs/avalanchego/ids"
	avagoutils "github.com/ava-labs/avalanchego/utils"
	"github.com/ava-labs/avalanchego/utils/formatting/address"
	"github.com/ava-labs/avalanchego/utils/logging"
	"github.com/ava-labs/avalanchego/utils/set"
	"github.com/ava-labs/avalanchego/utils/units"
	"github.com/ava-labs/avalanchego/vms/platformvm/fx"
	"github.com/ava-labs/avalanchego/vms/platformvm/signer"
	"github.com/ava-labs/avalanchego/vms/platformvm/txs"
	"github.com/ava-labs/avalanchego/vms/platformvm/warp/message"

	"github.com/jedib0t/go-pretty/v6/table"
	"github.com/spf13/cobra"
)

const skipRelayerFlagName = "skip-relayer"

var (
	sameControlKey         bool
	keyName                string
	threshold              uint32
	controlKeys            []string
	subnetAuthKeys         []string
	outputTxPath           string
	useLedger              bool
	useEwoq                bool
	ledgerAddresses        []string
	subnetIDStr            string
	mainnetChainID         uint32
	skipCreatePrompt       bool
	partialSync            bool
	subnetOnly             bool
	icmSpec                subnet.ICMSpec
	numNodes               uint32
	relayerAmount          float64
	relayerKeyName         string
	relayCChain            bool
	cChainFundingKey       string
	icmKeyName             string
	cchainIcmKeyName       string
	relayerAllowPrivateIPs bool

	validatorManagerAddress        string
	deployFlags                    BlockchainDeployFlags
	errMutuallyExlusiveControlKeys = errors.New("--control-keys and --same-control-key are mutually exclusive")
	ErrMutuallyExlusiveKeyLedger   = errors.New("key source flags --key, --ledger/--ledger-addrs are mutually exclusive")
	ErrStoredKeyOnMainnet          = errors.New("key --key is not available for mainnet operations")
	errMutuallyExlusiveSubnetFlags = errors.New("--subnet-only and --subnet-id are mutually exclusive")
)

type BlockchainDeployFlags struct {
	SigAggFlags             flags.SignatureAggregatorFlags
	LocalMachineFlags       flags.LocalMachineFlags
	ProofOfStakeFlags       flags.POSFlags
	BootstrapValidatorFlags flags.BootstrapValidatorFlags
	ConvertOnly             bool
}

// avalanche blockchain deploy
func newDeployCmd() *cobra.Command {
	cmd := &cobra.Command{
		Use:   "deploy [blockchainName]",
		Short: "Deploys a blockchain configuration",
		Long: `The blockchain deploy command deploys your Blockchain configuration to Local Network, to Fuji Testnet, DevNet or to Mainnet.

At the end of the call, the command prints the RPC URL you can use to interact with the L1 / Subnet.

When deploying an L1, Avalanche-CLI lets you use your local machine as a bootstrap validator, so you don't need to run separate Avalanche nodes. 
This is controlled by the --use-local-machine flag (enabled by default on Local Network).

If --use-local-machine is set to true: 
- Avalanche-CLI will call CreateSubnetTx, CreateChainTx, ConvertSubnetToL1Tx, followed by syncing the local machine bootstrap validator to the L1 and initialize 
Validator Manager Contract on the L1

If using your own Avalanche Nodes as bootstrap validators: 
- Avalanche-CLI will call CreateSubnetTx, CreateChainTx, ConvertSubnetToL1Tx 
- You will have to sync your bootstrap validators to the L1 
- Next, Initialize Validator Manager contract on the L1 using avalanche contract initValidatorManager [L1_Name]

Avalanche-CLI only supports deploying an individual Blockchain once per network. Subsequent
attempts to deploy the same Blockchain to the same network (Local Network, Fuji, Mainnet) aren't
allowed. If you'd like to redeploy a Blockchain locally for testing, you must first call
avalanche network clean to reset all deployed chain state. Subsequent local deploys
redeploy the chain with fresh state. You can deploy the same Blockchain to multiple networks,
so you can take your locally tested Blockchain and deploy it on Fuji or Mainnet.`,
		RunE:              deployBlockchain,
		PersistentPostRun: handlePostRun,
		PreRunE:           cobrautils.ExactArgs(1),
	}
	networkGroup := networkoptions.GetNetworkFlagsGroup(cmd, &globalNetworkFlags, true, networkoptions.DefaultSupportedNetworkOptions)
	sigAggGroup := flags.AddSignatureAggregatorFlagsToCmd(cmd, &deployFlags.SigAggFlags)

	cmd.Flags().StringVarP(&keyName, "key", "k", "", "select the key to use [fuji/devnet deploy only]")
	cmd.Flags().StringVar(&outputTxPath, "output-tx-path", "", "file path of the blockchain creation tx (for multi-sig signing)")
	cmd.Flags().BoolVarP(&useEwoq, "ewoq", "e", false, "use ewoq key [local/devnet deploy only]")
	cmd.Flags().BoolVarP(&useLedger, "ledger", "g", false, "use ledger instead of key")
	cmd.Flags().StringSliceVar(&ledgerAddresses, "ledger-addrs", []string{}, "use the given ledger addresses")
	cmd.Flags().StringVarP(&subnetIDStr, "subnet-id", "u", "", "do not create a subnet, deploy the blockchain into the given subnet id")
	cmd.Flags().Uint32Var(&mainnetChainID, "mainnet-chain-id", 0, "use different ChainID for mainnet deployment")
	cmd.Flags().BoolVar(&subnetOnly, "subnet-only", false, "command stops after CreateSubnetTx and returns SubnetID")
	cmd.Flags().BoolVar(&deployFlags.ConvertOnly, "convert-only", false, "avoid node track, restart and poa manager setup")

	localNetworkGroup := flags.RegisterFlagGroup(cmd, "Local Network Flags", "show-local-network-flags", true, func(set *pflag.FlagSet) {
		set.Uint32Var(&numNodes, "num-nodes", constants.LocalNetworkNumNodes, "number of nodes to be created on local network deploy")
		set.StringVar(&deployFlags.LocalMachineFlags.AvagoBinaryPath, "avalanchego-path", "", "use this avalanchego binary path")
		set.StringVar(
			&deployFlags.LocalMachineFlags.UserProvidedAvagoVersion,
			"avalanchego-version",
			constants.DefaultAvalancheGoVersion,
			"use this version of avalanchego (ex: v1.17.12)",
		)
	})

	nonSovGroup := flags.RegisterFlagGroup(cmd, "Non Subnet-Only-Validators (Non-SOV) Flags", "show-non-sov-flags", true, func(set *pflag.FlagSet) {
		set.BoolVar(&sameControlKey, "same-control-key", false, "use the fee-paying key as control key")
		set.Uint32Var(&threshold, "threshold", 0, "required number of control key signatures to make blockchain changes")
		set.StringSliceVar(&controlKeys, "control-keys", nil, "addresses that may make blockchain changes")
		set.StringSliceVar(&subnetAuthKeys, "auth-keys", nil, "control keys that will be used to authenticate chain creation")
	})

	bootstrapValidatorGroup := flags.AddBootstrapValidatorFlagsToCmd(cmd, &deployFlags.BootstrapValidatorFlags)
	localMachineGroup := flags.AddLocalMachineFlagsToCmd(cmd, &deployFlags.LocalMachineFlags)

	icmGroup := flags.RegisterFlagGroup(cmd, "ICM Flags", "show-icm-flags", false, func(set *pflag.FlagSet) {
		set.BoolVar(&icmSpec.SkipICMDeploy, "skip-icm-deploy", false, "Skip automatic ICM deploy")
		set.BoolVar(&icmSpec.SkipRelayerDeploy, skipRelayerFlagName, false, "skip relayer deploy")
		set.StringVar(&icmSpec.ICMVersion, "icm-version", constants.LatestReleaseVersionTag, "ICM version to deploy")
		set.StringVar(&icmSpec.RelayerVersion, "relayer-version", constants.DefaultRelayerVersion, "relayer version to deploy")
		set.StringVar(&icmSpec.RelayerBinPath, "relayer-path", "", "relayer binary to use")
		set.StringVar(&icmSpec.RelayerLogLevel, "relayer-log-level", "info", "log level to be used for relayer logs")
		set.Float64Var(&relayerAmount, "relayer-amount", 0, "automatically fund relayer fee payments with the given amount")
		set.StringVar(&relayerKeyName, "relayer-key", "", "key to be used by default both for rewards and to pay fees")
		set.StringVar(&icmKeyName, "icm-key", constants.ICMKeyName, "key to be used to pay for ICM deploys")
		set.StringVar(&cchainIcmKeyName, "cchain-icm-key", "", "key to be used to pay for ICM deploys on C-Chain")
		set.BoolVar(&relayCChain, "relay-cchain", true, "relay C-Chain as source and destination")
		set.StringVar(&cChainFundingKey, "cchain-funding-key", "", "key to be used to fund relayer account on cchain")
		set.BoolVar(&relayerAllowPrivateIPs, "relayer-allow-private-ips", true, "allow relayer to connec to private ips")
		set.StringVar(&icmSpec.MessengerContractAddressPath, "teleporter-messenger-contract-address-path", "", "path to an ICM Messenger contract address file")
		set.StringVar(&icmSpec.MessengerDeployerAddressPath, "teleporter-messenger-deployer-address-path", "", "path to an ICM Messenger deployer address file")
		set.StringVar(&icmSpec.MessengerDeployerTxPath, "teleporter-messenger-deployer-tx-path", "", "path to an ICM Messenger deployer tx file")
		set.StringVar(&icmSpec.RegistryBydecodePath, "teleporter-registry-bytecode-path", "", "path to an ICM Registry bytecode file")
	})
	posGroup := flags.AddProofOfStakeToCmd(cmd, &deployFlags.ProofOfStakeFlags)

	cmd.SetHelpFunc(flags.WithGroupedHelp([]flags.GroupedFlags{networkGroup, bootstrapValidatorGroup, localMachineGroup, localNetworkGroup, nonSovGroup, icmGroup, posGroup, sigAggGroup}))
	return cmd
}

type SubnetValidator struct {
	// Must be Ed25519 NodeID
	NodeID ids.NodeID `json:"nodeID"`
	// Weight of this validator used when sampling
	Weight uint64 `json:"weight"`
	// When this validator will stop validating the Subnet
	EndTime uint64 `json:"endTime"`
	// Initial balance for this validator
	Balance uint64 `json:"balance"`
	// [Signer] is the BLS key for this validator.
	// Note: We do not enforce that the BLS key is unique across all validators.
	//       This means that validators can share a key if they so choose.
	//       However, a NodeID + Subnet does uniquely map to a BLS key
	Signer signer.Signer `json:"signer"`
	// Leftover $AVAX from the [Balance] will be issued to this
	// owner once it is removed from the validator set.
	ChangeOwner fx.Owner `json:"changeOwner"`
}

func CallDeploy(
	cmd *cobra.Command,
	subnetOnlyParam bool,
	blockchainName string,
	networkFlags networkoptions.NetworkFlags,
	keyNameParam string,
	useLedgerParam bool,
	useEwoqParam bool,
	sameControlKeyParam bool,
) error {
	subnetOnly = subnetOnlyParam
	globalNetworkFlags = networkFlags
	sameControlKey = sameControlKeyParam
	keyName = keyNameParam
	useLedger = useLedgerParam
	useEwoq = useEwoqParam
	return deployBlockchain(cmd, []string{blockchainName})
}

func getChainsInSubnet(blockchainName string) ([]string, error) {
	subnets, err := os.ReadDir(app.GetSubnetDir())
	if err != nil {
		return nil, fmt.Errorf("failed to read baseDir: %w", err)
	}

	chains := []string{}

	for _, s := range subnets {
		if !s.IsDir() {
			continue
		}
		sidecarFile := filepath.Join(app.GetSubnetDir(), s.Name(), constants.SidecarFileName)
		if _, err := os.Stat(sidecarFile); err == nil {
			// read in sidecar file
			jsonBytes, err := os.ReadFile(sidecarFile)
			if err != nil {
				return nil, fmt.Errorf("failed reading file %s: %w", sidecarFile, err)
			}

			var sc models.Sidecar
			err = json.Unmarshal(jsonBytes, &sc)
			if err != nil {
				return nil, fmt.Errorf("failed unmarshaling file %s: %w", sidecarFile, err)
			}
			if sc.Subnet == blockchainName {
				chains = append(chains, sc.Name)
			}
		}
	}
	return chains, nil
}

func checkSubnetEVMDefaultAddressNotInAlloc(network models.Network, chain string) error {
	if network.Kind != models.Local &&
		network.Kind != models.Devnet &&
		!utils.SimulatedPublicNetwork() {
		genesis, err := app.LoadEvmGenesis(chain)
		if err != nil {
			return err
		}
		allocAddressMap := genesis.Alloc
		for address := range allocAddressMap {
			if address.String() == vm.PrefundedEwoqAddress.String() {
				return fmt.Errorf("can't airdrop to default address on public networks, please edit the genesis by calling `avalanche blockchain create %s --force`", chain)
			}
		}
	}
	return nil
}

func runDeploy(cmd *cobra.Command, args []string) error {
	skipCreatePrompt = true
	return deployBlockchain(cmd, args)
}

func updateSubnetEVMGenesisChainID(genesisBytes []byte, newChainID uint) ([]byte, error) {
	var genesisMap map[string]interface{}
	if err := json.Unmarshal(genesisBytes, &genesisMap); err != nil {
		return nil, err
	}
	configI, ok := genesisMap["config"]
	if !ok {
		return nil, fmt.Errorf("config field not found on genesis")
	}
	config, ok := configI.(map[string]interface{})
	if !ok {
		return nil, fmt.Errorf("expected genesis config field to be a map[string]interface, found %T", configI)
	}
	config["chainId"] = float64(newChainID)
	return json.MarshalIndent(genesisMap, "", "  ")
}

// updates sidecar with genesis mainnet id to use
// given either by cmdline flag, original genesis id, or id obtained from the user
func getSubnetEVMMainnetChainID(sc *models.Sidecar, blockchainName string) error {
	// get original chain id
	evmGenesis, err := app.LoadEvmGenesis(blockchainName)
	if err != nil {
		return err
	}
	if evmGenesis.Config == nil {
		return fmt.Errorf("invalid subnet evm genesis format: config is nil")
	}
	if evmGenesis.Config.ChainID == nil {
		return fmt.Errorf("invalid subnet evm genesis format: config chain id is nil")
	}
	originalChainID := evmGenesis.Config.ChainID.Uint64()
	// handle cmdline flag if given
	if mainnetChainID != 0 {
		sc.SubnetEVMMainnetChainID = uint(mainnetChainID)
	}
	// prompt the user
	if sc.SubnetEVMMainnetChainID == 0 {
		useSameChainID := "Use same ChainID"
		useNewChainID := "Use new ChainID"
		listOptions := []string{useNewChainID, useSameChainID}
		newChainIDPrompt := "Using the same ChainID for both Fuji and Mainnet could lead to a replay attack. Do you want to use a different ChainID?"
		var (
			err      error
			decision string
		)
		decision, err = app.Prompt.CaptureList(newChainIDPrompt, listOptions)
		if err != nil {
			return err
		}
		if decision == useSameChainID {
			sc.SubnetEVMMainnetChainID = uint(originalChainID)
		} else {
			ux.Logger.PrintToUser("Enter your blockchain's ChainID. It can be any positive integer != %d.", originalChainID)
			newChainID, err := app.Prompt.CapturePositiveInt(
				"ChainID",
				[]prompts.Comparator{
					{
						Label: "Zero",
						Type:  prompts.MoreThan,
						Value: 0,
					},
					{
						Label: "Original Chain ID",
						Type:  prompts.NotEq,
						Value: originalChainID,
					},
				},
			)
			if err != nil {
				return err
			}
			sc.SubnetEVMMainnetChainID = uint(newChainID)
		}
	}
	return app.UpdateSidecar(sc)
}

func deployLocalNetworkPreCheck(cmd *cobra.Command, network models.Network, bootstrapValidatorFlags flags.BootstrapValidatorFlags) error {
	if network.Kind == models.Local {
		if cmd.Flags().Changed("use-local-machine") && !deployFlags.LocalMachineFlags.UseLocalMachine &&
			bootstrapValidatorFlags.BootstrapEndpoints == nil &&
			bootstrapValidatorFlags.BootstrapValidatorsJSONFilePath == "" &&
			!bootstrapValidatorFlags.GenerateNodeID {
			return fmt.Errorf("deploying blockchain on local network requires local machine to be used as bootstrap validator")
		}
	}

	return nil
}

// checks for flags that will conflict if user sets convert only to false or if user sets use-local-machine to true
// if any of generateNodeID, bootstrapValidatorsJSONFilePath or bootstrapEndpoints is used by user,
// convertOnly will be set to true
func validateConvertOnlyFlag(cmd *cobra.Command, bootstrapValidatorFlags flags.BootstrapValidatorFlags, convertOnly *bool, useLocalMachine bool) error {
	if bootstrapValidatorFlags.GenerateNodeID ||
		bootstrapValidatorFlags.BootstrapValidatorsJSONFilePath != "" ||
		bootstrapValidatorFlags.BootstrapEndpoints != nil {
		flagName := ""
		switch {
		case bootstrapValidatorFlags.GenerateNodeID:
			flagName = "--generate-node-id=true"
		case bootstrapValidatorFlags.BootstrapValidatorsJSONFilePath != "":
			flagName = "--bootstrap-filepath is not empty"
		case bootstrapValidatorFlags.BootstrapEndpoints != nil:
			flagName = "--bootstrap-endpoints is not empty"
		}
		if cmd.Flags().Changed("use-local-machine") && useLocalMachine {
			return fmt.Errorf("cannot use local machine as bootstrap validator if %s", flagName)
		}
		if cmd.Flags().Changed("convert-only") && !*convertOnly {
			return fmt.Errorf("cannot set --convert-only=false if %s", flagName)
		}
		*convertOnly = true
	}
	return nil
}

func prepareBootstrapValidators(
	bootstrapValidators *[]models.SubnetValidator,
	network models.Network,
	sidecar models.Sidecar,
	kc keychain.Keychain,
	blockchainName string,
	deployBalance,
	availableBalance uint64,
	localMachineFlags *flags.LocalMachineFlags,
	bootstrapValidatorFlags *flags.BootstrapValidatorFlags,
) error {
	var err error
	if bootstrapValidatorFlags.ChangeOwnerAddress == "" {
		// use provided key as change owner unless already set
		if pAddr, err := kc.PChainFormattedStrAddresses(); err == nil && len(pAddr) > 0 {
			bootstrapValidatorFlags.ChangeOwnerAddress = pAddr[0]
			ux.Logger.PrintToUser("Using [%s] to be set as a change owner for leftover AVAX", bootstrapValidatorFlags.ChangeOwnerAddress)
		}
	}
	if !bootstrapValidatorFlags.GenerateNodeID && bootstrapValidatorFlags.BootstrapEndpoints == nil && bootstrapValidatorFlags.BootstrapValidatorsJSONFilePath == "" {
		if cancel, err := StartLocalMachine(
			network,
			sidecar,
			blockchainName,
			deployBalance,
			availableBalance,
			localMachineFlags,
			bootstrapValidatorFlags,
		); err != nil {
			return err
		} else if cancel {
			return nil
		}
<<<<<<< HEAD
	}
	switch {
	case len(bootstrapValidatorFlags.BootstrapEndpoints) > 0:
		for _, endpoint := range bootstrapValidatorFlags.BootstrapEndpoints {
			infoClient := info.NewClient(endpoint)
			ctx, cancel := utils.GetAPILargeContext()
			defer cancel()
			nodeID, proofOfPossession, err := infoClient.GetNodeID(ctx)
			if err != nil {
				return err
			}
			publicKey = "0x" + hex.EncodeToString(proofOfPossession.PublicKey[:])
			pop = "0x" + hex.EncodeToString(proofOfPossession.ProofOfPossession[:])

			*bootstrapValidators = append(*bootstrapValidators, models.SubnetValidator{
				NodeID:               nodeID.String(),
				Weight:               constants.BootstrapValidatorWeight,
				Balance:              deployBalance,
				BLSPublicKey:         publicKey,
				BLSProofOfPossession: pop,
				ChangeOwnerAddr:      bootstrapValidatorFlags.ChangeOwnerAddress,
			})
		}
	case clusterNameFlagValue != "":
		// for remote clusters we don't need to ask for bootstrap validators and can read it from filesystem
		*bootstrapValidators, err = getClusterBootstrapValidators(clusterNameFlagValue, network, deployBalance)
		if err != nil {
			return fmt.Errorf("error getting bootstrap validators from cluster %s: %w", clusterNameFlagValue, err)
		}

	default:
		if len(*bootstrapValidators) == 0 {
			*bootstrapValidators, err = promptBootstrapValidators(
				network,
				deployBalance,
				availableBalance,
				bootstrapValidatorFlags,
			)
			if err != nil {
				return err
			}
		}
	}
=======
	}
	switch {
	case len(bootstrapValidatorFlags.BootstrapEndpoints) > 0:
		for _, endpoint := range bootstrapValidatorFlags.BootstrapEndpoints {
			infoClient := info.NewClient(endpoint)
			ctx, cancel := utils.GetAPILargeContext()
			defer cancel()
			nodeID, proofOfPossession, err := infoClient.GetNodeID(ctx)
			if err != nil {
				return err
			}
			publicKey = "0x" + hex.EncodeToString(proofOfPossession.PublicKey[:])
			pop = "0x" + hex.EncodeToString(proofOfPossession.ProofOfPossession[:])

			*bootstrapValidators = append(*bootstrapValidators, models.SubnetValidator{
				NodeID:               nodeID.String(),
				Weight:               constants.BootstrapValidatorWeight,
				Balance:              deployBalance,
				BLSPublicKey:         publicKey,
				BLSProofOfPossession: pop,
				ChangeOwnerAddr:      bootstrapValidatorFlags.ChangeOwnerAddress,
			})
		}
	case clusterNameFlagValue != "":
		// for remote clusters we don't need to ask for bootstrap validators and can read it from filesystem
		*bootstrapValidators, err = getClusterBootstrapValidators(clusterNameFlagValue, network, deployBalance)
		if err != nil {
			return fmt.Errorf("error getting bootstrap validators from cluster %s: %w", clusterNameFlagValue, err)
		}

	default:
		if len(*bootstrapValidators) == 0 {
			*bootstrapValidators, err = promptBootstrapValidators(
				network,
				deployBalance,
				availableBalance,
				bootstrapValidatorFlags,
			)
			if err != nil {
				return err
			}
		}
	}
>>>>>>> 6ef2bd6f
	return nil
}

// deployBlockchain is the cobra command run for deploying subnets
func deployBlockchain(cmd *cobra.Command, args []string) error {
	blockchainName := args[0]

	if err := CreateBlockchainFirst(cmd, blockchainName, skipCreatePrompt); err != nil {
		return err
	}

	chains, err := ValidateSubnetNameAndGetChains(args)
	if err != nil {
		return err
	}

	if icmSpec.MessengerContractAddressPath != "" || icmSpec.MessengerDeployerAddressPath != "" || icmSpec.MessengerDeployerTxPath != "" || icmSpec.RegistryBydecodePath != "" {
		if icmSpec.MessengerContractAddressPath == "" || icmSpec.MessengerDeployerAddressPath == "" || icmSpec.MessengerDeployerTxPath == "" || icmSpec.RegistryBydecodePath == "" {
			return fmt.Errorf("if setting any ICM asset path, you must set all ICM asset paths")
		}
	}

	var bootstrapValidators []models.SubnetValidator
	if deployFlags.BootstrapValidatorFlags.BootstrapValidatorsJSONFilePath != "" {
		bootstrapValidators, err = LoadBootstrapValidator(deployFlags.BootstrapValidatorFlags)
		if err != nil {
			return err
		}
		deployFlags.BootstrapValidatorFlags.NumBootstrapValidators = len(bootstrapValidators)
	}

	chain := chains[0]

	sidecar, err := app.LoadSidecar(chain)
	if err != nil {
		return fmt.Errorf("failed to load sidecar for later update: %w", err)
	}

	if sidecar.ImportedFromAPM {
		return errors.New("unable to deploy blockchains imported from a repo")
	}

	if outputTxPath != "" {
		if _, err := os.Stat(outputTxPath); err == nil {
			return fmt.Errorf("outputTxPath %q already exists", outputTxPath)
		}
	}

	if !sidecar.Sovereign && deployFlags.BootstrapValidatorFlags.BootstrapValidatorsJSONFilePath != "" {
		return fmt.Errorf("--bootstrap-filepath flag is only applicable to sovereign blockchains")
	}

	network, err := networkoptions.GetNetworkFromCmdLineFlags(
		app,
		"",
		globalNetworkFlags,
		true,
		false,
		networkoptions.DefaultSupportedNetworkOptions,
		"",
	)
	if err != nil {
		return err
	}
	clusterNameFlagValue = globalNetworkFlags.ClusterName

	isEVMGenesis, validationErr, err := app.HasSubnetEVMGenesis(chain)
	if err != nil {
		return err
	}
	if sidecar.VM == models.SubnetEvm && !isEVMGenesis {
		return fmt.Errorf("failed to validate SubnetEVM genesis format: %w", validationErr)
	}

	chainGenesis, err := app.LoadRawGenesis(chain)
	if err != nil {
		return err
	}

	if isEVMGenesis {
		// is is a subnet evm or a custom vm based on subnet evm
		if network.Kind == models.Mainnet {
			err = getSubnetEVMMainnetChainID(&sidecar, chain)
			if err != nil {
				return err
			}
			chainGenesis, err = updateSubnetEVMGenesisChainID(chainGenesis, sidecar.SubnetEVMMainnetChainID)
			if err != nil {
				return err
			}
		}
		err = checkSubnetEVMDefaultAddressNotInAlloc(network, chain)
		if err != nil {
			return err
		}
	}

	if err = validateConvertOnlyFlag(cmd, deployFlags.BootstrapValidatorFlags, &deployFlags.ConvertOnly, deployFlags.LocalMachineFlags.UseLocalMachine); err != nil {
		return err
	}

	ux.Logger.PrintToUser("Deploying %s to %s", chains, network.Name())

	if network.Kind == models.Local {
		if err = deployLocalNetworkPreCheck(cmd, network, deployFlags.BootstrapValidatorFlags); err != nil {
			return err
		}
		app.Log.Debug("Deploy local")

		avagoVersion := deployFlags.LocalMachineFlags.UserProvidedAvagoVersion

		if avagoVersion == constants.DefaultAvalancheGoVersion && deployFlags.LocalMachineFlags.AvagoBinaryPath == "" {
			avagoVersion, err = dependencies.GetLatestCLISupportedDependencyVersion(app, constants.AvalancheGoRepoName, network, &sidecar.RPCVersion)
			if err != nil {
				if err != dependencies.ErrNoAvagoVersion {
					return err
				}
				avagoVersion = constants.LatestPreReleaseVersionTag
			}
		}

		ux.Logger.PrintToUser("")
		if err := networkcmd.Start(
			networkcmd.StartFlags{
				UserProvidedAvagoVersion: avagoVersion,
				AvagoBinaryPath:          deployFlags.LocalMachineFlags.AvagoBinaryPath,
				NumNodes:                 numNodes,
			},
			false,
		); err != nil {
			return err
		}

		// check if blockchain rpc version matches what is currently running
		// for the case version or binary was provided
		_, _, networkRPCVersion, err := localnet.GetLocalNetworkAvalancheGoVersion(app)
		if err != nil {
			return err
		}
		if networkRPCVersion != sidecar.RPCVersion {
			return fmt.Errorf(
				"the current local network uses rpc version %d but your blockchain has version %d and is not compatible",
				networkRPCVersion,
				sidecar.RPCVersion,
			)
		}

		useEwoq = true

		if !sidecar.Sovereign {
			// sovereign blockchains are deployed into new local clusters,
			// non sovereign blockchains are deployed into the local network itself
			if b, err := localnet.BlockchainAlreadyDeployedOnLocalNetwork(app, blockchainName); err != nil {
				return err
			} else if b {
				return fmt.Errorf("blockchain %s has already been deployed", blockchainName)
			}
		}
	}

	createSubnet := true
	var subnetID ids.ID
	if subnetIDStr != "" {
		subnetID, err = ids.FromString(subnetIDStr)
		if err != nil {
			return err
		}
		createSubnet = false
	} else if !subnetOnly && sidecar.Networks != nil {
		model, ok := sidecar.Networks[network.Name()]
		if ok {
			if model.SubnetID != ids.Empty && model.BlockchainID == ids.Empty {
				subnetID = model.SubnetID
				createSubnet = false
			}
		}
	}

	// TODO: will estimate fee in subsequent PR
	// !subnetonly: add blockchain fee
	// createSubnet: add subnet fee
	fee := uint64(0)

	kc, err := keychain.GetKeychainFromCmdLineFlags(
		app,
		constants.PayTxsFeesMsg,
		network,
		keyName,
		useEwoq,
		useLedger,
		ledgerAddresses,
		fee,
	)
	if err != nil {
		return err
	}

	availableBalance, err := utils.GetNetworkBalance(kc.Addresses().List(), network.Endpoint)
	if err != nil {
		return err
	}
	deployBalance := uint64(deployFlags.BootstrapValidatorFlags.DeployBalanceAVAX * float64(units.Avax))
	// whether user has created Avalanche Nodes when blockchain deploy command is called
	if sidecar.Sovereign && !subnetOnly {
		err = prepareBootstrapValidators(&bootstrapValidators, network, sidecar, *kc, blockchainName, deployBalance, availableBalance, &deployFlags.LocalMachineFlags, &deployFlags.BootstrapValidatorFlags)
		if err != nil {
			return err
		}
		//} else if network.Kind == models.Local {
		//	sameControlKey = true
	}

	// from here on we are assuming a public deploy
	if subnetOnly && subnetIDStr != "" {
		return errMutuallyExlusiveSubnetFlags
	}

	if sidecar.Sovereign {
		requiredBalance := deployBalance * uint64(len(bootstrapValidators))
		if availableBalance < requiredBalance {
			return fmt.Errorf(
				"required balance for %d validators dynamic fee on PChain is %d but the given key has %d",
				len(bootstrapValidators),
				requiredBalance,
				availableBalance,
			)
		}
	}

	network.HandlePublicNetworkSimulation()

	if createSubnet {
		if sidecar.Sovereign {
			sameControlKey = true
		}
		controlKeys, threshold, err = promptOwners(
			kc,
			controlKeys,
			sameControlKey,
			threshold,
			subnetAuthKeys,
			true,
		)
		if err != nil {
			return err
		}
	} else {
		ux.Logger.PrintToUser(logging.Blue.Wrap(
			fmt.Sprintf("Deploying into pre-existent subnet ID %s", subnetID.String()),
		))
		var isPermissioned bool
		isPermissioned, controlKeys, threshold, err = txutils.GetOwners(network, subnetID)
		if err != nil {
			return err
		}
		if !isPermissioned {
			return ErrNotPermissionedSubnet
		}
	}

	// add control keys to the keychain whenever possible
	if err := kc.AddAddresses(controlKeys); err != nil {
		return err
	}

	kcKeys, err := kc.PChainFormattedStrAddresses()
	if err != nil {
		return err
	}

	// get keys for blockchain tx signing
	if subnetAuthKeys != nil {
		if err := prompts.CheckSubnetAuthKeys(kcKeys, subnetAuthKeys, controlKeys, threshold); err != nil {
			return err
		}
	} else {
		subnetAuthKeys, err = prompts.GetSubnetAuthKeys(app.Prompt, kcKeys, controlKeys, threshold)
		if err != nil {
			return err
		}
	}
	ux.Logger.PrintToUser("Your blockchain auth keys for chain creation: %s", subnetAuthKeys)

	// deploy to public network
	deployer := subnet.NewPublicDeployer(app, kc, network)

	if createSubnet {
		subnetID, err = deployer.DeploySubnet(controlKeys, threshold)
		if err != nil {
			return err
		}
		// TODO: remove once dynamic fees conf can be updated on wallet
		deployer.CleanCacheWallet()
		// get the control keys in the same order as the tx
		_, controlKeys, threshold, err = txutils.GetOwners(network, subnetID)
		if err != nil {
			return err
		}
	}
	var (
		savePartialTx           bool
		blockchainID            ids.ID
		tx                      *txs.Tx
		remainingSubnetAuthKeys []string
		isFullySigned           bool
	)

	if !subnetOnly {
		isFullySigned, blockchainID, tx, remainingSubnetAuthKeys, err = deployer.DeployBlockchain(
			controlKeys,
			subnetAuthKeys,
			subnetID,
			chain,
			chainGenesis,
		)
		if err != nil {
			ux.Logger.PrintToUser(logging.Red.Wrap(
				fmt.Sprintf("error deploying blockchain: %s. fix the issue and try again with a new deploy cmd", err),
			))
			return err
		}
		// TODO: remove once dynamic fees conf can be updated on wallet
		deployer.CleanCacheWallet()

		savePartialTx = !isFullySigned && err == nil
	}

	if err := PrintDeployResults(chain, subnetID, blockchainID); err != nil {
		return err
	}

	if savePartialTx {
		if err := SaveNotFullySignedTx(
			"Blockchain Creation",
			tx,
			chain,
			subnetAuthKeys,
			remainingSubnetAuthKeys,
			outputTxPath,
			false,
		); err != nil {
			return err
		}
	}

	// stop here if subnetOnly is true
	if subnetOnly {
		return nil
	}

	tracked := false

	if sidecar.Sovereign {
		validatorManagerStr := validatorManagerSDK.ProxyContractAddress
		avaGoBootstrapValidators, cancel, savePartialTx, err := convertSubnetToL1(
			bootstrapValidators,
			deployer,
			subnetID,
			blockchainID,
			network,
			chain,
			sidecar,
			controlKeys,
			subnetAuthKeys,
			validatorManagerStr,
			false,
		)
		if err != nil {
			return err
		}
		if cancel {
			return nil
		}

		if savePartialTx {
			return nil
		}
		if deployFlags.ConvertOnly || (!deployFlags.LocalMachineFlags.UseLocalMachine && clusterNameFlagValue == "") {
			printSuccessfulConvertOnlyOutput(blockchainName, subnetID.String(), deployFlags.BootstrapValidatorFlags.GenerateNodeID)
			return nil
		}

		tracked, err = InitializeValidatorManager(
			blockchainName,
			sidecar.ValidatorManagerOwner,
			subnetID,
			blockchainID,
			network,
			avaGoBootstrapValidators,
			sidecar.ValidatorManagement == validatormanagertypes.ProofOfStake,
			validatorManagerStr,
			sidecar.ProxyContractOwner,
			sidecar.UseACP99,
			deployFlags.LocalMachineFlags.UseLocalMachine,
			deployFlags.SigAggFlags,
			deployFlags.ProofOfStakeFlags,
		)
		if err != nil {
			return err
		}
	} else {
		if err := app.UpdateSidecarNetworks(
			&sidecar,
			network,
			subnetID,
			blockchainID,
			"",
			"",
			nil,
			clusterNameFlagValue,
			"",
		); err != nil {
			return err
		}
		if network.Kind == models.Local && !utils.SimulatedPublicNetwork() && !savePartialTx {
			ux.Logger.PrintToUser("")
			if err := localnet.LocalNetworkTrackSubnet(
				app,
				ux.Logger.PrintToUser,
				blockchainName,
			); err != nil {
				fmt.Printf("we have err here")
				return err
			}
			tracked = true
		}
	}

	if sidecar.Sovereign && tracked {
		ux.Logger.PrintToUser("")
		ux.Logger.PrintToUser(logging.Green.Wrap("Your L1 is ready for on-chain interactions."))
	}
	var icmErr, relayerErr error
	if sidecar.TeleporterReady && tracked && !icmSpec.SkipICMDeploy {
		chainSpec := contract.ChainSpec{
			BlockchainName: blockchainName,
		}
		chainSpec.SetEnabled(true, false, false, false, false)
		deployICMFlags := messengercmd.DeployFlags{
			ChainFlags: chainSpec,
			PrivateKeyFlags: contract.PrivateKeyFlags{
				KeyName: icmKeyName,
			},
			DeployMessenger:              true,
			DeployRegistry:               true,
			ForceRegistryDeploy:          true,
			Version:                      icmSpec.ICMVersion,
			MessengerContractAddressPath: icmSpec.MessengerContractAddressPath,
			MessengerDeployerAddressPath: icmSpec.MessengerDeployerAddressPath,
			MessengerDeployerTxPath:      icmSpec.MessengerDeployerTxPath,
			RegistryBydecodePath:         icmSpec.RegistryBydecodePath,
			CChainKeyName:                cchainIcmKeyName,
		}
		ux.Logger.PrintToUser("")
		if err := messengercmd.CallDeploy([]string{}, deployICMFlags, network); err != nil {
			icmErr = err
			ux.Logger.RedXToUser("Interchain Messaging is not deployed due to: %v", icmErr)
		} else {
			ux.Logger.GreenCheckmarkToUser("ICM is successfully deployed")
			if network.Kind != models.Local && !deployFlags.LocalMachineFlags.UseLocalMachine {
				if flag := cmd.Flags().Lookup(skipRelayerFlagName); flag != nil && !flag.Changed {
					ux.Logger.PrintToUser("")
					yes, err := app.Prompt.CaptureYesNo("Do you want to setup local relayer for the messages to be interchanged, as Interchain Messaging was deployed to your blockchain?")
					if err != nil {
						return err
					}
					icmSpec.SkipRelayerDeploy = !yes
				}
			}
			if !icmSpec.SkipRelayerDeploy && network.Kind != models.Mainnet {
				_ = relayercmd.CallStop(nil, relayercmd.StopFlags{}, network)
				if network.Kind == models.Local && icmSpec.RelayerBinPath == "" && icmSpec.RelayerVersion == constants.DefaultRelayerVersion {
					if b, extraLocalNetworkData, err := localnet.GetExtraLocalNetworkData(app, ""); err != nil {
						return err
					} else if b {
						icmSpec.RelayerBinPath = extraLocalNetworkData.RelayerPath
					}
				}
				deployRelayerFlags := relayercmd.DeployFlags{
					Version:            icmSpec.RelayerVersion,
					BinPath:            icmSpec.RelayerBinPath,
					LogLevel:           icmSpec.RelayerLogLevel,
					RelayCChain:        relayCChain,
					CChainFundingKey:   cChainFundingKey,
					BlockchainsToRelay: []string{blockchainName},
					Key:                relayerKeyName,
					Amount:             relayerAmount,
					AllowPrivateIPs:    relayerAllowPrivateIPs,
				}
				if network.Kind == models.Local {
					blockchains, err := localnet.GetLocalNetworkBlockchainsInfo(app)
					if err != nil {
						return err
					}
					deployRelayerFlags.BlockchainsToRelay = utils.Unique(sdkutils.Map(blockchains, func(i localnet.BlockchainInfo) string { return i.Name }))
				}
				if network.Kind == models.Local || deployFlags.LocalMachineFlags.UseLocalMachine {
					relayerKeyName, _, _, err := relayer.GetDefaultRelayerKeyInfo(app)
					if err != nil {
						return err
					}
					deployRelayerFlags.Key = relayerKeyName
					deployRelayerFlags.Amount = constants.DefaultRelayerAmount
					deployRelayerFlags.BlockchainFundingKey = constants.ICMKeyName
				}
				if network.Kind == models.Local {
					deployRelayerFlags.CChainFundingKey = "ewoq"
					deployRelayerFlags.CChainAmount = constants.DefaultRelayerAmount
				}
				if err := relayercmd.CallDeploy(nil, deployRelayerFlags, network); err != nil {
					relayerErr = err
					ux.Logger.RedXToUser("Relayer is not deployed due to: %v", relayerErr)
				} else {
					ux.Logger.GreenCheckmarkToUser("Relayer is successfully deployed")
				}
			}
		}
	}

	flags := make(map[string]string)
	flags[constants.MetricsNetwork] = network.Name()
	metrics.HandleTracking(app, flags, nil)

	if network.Kind == models.Local && !utils.SimulatedPublicNetwork() && !savePartialTx {
		ux.Logger.PrintToUser("")
		_ = PrintSubnetInfo(blockchainName, true)
	}
	if icmErr != nil {
		ux.Logger.PrintToUser("")
		ux.Logger.PrintToUser("Interchain Messaging is not deployed due to: %v", icmErr)
		ux.Logger.PrintToUser("")
		ux.Logger.PrintToUser("To deploy ICM later on, call `avalanche icm deploy`")
		ux.Logger.PrintToUser("This does not affect L1 operations besides Interchain Messaging")
	}
	if relayerErr != nil {
		ux.Logger.PrintToUser("")
		ux.Logger.PrintToUser("Relayer is not deployed due to: %v", relayerErr)
		ux.Logger.PrintToUser("")
		ux.Logger.PrintToUser("To deploy a local relayer later on, call `avalanche interchain relayer deploy`")
		ux.Logger.PrintToUser("This does not affect L1 operations besides Interchain Messaging")
	}

	if tracked {
		if sidecar.Sovereign {
			ux.Logger.GreenCheckmarkToUser("L1 is successfully deployed on %s", network.Name())
		} else {
			ux.Logger.GreenCheckmarkToUser("Subnet is successfully deployed on %s", network.Name())
		}
	}

	return nil
}

func setBootstrapValidatorValidationID(avaGoBootstrapValidators []*txs.ConvertSubnetToL1Validator, bootstrapValidators []models.SubnetValidator, subnetID ids.ID) {
	for index, avagoValidator := range avaGoBootstrapValidators {
		for bootstrapValidatorIndex, validator := range bootstrapValidators {
			avagoValidatorNodeID, _ := ids.ToNodeID(avagoValidator.NodeID)
			if validator.NodeID == avagoValidatorNodeID.String() {
				validationID := subnetID.Append(uint32(index))
				bootstrapValidators[bootstrapValidatorIndex].ValidationID = validationID.String()
			}
		}
	}
}

func getClusterBootstrapValidators(
	clusterName string,
	network models.Network,
	deployBalance uint64,
) ([]models.SubnetValidator, error) {
	clusterConf, err := app.GetClusterConfig(clusterName)
	if err != nil {
		return nil, err
	}
	subnetValidators := []models.SubnetValidator{}
	hostIDs := utils.Filter(clusterConf.GetCloudIDs(), clusterConf.IsAvalancheGoHost)
	changeAddr := ""
	for _, h := range hostIDs {
		nodeID, pub, pop, err := utils.GetNodeParams(app.GetNodeInstanceDirPath(h))
		if err != nil {
			return nil, fmt.Errorf("failed to parse nodeID: %w", err)
		}
		changeAddr, err = blockchain.GetKeyForChangeOwner(app, network)
		if err != nil {
			return nil, err
		}
		if err != nil {
			return nil, err
		}
		ux.Logger.Info("Bootstrap validator info for Host: %s | Node ID: %s | Public Key: %s | Proof of Possession: %s", h, nodeID, hex.EncodeToString(pub), hex.EncodeToString(pop))
		subnetValidators = append(subnetValidators, models.SubnetValidator{
			NodeID:               nodeID.String(),
			Weight:               constants.BootstrapValidatorWeight,
			Balance:              deployBalance,
			BLSPublicKey:         fmt.Sprintf("%s%s", "0x", hex.EncodeToString(pub)),
			BLSProofOfPossession: fmt.Sprintf("%s%s", "0x", hex.EncodeToString(pop)),
			ChangeOwnerAddr:      changeAddr,
		})
	}
	return subnetValidators, nil
}

// TODO: add deactivation owner?
func ConvertToAvalancheGoSubnetValidator(subnetValidators []models.SubnetValidator) ([]*txs.ConvertSubnetToL1Validator, error) {
	bootstrapValidators := []*txs.ConvertSubnetToL1Validator{}
	for _, validator := range subnetValidators {
		nodeID, err := ids.NodeIDFromString(validator.NodeID)
		if err != nil {
			return nil, err
		}
		blsInfo, err := blockchain.ConvertToBLSProofOfPossession(validator.BLSPublicKey, validator.BLSProofOfPossession)
		if err != nil {
			return nil, fmt.Errorf("failure parsing BLS info: %w", err)
		}
		addrs, err := address.ParseToIDs([]string{validator.ChangeOwnerAddr})
		if err != nil {
			return nil, fmt.Errorf("failure parsing change owner address: %w", err)
		}
		bootstrapValidator := &txs.ConvertSubnetToL1Validator{
			NodeID:  nodeID[:],
			Weight:  validator.Weight,
			Balance: validator.Balance,
			Signer:  blsInfo,
			RemainingBalanceOwner: message.PChainOwner{
				Threshold: 1,
				Addresses: addrs,
			},
		}
		bootstrapValidators = append(bootstrapValidators, bootstrapValidator)
	}
	avagoutils.Sort(bootstrapValidators)
	return bootstrapValidators, nil
}

func ValidateSubnetNameAndGetChains(args []string) ([]string, error) {
	// this should not be necessary but some bright guy might just be creating
	// the genesis by hand or something...
	if err := checkInvalidSubnetNames(args[0]); err != nil {
		return nil, fmt.Errorf("blockchain name %s is invalid: %w", args[0], err)
	}
	// Check subnet exists
	// TODO create a file that lists chains by subnet for fast querying
	chains, err := getChainsInSubnet(args[0])
	if err != nil {
		return nil, fmt.Errorf("failed to getChainsInSubnet: %w", err)
	}

	if len(chains) == 0 {
		return nil, errors.New("Invalid blockchain " + args[0])
	}

	return chains, nil
}

func SaveNotFullySignedTx(
	txName string,
	tx *txs.Tx,
	blockchainName string,
	subnetAuthKeys []string,
	remainingSubnetAuthKeys []string,
	outputTxPath string,
	forceOverwrite bool,
) error {
	signedCount := len(subnetAuthKeys) - len(remainingSubnetAuthKeys)
	ux.Logger.PrintToUser("")
	if signedCount == len(subnetAuthKeys) {
		ux.Logger.PrintToUser("All %d required %s signatures have been signed. "+
			"Saving tx to disk to enable commit.", len(subnetAuthKeys), txName)
	} else {
		ux.Logger.PrintToUser("%d of %d required %s signatures have been signed. "+
			"Saving tx to disk to enable remaining signing.", signedCount, len(subnetAuthKeys), txName)
	}
	if outputTxPath == "" {
		ux.Logger.PrintToUser("")
		var err error
		if forceOverwrite {
			outputTxPath, err = app.Prompt.CaptureString("Path to export partially signed tx to")
		} else {
			outputTxPath, err = app.Prompt.CaptureNewFilepath("Path to export partially signed tx to")
		}
		if err != nil {
			return err
		}
	}
	if forceOverwrite {
		ux.Logger.PrintToUser("")
		ux.Logger.PrintToUser("Overwriting %s", outputTxPath)
	}
	if err := txutils.SaveToDisk(tx, outputTxPath, forceOverwrite); err != nil {
		return err
	}
	if signedCount == len(subnetAuthKeys) {
		PrintReadyToSignMsg(blockchainName, outputTxPath)
	} else {
		PrintRemainingToSignMsg(blockchainName, remainingSubnetAuthKeys, outputTxPath)
	}
	return nil
}

func PrintReadyToSignMsg(
	blockchainName string,
	outputTxPath string,
) {
	ux.Logger.PrintToUser("")
	ux.Logger.PrintToUser("Tx is fully signed, and ready to be committed")
	ux.Logger.PrintToUser("")
	ux.Logger.PrintToUser("Commit command:")
	cmdLine := fmt.Sprintf("  avalanche transaction commit %s --input-tx-filepath %s", blockchainName, outputTxPath)
	if blockchainName == "" {
		cmdLine = fmt.Sprintf("  avalanche transaction commit --input-tx-filepath %s", outputTxPath)
	}
	ux.Logger.PrintToUser(cmdLine)
}

func PrintRemainingToSignMsg(
	blockchainName string,
	remainingSubnetAuthKeys []string,
	outputTxPath string,
) {
	ux.Logger.PrintToUser("")
	ux.Logger.PrintToUser("Addresses remaining to sign the tx")
	for _, subnetAuthKey := range remainingSubnetAuthKeys {
		ux.Logger.PrintToUser("  %s", subnetAuthKey)
	}
	ux.Logger.PrintToUser("")
	ux.Logger.PrintToUser("Connect a ledger with one of the remaining addresses or choose a stored key "+
		"and run the signing command, or send %q to another user for signing.", outputTxPath)
	ux.Logger.PrintToUser("")
	ux.Logger.PrintToUser("Signing command:")
	cmdline := fmt.Sprintf("  avalanche transaction sign %s --input-tx-filepath %s", blockchainName, outputTxPath)
	if blockchainName == "" {
		cmdline = fmt.Sprintf("  avalanche transaction sign --input-tx-filepath %s", outputTxPath)
	}
	ux.Logger.PrintToUser(cmdline)
	ux.Logger.PrintToUser("")
}

func PrintDeployResults(blockchainName string, subnetID ids.ID, blockchainID ids.ID) error {
	t := ux.DefaultTable("Deployment results", nil)
	t.SetColumnConfigs([]table.ColumnConfig{
		{Number: 2, AutoMerge: true},
	})
	if blockchainName != "" {
		t.AppendRow(table.Row{"Chain Name", blockchainName})
	}
	t.AppendRow(table.Row{"Subnet ID", subnetID.String()})
	if blockchainName != "" {
		vmID, err := utils.VMID(blockchainName)
		if err != nil {
			return fmt.Errorf("failed to create VM ID from %s: %w", blockchainName, err)
		}
		t.AppendRow(table.Row{"VM ID", vmID.String()})
	}
	if blockchainID != ids.Empty {
		t.AppendRow(table.Row{"Blockchain ID", blockchainID.String()})
		t.AppendRow(table.Row{"P-Chain TXID", blockchainID.String()})
	}
	ux.Logger.PrintToUser(t.Render())
	return nil
}

func LoadBootstrapValidator(bootstrapValidatorFlags flags.BootstrapValidatorFlags) ([]models.SubnetValidator, error) {
	if !utils.FileExists(bootstrapValidatorFlags.BootstrapValidatorsJSONFilePath) {
		return nil, fmt.Errorf("file path %q doesn't exist", bootstrapValidatorFlags.BootstrapValidatorsJSONFilePath)
	}
	jsonBytes, err := os.ReadFile(bootstrapValidatorFlags.BootstrapValidatorsJSONFilePath)
	if err != nil {
		return nil, err
	}
	var subnetValidators []models.SubnetValidator
	if err = json.Unmarshal(jsonBytes, &subnetValidators); err != nil {
		return nil, err
	}
	if err = validateSubnetValidatorsJSON(bootstrapValidatorFlags.GenerateNodeID, subnetValidators); err != nil {
		return nil, err
	}
	return subnetValidators, nil
}

func ConvertURIToPeers(uris []string) ([]info.Peer, error) {
	aggregatorPeers, err := blockchain.UrisToPeers(uris)
	if err != nil {
		return nil, err
	}
	nodeIDs := sdkutils.Map(aggregatorPeers, func(peer info.Peer) ids.NodeID {
		return peer.Info.ID
	})
	nodeIDsSet := set.Of(nodeIDs...)
	for _, uri := range uris {
		infoClient := info.NewClient(uri)
		ctx, cancel := utils.GetAPILargeContext()
		defer cancel()
		peers, err := infoClient.Peers(ctx, nil)
		if err != nil {
			return nil, err
		}
		for _, peer := range peers {
			if !nodeIDsSet.Contains(peer.Info.ID) {
				aggregatorPeers = append(aggregatorPeers, peer)
				nodeIDsSet.Add(peer.Info.ID)
			}
		}
	}
	return aggregatorPeers, nil
}<|MERGE_RESOLUTION|>--- conflicted
+++ resolved
@@ -431,7 +431,6 @@
 		} else if cancel {
 			return nil
 		}
-<<<<<<< HEAD
 	}
 	switch {
 	case len(bootstrapValidatorFlags.BootstrapEndpoints) > 0:
@@ -475,51 +474,6 @@
 			}
 		}
 	}
-=======
-	}
-	switch {
-	case len(bootstrapValidatorFlags.BootstrapEndpoints) > 0:
-		for _, endpoint := range bootstrapValidatorFlags.BootstrapEndpoints {
-			infoClient := info.NewClient(endpoint)
-			ctx, cancel := utils.GetAPILargeContext()
-			defer cancel()
-			nodeID, proofOfPossession, err := infoClient.GetNodeID(ctx)
-			if err != nil {
-				return err
-			}
-			publicKey = "0x" + hex.EncodeToString(proofOfPossession.PublicKey[:])
-			pop = "0x" + hex.EncodeToString(proofOfPossession.ProofOfPossession[:])
-
-			*bootstrapValidators = append(*bootstrapValidators, models.SubnetValidator{
-				NodeID:               nodeID.String(),
-				Weight:               constants.BootstrapValidatorWeight,
-				Balance:              deployBalance,
-				BLSPublicKey:         publicKey,
-				BLSProofOfPossession: pop,
-				ChangeOwnerAddr:      bootstrapValidatorFlags.ChangeOwnerAddress,
-			})
-		}
-	case clusterNameFlagValue != "":
-		// for remote clusters we don't need to ask for bootstrap validators and can read it from filesystem
-		*bootstrapValidators, err = getClusterBootstrapValidators(clusterNameFlagValue, network, deployBalance)
-		if err != nil {
-			return fmt.Errorf("error getting bootstrap validators from cluster %s: %w", clusterNameFlagValue, err)
-		}
-
-	default:
-		if len(*bootstrapValidators) == 0 {
-			*bootstrapValidators, err = promptBootstrapValidators(
-				network,
-				deployBalance,
-				availableBalance,
-				bootstrapValidatorFlags,
-			)
-			if err != nil {
-				return err
-			}
-		}
-	}
->>>>>>> 6ef2bd6f
 	return nil
 }
 
