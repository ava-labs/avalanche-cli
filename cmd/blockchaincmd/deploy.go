--- conflicted
+++ resolved
@@ -448,8 +448,7 @@
 			userProvidedAvagoVersion = avagoVersion
 		}
 
-<<<<<<< HEAD
-		deployer := subnet.NewLocalDeployer(app, userProvidedAvagoVersion, avagoBinaryPath, vmBin)
+		deployer := subnet.NewLocalDeployer(app, userProvidedAvagoVersion, avagoBinaryPath, vmBin, true)
 		deployInfo, err := deployer.DeployToLocalNetwork(
 			chain,
 			genesisPath,
@@ -457,10 +456,6 @@
 			subnetIDStr,
 			constants.ServerRunFileLocalNetworkPrefix,
 		)
-=======
-		deployer := subnet.NewLocalDeployer(app, userProvidedAvagoVersion, avagoBinaryPath, vmBin, true)
-		deployInfo, err := deployer.DeployToLocalNetwork(chain, genesisPath, icmSpec, subnetIDStr)
->>>>>>> 96046e3a
 		if err != nil {
 			if deployer.BackendStartedHere() {
 				if innerErr := binutils.KillgRPCServerProcess(
