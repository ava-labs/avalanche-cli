--- conflicted
+++ resolved
@@ -744,7 +744,6 @@
 			return err
 		}
 
-<<<<<<< HEAD
 		clusterName, err := node.GetClusterNameFromList(app)
 		if err != nil {
 			return err
@@ -759,41 +758,6 @@
 			}
 		} else {
 			if err := node.TrackSubnetWithLocalMachine(app, clusterName, blockchainName); err != nil {
-=======
-		if !generateNodeID {
-			clusterName, err := node.GetClusterNameFromList(app)
-			if err != nil {
-				return err
-			}
-
-			if err = node.SyncSubnet(app, clusterName, blockchainName, true, nil); err != nil {
-				return err
-			}
-
-			if err := node.WaitForHealthyCluster(app, clusterName, node.HealthCheckTimeout, node.HealthCheckPoolTime); err != nil {
-				return err
-			}
-
-			chainSpec := contract.ChainSpec{
-				BlockchainName: blockchainName,
-			}
-			_, genesisPrivateKey, err := contract.GetEVMSubnetPrefundedKey(
-				app,
-				network,
-				chainSpec,
-			)
-			if err != nil {
-				return err
-			}
-			rpcURL, _, err := contract.GetBlockchainEndpoints(
-				app,
-				network,
-				chainSpec,
-				true,
-				false,
-			)
-			if err != nil {
->>>>>>> 05c52188
 				return err
 			}
 		}
@@ -825,33 +789,6 @@
 			if err != nil {
 				return err
 			}
-<<<<<<< HEAD
-=======
-			if err := validatormanager.SetupPoA(
-				app,
-				network,
-				rpcURL,
-				contract.ChainSpec{
-					BlockchainName: blockchainName,
-				},
-				genesisPrivateKey,
-				common.HexToAddress(sidecar.PoAValidatorManagerOwner),
-				avaGoBootstrapValidators,
-				aggregatorExtraPeerEndpoints,
-			); err != nil {
-				return err
-			}
-			ux.Logger.GreenCheckmarkToUser("L1 is successfully converted to sovereign blockchain")
-		} else {
-			ux.Logger.GreenCheckmarkToUser("Generated Node ID and BLS info for bootstrap validator(s)")
-			ux.Logger.PrintToUser("To convert L1 to sovereign blockchain, create the corresponding Avalanche node(s) with the provided Node ID and BLS Info")
-			ux.Logger.PrintToUser("Created Node ID and BLS Info can be found at %s", app.GetSidecarPath(blockchainName))
-			ux.Logger.PrintToUser("Once the Avalanche Node(s) are created and are tracking the blockchain, call `avalanche contract initPoaManager %s` to finish converting L1 to sovereign blockchain", blockchainName)
-		}
-	} else {
-		if err := app.UpdateSidecarNetworks(&sidecar, network, subnetID, blockchainID, "", "", nil); err != nil {
-			return err
->>>>>>> 05c52188
 		}
 		rpcURL, _, err := contract.GetBlockchainEndpoints(
 			app,
