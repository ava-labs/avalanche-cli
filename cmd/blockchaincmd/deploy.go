// / Copyright (C) 2022, Ava Labs, Inc. All rights reserved.
// See the file LICENSE for licensing terms.
package blockchaincmd

import (
	"encoding/hex"
	"encoding/json"
	"errors"
	"fmt"
	"os"
	"path/filepath"
	"strings"
	"time"

	"github.com/ava-labs/avalanchego/api/info"
	"github.com/ava-labs/avalanchego/network/peer"

<<<<<<< HEAD
	"github.com/ava-labs/avalanchego/api/info"
	avagoutils "github.com/ava-labs/avalanchego/utils"
	"github.com/ava-labs/avalanchego/utils/set"
=======
	"github.com/ava-labs/avalanche-cli/pkg/evm"
	"github.com/ava-labs/avalanche-cli/pkg/node"
>>>>>>> 7aa4b6d9
	"github.com/ava-labs/avalanchego/vms/platformvm/warp/message"
	"github.com/ethereum/go-ethereum/common"

	"github.com/ava-labs/avalanche-cli/pkg/contract"
	"github.com/ava-labs/avalanche-cli/pkg/utils"
	"github.com/ava-labs/avalanchego/utils/formatting/address"
	"github.com/ava-labs/avalanchego/vms/platformvm/fx"
	"github.com/ava-labs/avalanchego/vms/platformvm/signer"

	"github.com/ava-labs/avalanche-cli/pkg/binutils"
	"github.com/ava-labs/avalanche-cli/pkg/cobrautils"
	"github.com/ava-labs/avalanche-cli/pkg/constants"
	"github.com/ava-labs/avalanche-cli/pkg/keychain"
	"github.com/ava-labs/avalanche-cli/pkg/localnet"
	"github.com/ava-labs/avalanche-cli/pkg/metrics"
	"github.com/ava-labs/avalanche-cli/pkg/models"
	"github.com/ava-labs/avalanche-cli/pkg/networkoptions"
	"github.com/ava-labs/avalanche-cli/pkg/prompts"
	"github.com/ava-labs/avalanche-cli/pkg/subnet"
	"github.com/ava-labs/avalanche-cli/pkg/txutils"
	"github.com/ava-labs/avalanche-cli/pkg/ux"
	"github.com/ava-labs/avalanche-cli/pkg/validatormanager"
	"github.com/ava-labs/avalanche-cli/pkg/vm"
	anrutils "github.com/ava-labs/avalanche-network-runner/utils"
	"github.com/ava-labs/avalanchego/ids"
	"github.com/ava-labs/avalanchego/utils/logging"
	"github.com/ava-labs/avalanchego/vms/platformvm/txs"
	"github.com/olekukonko/tablewriter"
	"github.com/spf13/cobra"
	"go.uber.org/zap"
	"golang.org/x/mod/semver"
)

var deploySupportedNetworkOptions = []networkoptions.NetworkOption{
	networkoptions.Local,
	networkoptions.Devnet,
	networkoptions.EtnaDevnet,
	networkoptions.Fuji,
	networkoptions.Mainnet,
}

var (
	sameControlKey                  bool
	keyName                         string
	threshold                       uint32
	controlKeys                     []string
	subnetAuthKeys                  []string
	userProvidedAvagoVersion        string
	outputTxPath                    string
	useLedger                       bool
	useLocalMachine                 bool
	localMachineCluster             string
	useEwoq                         bool
	ledgerAddresses                 []string
	sovereign                       bool
	subnetIDStr                     string
	mainnetChainID                  uint32
	skipCreatePrompt                bool
	avagoBinaryPath                 string
	subnetOnly                      bool
	icmSpec                         subnet.ICMSpec
	generateNodeID                  bool
	bootstrapValidatorsJSONFilePath string
	privateKeyFlags                 contract.PrivateKeyFlags
	bootstrapEndpoints              []string
	convertOnly                     bool

	errMutuallyExlusiveControlKeys = errors.New("--control-keys and --same-control-key are mutually exclusive")
	ErrMutuallyExlusiveKeyLedger   = errors.New("key source flags --key, --ledger/--ledger-addrs are mutually exclusive")
	ErrStoredKeyOnMainnet          = errors.New("key --key is not available for mainnet operations")
	errMutuallyExlusiveSubnetFlags = errors.New("--subnet-only and --subnet-id are mutually exclusive")
)

// avalanche blockchain deploy
func newDeployCmd() *cobra.Command {
	cmd := &cobra.Command{
		Use:   "deploy [blockchainName]",
		Short: "Deploys a blockchain configuration",
		Long: `The blockchain deploy command deploys your Blockchain configuration locally, to Fuji Testnet, or to Mainnet.

At the end of the call, the command prints the RPC URL you can use to interact with the Subnet.

Avalanche-CLI only supports deploying an individual Blockchain once per network. Subsequent
attempts to deploy the same Blockchain to the same network (local, Fuji, Mainnet) aren't
allowed. If you'd like to redeploy a Blockchain locally for testing, you must first call
avalanche network clean to reset all deployed chain state. Subsequent local deploys
redeploy the chain with fresh state. You can deploy the same Blockchain to multiple networks,
so you can take your locally tested Subnet and deploy it on Fuji or Mainnet.`,
		RunE:              deployBlockchain,
		PersistentPostRun: handlePostRun,
		Args:              cobrautils.ExactArgs(1),
	}
	networkoptions.AddNetworkFlagsToCmd(cmd, &globalNetworkFlags, true, deploySupportedNetworkOptions)
	privateKeyFlags.SetFlagNames("blockchain-private-key", "blockchain-key", "blockchain-genesis-key")
	privateKeyFlags.AddToCmd(cmd, "to fund validator manager initialization")
	cmd.Flags().StringVar(&userProvidedAvagoVersion, "avalanchego-version", "latest", "use this version of avalanchego (ex: v1.17.12)")
	cmd.Flags().StringVarP(&keyName, "key", "k", "", "select the key to use [fuji/devnet deploy only]")
	cmd.Flags().BoolVarP(&sameControlKey, "same-control-key", "s", false, "use the fee-paying key as control key")
	cmd.Flags().Uint32Var(&threshold, "threshold", 0, "required number of control key signatures to make subnet changes")
	cmd.Flags().StringSliceVar(&controlKeys, "control-keys", nil, "addresses that may make subnet changes")
	cmd.Flags().StringSliceVar(&subnetAuthKeys, "subnet-auth-keys", nil, "control keys that will be used to authenticate chain creation")
	cmd.Flags().StringVar(&outputTxPath, "output-tx-path", "", "file path of the blockchain creation tx")
	cmd.Flags().BoolVarP(&useEwoq, "ewoq", "e", false, "use ewoq key [fuji/devnet deploy only]")
	cmd.Flags().BoolVarP(&useLedger, "ledger", "g", false, "use ledger instead of key (always true on mainnet, defaults to false on fuji/devnet)")
	cmd.Flags().StringSliceVar(&ledgerAddresses, "ledger-addrs", []string{}, "use the given ledger addresses")
	cmd.Flags().StringVarP(&subnetIDStr, "subnet-id", "u", "", "do not create a subnet, deploy the blockchain into the given subnet id")
	cmd.Flags().Uint32Var(&mainnetChainID, "mainnet-chain-id", 0, "use different ChainID for mainnet deployment")
	cmd.Flags().StringVar(&avagoBinaryPath, "avalanchego-path", "", "use this avalanchego binary path")
	cmd.Flags().BoolVar(&subnetOnly, "subnet-only", false, "only create a subnet")
	cmd.Flags().BoolVar(&icmSpec.SkipICMDeploy, "skip-local-teleporter", false, "skip automatic teleporter deploy on local networks [to be deprecated]")
	cmd.Flags().BoolVar(&icmSpec.SkipICMDeploy, "skip-teleporter-deploy", false, "skip automatic teleporter deploy")
	cmd.Flags().BoolVar(&icmSpec.SkipRelayerDeploy, "skip-relayer", false, "skip relayer deploy")
	cmd.Flags().StringVar(&icmSpec.ICMVersion, "teleporter-version", "latest", "teleporter version to deploy")
	cmd.Flags().StringVar(&icmSpec.RelayerVersion, "relayer-version", "latest", "relayer version to deploy")
	cmd.Flags().StringVar(&icmSpec.MessengerContractAddressPath, "teleporter-messenger-contract-address-path", "", "path to an interchain messenger contract address file")
	cmd.Flags().StringVar(&icmSpec.MessengerDeployerAddressPath, "teleporter-messenger-deployer-address-path", "", "path to an interchain messenger deployer address file")
	cmd.Flags().StringVar(&icmSpec.MessengerDeployerTxPath, "teleporter-messenger-deployer-tx-path", "", "path to an interchain messenger deployer tx file")
	cmd.Flags().StringVar(&icmSpec.RegistryBydecodePath, "teleporter-registry-bytecode-path", "", "path to an interchain messenger registry bytecode file")
	cmd.Flags().StringVar(&bootstrapValidatorsJSONFilePath, "bootstrap-filepath", "", "JSON file path that provides details about bootstrap validators, leave Node-ID and BLS values empty if using --generate-node-id=true")
	cmd.Flags().BoolVar(&generateNodeID, "generate-node-id", false, "whether to create new node id for bootstrap validators (Node-ID and BLS values in bootstrap JSON file will be overridden if --bootstrap-filepath flag is used)")
	cmd.Flags().StringSliceVar(&bootstrapEndpoints, "bootstrap-endpoints", nil, "take validator node info from the given endpoints")
	cmd.Flags().BoolVar(&convertOnly, "convert-only", false, "avoid node track, restart and poa manager setup")
<<<<<<< HEAD
	cmd.Flags().StringVar(&aggregatorLogLevel, "aggregator-log-level", "Off", "log level to use with signature aggregator")
=======
	cmd.Flags().BoolVar(&useLocalMachine, "use-local-machine", false, "use local machine as a blockchain validator")
	cmd.Flags().StringVar(&localMachineCluster, "local-machine-cluster", "", "existing local machine to be used as a blockchain validator")

>>>>>>> 7aa4b6d9
	return cmd
}

type SubnetValidator struct {
	// Must be Ed25519 NodeID
	NodeID ids.NodeID `json:"nodeID"`
	// Weight of this validator used when sampling
	Weight uint64 `json:"weight"`
	// When this validator will stop validating the Subnet
	EndTime uint64 `json:"endTime"`
	// Initial balance for this validator
	Balance uint64 `json:"balance"`
	// [Signer] is the BLS key for this validator.
	// Note: We do not enforce that the BLS key is unique across all validators.
	//       This means that validators can share a key if they so choose.
	//       However, a NodeID + Subnet does uniquely map to a BLS key
	Signer signer.Signer `json:"signer"`
	// Leftover $AVAX from the [Balance] will be issued to this
	// owner once it is removed from the validator set.
	ChangeOwner fx.Owner `json:"changeOwner"`
}

func CallDeploy(
	cmd *cobra.Command,
	subnetOnlyParam bool,
	blockchainName string,
	networkFlags networkoptions.NetworkFlags,
	keyNameParam string,
	useLedgerParam bool,
	useEwoqParam bool,
	sameControlKeyParam bool,
) error {
	subnetOnly = subnetOnlyParam
	globalNetworkFlags = networkFlags
	sameControlKey = sameControlKeyParam
	keyName = keyNameParam
	useLedger = useLedgerParam
	useEwoq = useEwoqParam
	return deployBlockchain(cmd, []string{blockchainName})
}

func getChainsInSubnet(blockchainName string) ([]string, error) {
	subnets, err := os.ReadDir(app.GetSubnetDir())
	if err != nil {
		return nil, fmt.Errorf("failed to read baseDir: %w", err)
	}

	chains := []string{}

	for _, s := range subnets {
		if !s.IsDir() {
			continue
		}
		sidecarFile := filepath.Join(app.GetSubnetDir(), s.Name(), constants.SidecarFileName)
		if _, err := os.Stat(sidecarFile); err == nil {
			// read in sidecar file
			jsonBytes, err := os.ReadFile(sidecarFile)
			if err != nil {
				return nil, fmt.Errorf("failed reading file %s: %w", sidecarFile, err)
			}

			var sc models.Sidecar
			err = json.Unmarshal(jsonBytes, &sc)
			if err != nil {
				return nil, fmt.Errorf("failed unmarshaling file %s: %w", sidecarFile, err)
			}
			if sc.Subnet == blockchainName {
				chains = append(chains, sc.Name)
			}
		}
	}
	return chains, nil
}

func checkSubnetEVMDefaultAddressNotInAlloc(network models.Network, chain string) error {
	if network.Kind != models.Local && network.Kind != models.Devnet && os.Getenv(constants.SimulatePublicNetwork) == "" {
		genesis, err := app.LoadEvmGenesis(chain)
		if err != nil {
			return err
		}
		allocAddressMap := genesis.Alloc
		for address := range allocAddressMap {
			if address.String() == vm.PrefundedEwoqAddress.String() {
				return fmt.Errorf("can't airdrop to default address on public networks, please edit the genesis by calling `avalanche subnet create %s --force`", chain)
			}
		}
	}
	return nil
}

func runDeploy(cmd *cobra.Command, args []string, supportedNetworkOptions []networkoptions.NetworkOption) error {
	skipCreatePrompt = true
	deploySupportedNetworkOptions = supportedNetworkOptions
	return deployBlockchain(cmd, args)
}

func updateSubnetEVMGenesisChainID(genesisBytes []byte, newChainID uint) ([]byte, error) {
	var genesisMap map[string]interface{}
	if err := json.Unmarshal(genesisBytes, &genesisMap); err != nil {
		return nil, err
	}
	configI, ok := genesisMap["config"]
	if !ok {
		return nil, fmt.Errorf("config field not found on genesis")
	}
	config, ok := configI.(map[string]interface{})
	if !ok {
		return nil, fmt.Errorf("expected genesis config field to be a map[string]interface, found %T", configI)
	}
	config["chainId"] = float64(newChainID)
	return json.MarshalIndent(genesisMap, "", "  ")
}

// updates sidecar with genesis mainnet id to use
// given either by cmdline flag, original genesis id, or id obtained from the user
func getSubnetEVMMainnetChainID(sc *models.Sidecar, blockchainName string) error {
	// get original chain id
	evmGenesis, err := app.LoadEvmGenesis(blockchainName)
	if err != nil {
		return err
	}
	if evmGenesis.Config == nil {
		return fmt.Errorf("invalid subnet evm genesis format: config is nil")
	}
	if evmGenesis.Config.ChainID == nil {
		return fmt.Errorf("invalid subnet evm genesis format: config chain id is nil")
	}
	originalChainID := evmGenesis.Config.ChainID.Uint64()
	// handle cmdline flag if given
	if mainnetChainID != 0 {
		sc.SubnetEVMMainnetChainID = uint(mainnetChainID)
	}
	// prompt the user
	if sc.SubnetEVMMainnetChainID == 0 {
		useSameChainID := "Use same ChainID"
		useNewChainID := "Use new ChainID"
		listOptions := []string{useNewChainID, useSameChainID}
		newChainIDPrompt := "Using the same ChainID for both Fuji and Mainnet could lead to a replay attack. Do you want to use a different ChainID?"
		var (
			err      error
			decision string
		)
		decision, err = app.Prompt.CaptureList(newChainIDPrompt, listOptions)
		if err != nil {
			return err
		}
		if decision == useSameChainID {
			sc.SubnetEVMMainnetChainID = uint(originalChainID)
		} else {
			ux.Logger.PrintToUser("Enter your subnet's ChainID. It can be any positive integer != %d.", originalChainID)
			newChainID, err := app.Prompt.CapturePositiveInt(
				"ChainID",
				[]prompts.Comparator{
					{
						Label: "Zero",
						Type:  prompts.MoreThan,
						Value: 0,
					},
					{
						Label: "Original Chain ID",
						Type:  prompts.NotEq,
						Value: originalChainID,
					},
				},
			)
			if err != nil {
				return err
			}
			sc.SubnetEVMMainnetChainID = uint(newChainID)
		}
	}
	return app.UpdateSidecar(sc)
}

// deployBlockchain is the cobra command run for deploying subnets
func deployBlockchain(cmd *cobra.Command, args []string) error {
	blockchainName := args[0]

	if err := CreateBlockchainFirst(cmd, blockchainName, skipCreatePrompt); err != nil {
		return err
	}

	chains, err := ValidateSubnetNameAndGetChains(args)
	if err != nil {
		return err
	}

	if icmSpec.MessengerContractAddressPath != "" || icmSpec.MessengerDeployerAddressPath != "" || icmSpec.MessengerDeployerTxPath != "" || icmSpec.RegistryBydecodePath != "" {
		if icmSpec.MessengerContractAddressPath == "" || icmSpec.MessengerDeployerAddressPath == "" || icmSpec.MessengerDeployerTxPath == "" || icmSpec.RegistryBydecodePath == "" {
			return fmt.Errorf("if setting any teleporter asset path, you must set all teleporter asset paths")
		}
	}

	var bootstrapValidators []models.SubnetValidator
	if bootstrapValidatorsJSONFilePath != "" {
		bootstrapValidators, err = LoadBootstrapValidator(bootstrapValidatorsJSONFilePath)
		if err != nil {
			return err
		}
	}

	chain := chains[0]

	sidecar, err := app.LoadSidecar(chain)
	if err != nil {
		return fmt.Errorf("failed to load sidecar for later update: %w", err)
	}

	if sidecar.ImportedFromAPM {
		return errors.New("unable to deploy subnets imported from a repo")
	}

	if outputTxPath != "" {
		if _, err := os.Stat(outputTxPath); err == nil {
			return fmt.Errorf("outputTxPath %q already exists", outputTxPath)
		}
	}

	if !sidecar.Sovereign && bootstrapValidatorsJSONFilePath != "" {
		return fmt.Errorf("--bootstrap-filepath flag is only applicable to sovereign blockchains")
	}

	network, err := networkoptions.GetNetworkFromCmdLineFlags(
		app,
		"",
		globalNetworkFlags,
		true,
		false,
		deploySupportedNetworkOptions,
		"",
	)
	if err != nil {
		return err
	}

	isEVMGenesis, validationErr, err := app.HasSubnetEVMGenesis(chain)
	if err != nil {
		return err
	}
	if sidecar.VM == models.SubnetEvm && !isEVMGenesis {
		return fmt.Errorf("failed to validate SubnetEVM genesis format: %w", validationErr)
	}

	chainGenesis, err := app.LoadRawGenesis(chain)
	if err != nil {
		return err
	}

	if isEVMGenesis {
		// is is a subnet evm or a custom vm based on subnet evm
		if network.Kind == models.Mainnet {
			err = getSubnetEVMMainnetChainID(&sidecar, chain)
			if err != nil {
				return err
			}
			chainGenesis, err = updateSubnetEVMGenesisChainID(chainGenesis, sidecar.SubnetEVMMainnetChainID)
			if err != nil {
				return err
			}
		}
		err = checkSubnetEVMDefaultAddressNotInAlloc(network, chain)
		if err != nil {
			return err
		}
	}

	ux.Logger.PrintToUser("Deploying %s to %s", chains, network.Name())

	if network.Kind == models.Local {
		app.Log.Debug("Deploy local")

		genesisPath := app.GetGenesisPath(chain)

		// copy vm binary to the expected location, first downloading it if necessary
		var vmBin string
		switch sidecar.VM {
		case models.SubnetEvm:
			_, vmBin, err = binutils.SetupSubnetEVM(app, sidecar.VMVersion)
			if err != nil {
				return fmt.Errorf("failed to install subnet-evm: %w", err)
			}
		case models.CustomVM:
			vmBin = binutils.SetupCustomBin(app, chain)
		default:
			return fmt.Errorf("unknown vm: %s", sidecar.VM)
		}

		// check if selected version matches what is currently running
		nc := localnet.NewStatusChecker()
		avagoVersion, err := CheckForInvalidDeployAndGetAvagoVersion(nc, sidecar.RPCVersion)
		if err != nil {
			return err
		}
		if avagoBinaryPath == "" {
			userProvidedAvagoVersion = avagoVersion
		}

		deployer := subnet.NewLocalDeployer(app, userProvidedAvagoVersion, avagoBinaryPath, vmBin)
		deployInfo, err := deployer.DeployToLocalNetwork(
			chain,
			genesisPath,
			icmSpec,
			subnetIDStr,
			constants.ServerRunFileLocalNetworkPrefix,
		)
		if err != nil {
			if deployer.BackendStartedHere() {
				if innerErr := binutils.KillgRPCServerProcess(
					app,
					binutils.LocalNetworkGRPCServerEndpoint,
					constants.ServerRunFileLocalNetworkPrefix,
				); innerErr != nil {
					app.Log.Warn("tried to kill the gRPC server process but it failed", zap.Error(innerErr))
				}
			}
			return err
		}
		flags := make(map[string]string)
		flags[constants.MetricsNetwork] = network.Name()
		metrics.HandleTracking(cmd, constants.MetricsSubnetDeployCommand, app, flags)
		if err := app.UpdateSidecarNetworks(
			&sidecar,
			network,
			deployInfo.SubnetID,
			deployInfo.BlockchainID,
			deployInfo.ICMMessengerAddress,
			deployInfo.ICMRegistryAddress,
			nil,
		); err != nil {
			return err
		}
		return PrintSubnetInfo(blockchainName, true)
	}

	if sidecar.Sovereign {
		if !convertOnly {
			if !useLocalMachine {
				ux.Logger.PrintToUser("You can use your local machine as a bootstrap validator on the blockchain")
				ux.Logger.PrintToUser("This means that you don't have to to set up a remote server on a cloud service (e.g. AWS / GCP) to be a validator on the blockchain.")

				useLocalMachine, err = app.Prompt.CaptureYesNo("Do you want to use your local machine as a bootstrap validator?")
				if err != nil {
					return err
				}
			}
			if useLocalMachine {
				// stop any local avalanche go process running before we start local node
				_ = node.StopLocalNode(app)
				clusterName := fmt.Sprintf("%s-local-node", blockchainName)
				if localMachineCluster != "" {
					// don't destroy cluster if local cluster name is provided
					clusterName = localMachineCluster
				} else if utils.DirectoryExists(app.GetLocalDir(clusterName)) {
					_ = node.DestroyLocalNode(app, clusterName)
				}
				// destroy any cluster with same name before we start local node
				// we don't want to reuse snapshots from previous sessions
				// TODO: replace bootstrapEndpoints with dynamic port number
				bootstrapEndpoints = []string{"http://127.0.0.1:9650"}
				anrSettings := node.ANRSettings{}
				avagoVersionSettings := node.AvalancheGoVersionSettings{}
				useEtnaDevnet := network.Kind == models.EtnaDevnet
				if avagoBinaryPath == "" {
					ux.Logger.PrintToUser("Local build of Avalanche Go is required to create an Avalanche node using local machine")
					ux.Logger.PrintToUser("Please download Avalanche Go repo at https://github.com/ava-labs/avalanchego and build from source through ./scripts/build.sh")
					ux.Logger.PrintToUser("Please provide the full path to Avalanche Go binary in the build directory (e.g, xxx/build/avalanchego)")
					avagoBinaryPath, err = app.Prompt.CaptureString("Path to Avalanche Go build")
					if err != nil {
						return err
					}
				}
				network = models.NewNetworkFromCluster(network, clusterName)
				// anrSettings, avagoVersionSettings, globalNetworkFlags are empty
				if err = node.StartLocalNode(app, clusterName, useEtnaDevnet, avagoBinaryPath, anrSettings, avagoVersionSettings, globalNetworkFlags, nil); err != nil {
					return err
				}
			}
		}
		if len(bootstrapEndpoints) > 0 {
			var changeAddr string
			for _, endpoint := range bootstrapEndpoints {
				infoClient := info.NewClient(endpoint)
				ctx, cancel := utils.GetAPILargeContext()
				defer cancel()
				nodeID, proofOfPossession, err := infoClient.GetNodeID(ctx)
				if err != nil {
					return err
				}
				publicKey = "0x" + hex.EncodeToString(proofOfPossession.PublicKey[:])
				pop = "0x" + hex.EncodeToString(proofOfPossession.ProofOfPossession[:])
				changeAddr, err = getKeyForChangeOwner(nodeID.String(), changeAddr, network)
				if err != nil {
					return err
				}
				bootstrapValidators = append(bootstrapValidators, models.SubnetValidator{
					NodeID:               nodeID.String(),
					Weight:               constants.BootstrapValidatorWeight,
					Balance:              constants.BootstrapValidatorBalance,
					BLSPublicKey:         publicKey,
					BLSProofOfPossession: pop,
					ChangeOwnerAddr:      changeAddr,
				})
			}
		} else {
			bootstrapValidators, err = promptBootstrapValidators(network)
			if err != nil {
				return err
			}
<<<<<<< HEAD
			bootstrapValidators = append(bootstrapValidators, models.SubnetValidator{
				NodeID:               nodeID.String(),
				Weight:               constants.BootstrapValidatorWeight / uint64(len(bootstrapEndpoints)),
				Balance:              constants.BootstrapValidatorBalance,
				BLSPublicKey:         publicKey,
				BLSProofOfPossession: pop,
				ChangeOwnerAddr:      changeAddr,
			})
		}
	}

	if sidecar.Sovereign && len(bootstrapValidators) == 0 {
		bootstrapValidators, err = promptBootstrapValidators(network)
		if err != nil {
			return err
=======
>>>>>>> 7aa4b6d9
		}
	}

	// from here on we are assuming a public deploy
	if subnetOnly && subnetIDStr != "" {
		return errMutuallyExlusiveSubnetFlags
	}

	createSubnet := true
	var subnetID ids.ID
	if subnetIDStr != "" {
		subnetID, err = ids.FromString(subnetIDStr)
		if err != nil {
			return err
		}
		createSubnet = false
	} else if !subnetOnly && sidecar.Networks != nil {
		model, ok := sidecar.Networks[network.Name()]
		if ok {
			if model.SubnetID != ids.Empty && model.BlockchainID == ids.Empty {
				subnetID = model.SubnetID
				createSubnet = false
			}
		}
	}

	fee := uint64(0)
	if !subnetOnly {
		fee += network.GenesisParams().TxFeeConfig.StaticFeeConfig.CreateBlockchainTxFee
	}
	if createSubnet {
		fee += network.GenesisParams().TxFeeConfig.StaticFeeConfig.CreateSubnetTxFee
	}

	kc, err := keychain.GetKeychainFromCmdLineFlags(
		app,
		constants.PayTxsFeesMsg,
		network,
		keyName,
		useEwoq,
		useLedger,
		ledgerAddresses,
		fee,
	)
	if err != nil {
		return err
	}

	network.HandlePublicNetworkSimulation()

	if createSubnet {
		if sidecar.Sovereign {
			sameControlKey = true
		}
		controlKeys, threshold, err = promptOwners(
			kc,
			controlKeys,
			sameControlKey,
			threshold,
			subnetAuthKeys,
			true,
		)
		if err != nil {
			return err
		}
	} else {
		ux.Logger.PrintToUser(logging.Blue.Wrap(
			fmt.Sprintf("Deploying into pre-existent subnet ID %s", subnetID.String()),
		))
		var isPermissioned bool
		isPermissioned, controlKeys, threshold, err = txutils.GetOwners(network, subnetID)
		if err != nil {
			return err
		}
		if !isPermissioned {
			return ErrNotPermissionedSubnet
		}
	}

	// add control keys to the keychain whenever possible
	if err := kc.AddAddresses(controlKeys); err != nil {
		return err
	}

	kcKeys, err := kc.PChainFormattedStrAddresses()
	if err != nil {
		return err
	}

	// get keys for blockchain tx signing
	if subnetAuthKeys != nil {
		if err := prompts.CheckSubnetAuthKeys(kcKeys, subnetAuthKeys, controlKeys, threshold); err != nil {
			return err
		}
	} else {
		subnetAuthKeys, err = prompts.GetSubnetAuthKeys(app.Prompt, kcKeys, controlKeys, threshold)
		if err != nil {
			return err
		}
	}
	ux.Logger.PrintToUser("Your subnet auth keys for chain creation: %s", subnetAuthKeys)

	// deploy to public network
	deployer := subnet.NewPublicDeployer(app, kc, network)

	if createSubnet {
		subnetID, err = deployer.DeploySubnet(controlKeys, threshold)
		if err != nil {
			return err
		}
		deployer.CleanCacheWallet()
		// get the control keys in the same order as the tx
		_, controlKeys, threshold, err = txutils.GetOwners(network, subnetID)
		if err != nil {
			return err
		}
	}

	var (
		savePartialTx           bool
		blockchainID            ids.ID
		tx                      *txs.Tx
		remainingSubnetAuthKeys []string
		isFullySigned           bool
	)

	if !subnetOnly {
		isFullySigned, blockchainID, tx, remainingSubnetAuthKeys, err = deployer.DeployBlockchain(
			controlKeys,
			subnetAuthKeys,
			subnetID,
			chain,
			chainGenesis,
		)
		if err != nil {
			ux.Logger.PrintToUser(logging.Red.Wrap(
				fmt.Sprintf("error deploying blockchain: %s. fix the issue and try again with a new deploy cmd", err),
			))
		}

		savePartialTx = !isFullySigned && err == nil
	}

	if err := PrintDeployResults(chain, subnetID, blockchainID); err != nil {
		return err
	}

	if savePartialTx {
		if err := SaveNotFullySignedTx(
			"Blockchain Creation",
			tx,
			chain,
			subnetAuthKeys,
			remainingSubnetAuthKeys,
			outputTxPath,
			false,
		); err != nil {
			return err
		}
	}

	if sidecar.Sovereign {
		avaGoBootstrapValidators, err := ConvertToAvalancheGoSubnetValidator(bootstrapValidators)
		if err != nil {
			return err
		}
		deployer.CleanCacheWallet()
		managerAddress := common.HexToAddress(validatormanager.ValidatorContractAddress)
		isFullySigned, convertL1TxID, tx, remainingSubnetAuthKeys, err := deployer.ConvertL1(
			controlKeys,
			subnetAuthKeys,
			subnetID,
			blockchainID,
			managerAddress,
			avaGoBootstrapValidators,
		)
		if err != nil {
			ux.Logger.RedXToUser("error converting blockchain: %s. fix the issue and try again with a new convert cmd", err)
			return err
		}

		savePartialTx = !isFullySigned && err == nil
		ux.Logger.PrintToUser("ConvertL1Tx ID: %s", convertL1TxID)

		if savePartialTx {
			if err := SaveNotFullySignedTx(
				"ConvertL1Tx",
				tx,
				chain,
				subnetAuthKeys,
				remainingSubnetAuthKeys,
				outputTxPath,
				false,
			); err != nil {
				return err
			}
		}

		bar, err := ux.TimedProgressBar(
			30*time.Second,
			"Waiting for L1 to be converted into sovereign blockchain ...",
			2,
		)
		if err != nil {
			return err
		}

		// Issue random transaction >30s after ConverSubnetTx to evict its block from the block map
		_, _, err = deployer.PChainTransfer(kc.Addresses().List()[0], 1)
		if err != nil {
			return err
		}
		if err := ux.ExtraStepExecuted(bar); err != nil {
			return err
		}
		// Issue random transaction to advance the p-chain height now that the
		// ConvertSubnetTx block isn't in the block map
		_, _, err = deployer.PChainTransfer(kc.Addresses().List()[0], 1)
		if err != nil {
			return err
		}
		if err := ux.ExtraStepExecuted(bar); err != nil {
			return err
		}
		fmt.Println()

		if err := app.UpdateSidecarNetworks(&sidecar, network, subnetID, blockchainID, "", "", bootstrapValidators); err != nil {
			return err
		}

		if !convertOnly {
			clusterName := network.ClusterName
			if clusterName == "" {
				clusterName, err = node.GetClusterNameFromList(app)
				if err != nil {
					return err
				}
			}

			if !useLocalMachine {
				if err = node.SyncSubnet(app, clusterName, blockchainName, true, nil); err != nil {
					return err
				}

				if err := node.WaitForHealthyCluster(app, clusterName, node.HealthCheckTimeout, node.HealthCheckPoolTime); err != nil {
					return err
				}
			} else {
				if err := node.TrackSubnetWithLocalMachine(app, clusterName, blockchainName); err != nil {
					return err
				}
			}
			chainSpec := contract.ChainSpec{
				BlockchainName: blockchainName,
			}
			_, genesisPrivateKey, err := contract.GetEVMSubnetPrefundedKey(
				app,
				network,
				chainSpec,
			)
			if err != nil {
				return err
			}
			rpcURL, _, err := contract.GetBlockchainEndpoints(
				app,
				network,
				chainSpec,
				true,
				false,
			)
			if err != nil {
				return err
			}
<<<<<<< HEAD
			extraAggregatorPeers, err := GetAggregatorExtraPeers(network, nil)
=======
			client, err := evm.GetClient(rpcURL)
>>>>>>> 7aa4b6d9
			if err != nil {
				return err
			}
			evm.WaitForChainID(client)
			privateAggregatorEndpoints, err := GetAggregatorExtraPeerEndpoints(network)
			if err != nil {
				return err
			}
			ux.Logger.PrintToUser("Initializing Proof of Authority Validator Manager contract on blockchain %s ...", blockchainName)
			if err := validatormanager.SetupPoA(
				app,
				network,
				rpcURL,
				chainSpec,
				genesisPrivateKey,
				common.HexToAddress(sidecar.PoAValidatorManagerOwner),
				avaGoBootstrapValidators,
<<<<<<< HEAD
				extraAggregatorPeers,
				aggregatorLogLevel,
=======
				privateAggregatorEndpoints,
>>>>>>> 7aa4b6d9
			); err != nil {
				return err
			}
			ux.Logger.GreenCheckmarkToUser("Proof of Authority Validator Manager contract successfully initialized on blockchain %s", blockchainName)
		} else {
			ux.Logger.GreenCheckmarkToUser("Converted subnet successfully generated")
			ux.Logger.PrintToUser("To convert L1 to sovereign blockchain, create the corresponding Avalanche node(s) with the provided Node ID and BLS Info")
			ux.Logger.PrintToUser("Created Node ID and BLS Info can be found at %s", app.GetSidecarPath(blockchainName))
			ux.Logger.PrintToUser("Once the Avalanche Node(s) are created and are tracking the blockchain, call `avalanche contract initPoaManager %s` to finish converting L1 to sovereign blockchain", blockchainName)
		}
	} else {
		if err := app.UpdateSidecarNetworks(&sidecar, network, subnetID, blockchainID, "", "", nil); err != nil {
			return err
		}
	}
	flags := make(map[string]string)
	flags[constants.MetricsNetwork] = network.Name()
	metrics.HandleTracking(cmd, constants.MetricsSubnetDeployCommand, app, flags)

	// update sidecar
	// TODO: need to do something for backwards compatibility?
	return nil
}

func getBLSInfo(publicKey, proofOfPossesion string) (signer.ProofOfPossession, error) {
	type jsonProofOfPossession struct {
		PublicKey         string
		ProofOfPossession string
	}
	jsonPop := jsonProofOfPossession{
		PublicKey:         publicKey,
		ProofOfPossession: proofOfPossesion,
	}
	popBytes, err := json.Marshal(jsonPop)
	if err != nil {
		return signer.ProofOfPossession{}, err
	}
	pop := &signer.ProofOfPossession{}
	err = pop.UnmarshalJSON(popBytes)
	if err != nil {
		return signer.ProofOfPossession{}, err
	}
	return *pop, nil
}

// TODO: add deactivation owner?
func ConvertToAvalancheGoSubnetValidator(subnetValidators []models.SubnetValidator) ([]*txs.ConvertSubnetValidator, error) {
	bootstrapValidators := []*txs.ConvertSubnetValidator{}
	for _, validator := range subnetValidators {
		nodeID, err := ids.NodeIDFromString(validator.NodeID)
		if err != nil {
			return nil, err
		}
		blsInfo, err := getBLSInfo(validator.BLSPublicKey, validator.BLSProofOfPossession)
		if err != nil {
			return nil, fmt.Errorf("failure parsing BLS info: %w", err)
		}
		addrs, err := address.ParseToIDs([]string{validator.ChangeOwnerAddr})
		if err != nil {
			return nil, fmt.Errorf("failure parsing change owner address: %w", err)
		}
		bootstrapValidator := &txs.ConvertSubnetValidator{
			NodeID:  nodeID[:],
			Weight:  validator.Weight,
			Balance: validator.Balance,
			Signer:  blsInfo,
			RemainingBalanceOwner: message.PChainOwner{
				Threshold: 1,
				Addresses: addrs,
			},
		}
		bootstrapValidators = append(bootstrapValidators, bootstrapValidator)
	}
	avagoutils.Sort(bootstrapValidators)
	return bootstrapValidators, nil
}

func ValidateSubnetNameAndGetChains(args []string) ([]string, error) {
	// this should not be necessary but some bright guy might just be creating
	// the genesis by hand or something...
	if err := checkInvalidSubnetNames(args[0]); err != nil {
		return nil, fmt.Errorf("subnet name %s is invalid: %w", args[0], err)
	}
	// Check subnet exists
	// TODO create a file that lists chains by subnet for fast querying
	chains, err := getChainsInSubnet(args[0])
	if err != nil {
		return nil, fmt.Errorf("failed to getChainsInSubnet: %w", err)
	}

	if len(chains) == 0 {
		return nil, errors.New("Invalid subnet " + args[0])
	}

	return chains, nil
}

func SaveNotFullySignedTx(
	txName string,
	tx *txs.Tx,
	chain string,
	subnetAuthKeys []string,
	remainingSubnetAuthKeys []string,
	outputTxPath string,
	forceOverwrite bool,
) error {
	signedCount := len(subnetAuthKeys) - len(remainingSubnetAuthKeys)
	ux.Logger.PrintToUser("")
	if signedCount == len(subnetAuthKeys) {
		ux.Logger.PrintToUser("All %d required %s signatures have been signed. "+
			"Saving tx to disk to enable commit.", len(subnetAuthKeys), txName)
	} else {
		ux.Logger.PrintToUser("%d of %d required %s signatures have been signed. "+
			"Saving tx to disk to enable remaining signing.", signedCount, len(subnetAuthKeys), txName)
	}
	if outputTxPath == "" {
		ux.Logger.PrintToUser("")
		var err error
		if forceOverwrite {
			outputTxPath, err = app.Prompt.CaptureString("Path to export partially signed tx to")
		} else {
			outputTxPath, err = app.Prompt.CaptureNewFilepath("Path to export partially signed tx to")
		}
		if err != nil {
			return err
		}
	}
	if forceOverwrite {
		ux.Logger.PrintToUser("")
		ux.Logger.PrintToUser("Overwriting %s", outputTxPath)
	}
	if err := txutils.SaveToDisk(tx, outputTxPath, forceOverwrite); err != nil {
		return err
	}
	if signedCount == len(subnetAuthKeys) {
		PrintReadyToSignMsg(chain, outputTxPath)
	} else {
		PrintRemainingToSignMsg(chain, remainingSubnetAuthKeys, outputTxPath)
	}
	return nil
}

func PrintReadyToSignMsg(
	chain string,
	outputTxPath string,
) {
	ux.Logger.PrintToUser("")
	ux.Logger.PrintToUser("Tx is fully signed, and ready to be committed")
	ux.Logger.PrintToUser("")
	ux.Logger.PrintToUser("Commit command:")
	ux.Logger.PrintToUser("  avalanche transaction commit %s --input-tx-filepath %s", chain, outputTxPath)
}

func PrintRemainingToSignMsg(
	chain string,
	remainingSubnetAuthKeys []string,
	outputTxPath string,
) {
	ux.Logger.PrintToUser("")
	ux.Logger.PrintToUser("Addresses remaining to sign the tx")
	for _, subnetAuthKey := range remainingSubnetAuthKeys {
		ux.Logger.PrintToUser("  %s", subnetAuthKey)
	}
	ux.Logger.PrintToUser("")
	ux.Logger.PrintToUser("Connect a ledger with one of the remaining addresses or choose a stored key "+
		"and run the signing command, or send %q to another user for signing.", outputTxPath)
	ux.Logger.PrintToUser("")
	ux.Logger.PrintToUser("Signing command:")
	ux.Logger.PrintToUser("  avalanche transaction sign %s --input-tx-filepath %s", chain, outputTxPath)
	ux.Logger.PrintToUser("")
}

func PrintDeployResults(chain string, subnetID ids.ID, blockchainID ids.ID) error {
	vmID, err := anrutils.VMID(chain)
	if err != nil {
		return fmt.Errorf("failed to create VM ID from %s: %w", chain, err)
	}
	header := []string{"Deployment results", ""}
	table := tablewriter.NewWriter(os.Stdout)
	table.SetHeader(header)
	table.SetRowLine(true)
	table.SetAutoMergeCells(true)
	table.Append([]string{"Chain Name", chain})
	table.Append([]string{"Subnet ID", subnetID.String()})
	table.Append([]string{"VM ID", vmID.String()})
	if blockchainID != ids.Empty {
		table.Append([]string{"Blockchain ID", blockchainID.String()})
		table.Append([]string{"P-Chain TXID", blockchainID.String()})
	}
	table.Render()
	return nil
}

// Determines the appropriate version of avalanchego to run with. Returns an error if
// that version conflicts with the current deployment.
func CheckForInvalidDeployAndGetAvagoVersion(
	statusChecker localnet.StatusChecker,
	configuredRPCVersion int,
) (string, error) {
	// get current network
	runningAvagoVersion, runningRPCVersion, networkRunning, err := statusChecker.GetCurrentNetworkVersion()
	if err != nil {
		return "", err
	}
	desiredAvagoVersion := userProvidedAvagoVersion

	// RPC Version was made available in the info API in avalanchego version v1.9.2. For prior versions,
	// we will need to skip this check.
	skipRPCCheck := false
	if semver.Compare(runningAvagoVersion, constants.AvalancheGoCompatibilityVersionAdded) == -1 {
		skipRPCCheck = true
	}

	if networkRunning {
		if userProvidedAvagoVersion == "latest" {
			if runningRPCVersion != configuredRPCVersion && !skipRPCCheck {
				return "", fmt.Errorf(
					"the current avalanchego deployment uses rpc version %d but your subnet has version %d and is not compatible",
					runningRPCVersion,
					configuredRPCVersion,
				)
			}
			desiredAvagoVersion = runningAvagoVersion
		} else if runningAvagoVersion != strings.Split(userProvidedAvagoVersion, "-")[0] {
			// user wants a specific version
			return "", errors.New("incompatible avalanchego version selected")
		}
	} else if userProvidedAvagoVersion == "latest" {
		// find latest avago version for this rpc version
		desiredAvagoVersion, err = vm.GetLatestAvalancheGoByProtocolVersion(
			app, configuredRPCVersion, constants.AvalancheGoCompatibilityURL)
		if err == vm.ErrNoAvagoVersion {
			latestPreReleaseVersion, err := app.Downloader.GetLatestPreReleaseVersion(
				constants.AvaLabsOrg,
				constants.AvalancheGoRepoName,
			)
			if err != nil {
				return "", err
			}
			return latestPreReleaseVersion, nil
		}
		if err != nil {
			return "", err
		}
	}
	return desiredAvagoVersion, nil
}

func LoadBootstrapValidator(filepath string) ([]models.SubnetValidator, error) {
	if !utils.FileExists(filepath) {
		return nil, fmt.Errorf("file path %q doesn't exist", filepath)
	}
	jsonBytes, err := os.ReadFile(filepath)
	if err != nil {
		return nil, err
	}
	var subnetValidators []models.SubnetValidator
	if err = json.Unmarshal(jsonBytes, &subnetValidators); err != nil {
		return nil, err
	}
	if err = validateSubnetValidatorsJSON(generateNodeID, subnetValidators); err != nil {
		return nil, err
	}
	if generateNodeID {
		for _, subnetValidator := range subnetValidators {
			subnetValidator.NodeID, subnetValidator.BLSPublicKey, subnetValidator.BLSProofOfPossession, err = generateNewNodeAndBLS()
			if err != nil {
				return nil, err
			}
		}
	}
	return subnetValidators, nil
}

func UrisToPeers(uris []string) ([]info.Peer, error) {
	peers := []info.Peer{}
	ctx, cancel := utils.GetANRContext()
	defer cancel()
	for _, uri := range uris {
		client := info.NewClient(uri)
		nodeID, _, err := client.GetNodeID(ctx)
		if err != nil {
			return nil, err
		}
		ip, err := client.GetNodeIP(ctx)
		if err != nil {
			return nil, err
		}
		peers = append(peers, info.Peer{
			Info: peer.Info{
				ID:       nodeID,
				PublicIP: ip,
			},
		})
	}
	return peers, nil
}

func GetAggregatorExtraPeers(
	network models.Network,
	extraURIs []string,
) ([]info.Peer, error) {
	uris, err := GetAggregatorNetworkUris(network)
	if err != nil {
		return nil, err
	}
	uris = append(uris, extraURIs...)
	urisSet := set.Of(uris...)
	uris = urisSet.List()
	aggregatorPeers, err := UrisToPeers(uris)
	if err != nil {
		return nil, err
	}
	nodeIDs := utils.Map(aggregatorPeers, func(peer info.Peer) ids.NodeID {
		return peer.Info.ID
	})
	nodeIDsSet := set.Of(nodeIDs...)
	for _, uri := range uris {
		infoClient := info.NewClient(uri)
		ctx, cancel := utils.GetAPILargeContext()
		defer cancel()
		peers, err := infoClient.Peers(ctx)
		if err != nil {
			return nil, err
		}
		for _, peer := range peers {
			if !nodeIDsSet.Contains(peer.Info.ID) {
				aggregatorPeers = append(aggregatorPeers, peer)
				nodeIDsSet.Add(peer.Info.ID)
			}
		}
	}
	return aggregatorPeers, nil
}

func GetAggregatorNetworkUris(network models.Network) ([]string, error) {
	aggregatorExtraPeerEndpointsUris := []string{}
	if network.ClusterName != "" {
		clustersConfig, err := app.LoadClustersConfig()
		if err != nil {
			return nil, err
		}
		clusterConfig := clustersConfig.Clusters[network.ClusterName]
		if clusterConfig.Local {
			cli, err := binutils.NewGRPCClientWithEndpoint(
				binutils.LocalClusterGRPCServerEndpoint,
				binutils.WithAvoidRPCVersionCheck(true),
				binutils.WithDialTimeout(constants.FastGRPCDialTimeout),
			)
			if err != nil {
				return nil, err
			}
			ctx, cancel := utils.GetANRContext()
			defer cancel()
			status, err := cli.Status(ctx)
			if err != nil {
				return nil, err
			}
			for _, nodeInfo := range status.ClusterInfo.NodeInfos {
				aggregatorExtraPeerEndpointsUris = append(aggregatorExtraPeerEndpointsUris, nodeInfo.Uri)
			}
		}
	}
	return aggregatorExtraPeerEndpointsUris, nil
}<|MERGE_RESOLUTION|>--- conflicted
+++ resolved
@@ -15,14 +15,10 @@
 	"github.com/ava-labs/avalanchego/api/info"
 	"github.com/ava-labs/avalanchego/network/peer"
 
-<<<<<<< HEAD
-	"github.com/ava-labs/avalanchego/api/info"
+	"github.com/ava-labs/avalanche-cli/pkg/evm"
+	"github.com/ava-labs/avalanche-cli/pkg/node"
 	avagoutils "github.com/ava-labs/avalanchego/utils"
 	"github.com/ava-labs/avalanchego/utils/set"
-=======
-	"github.com/ava-labs/avalanche-cli/pkg/evm"
-	"github.com/ava-labs/avalanche-cli/pkg/node"
->>>>>>> 7aa4b6d9
 	"github.com/ava-labs/avalanchego/vms/platformvm/warp/message"
 	"github.com/ethereum/go-ethereum/common"
 
@@ -145,13 +141,11 @@
 	cmd.Flags().BoolVar(&generateNodeID, "generate-node-id", false, "whether to create new node id for bootstrap validators (Node-ID and BLS values in bootstrap JSON file will be overridden if --bootstrap-filepath flag is used)")
 	cmd.Flags().StringSliceVar(&bootstrapEndpoints, "bootstrap-endpoints", nil, "take validator node info from the given endpoints")
 	cmd.Flags().BoolVar(&convertOnly, "convert-only", false, "avoid node track, restart and poa manager setup")
-<<<<<<< HEAD
 	cmd.Flags().StringVar(&aggregatorLogLevel, "aggregator-log-level", "Off", "log level to use with signature aggregator")
-=======
+	cmd.Flags().StringSliceVar(&aggregatorExtraEndpoints, "aggregator-extra-endpoints", nil, "endpoints for extra nodes that are needed in signature aggregation")
 	cmd.Flags().BoolVar(&useLocalMachine, "use-local-machine", false, "use local machine as a blockchain validator")
 	cmd.Flags().StringVar(&localMachineCluster, "local-machine-cluster", "", "existing local machine to be used as a blockchain validator")
 
->>>>>>> 7aa4b6d9
 	return cmd
 }
 
@@ -560,24 +554,6 @@
 			if err != nil {
 				return err
 			}
-<<<<<<< HEAD
-			bootstrapValidators = append(bootstrapValidators, models.SubnetValidator{
-				NodeID:               nodeID.String(),
-				Weight:               constants.BootstrapValidatorWeight / uint64(len(bootstrapEndpoints)),
-				Balance:              constants.BootstrapValidatorBalance,
-				BLSPublicKey:         publicKey,
-				BLSProofOfPossession: pop,
-				ChangeOwnerAddr:      changeAddr,
-			})
-		}
-	}
-
-	if sidecar.Sovereign && len(bootstrapValidators) == 0 {
-		bootstrapValidators, err = promptBootstrapValidators(network)
-		if err != nil {
-			return err
-=======
->>>>>>> 7aa4b6d9
 		}
 	}
 
@@ -851,16 +827,12 @@
 			if err != nil {
 				return err
 			}
-<<<<<<< HEAD
-			extraAggregatorPeers, err := GetAggregatorExtraPeers(network, nil)
-=======
 			client, err := evm.GetClient(rpcURL)
->>>>>>> 7aa4b6d9
 			if err != nil {
 				return err
 			}
 			evm.WaitForChainID(client)
-			privateAggregatorEndpoints, err := GetAggregatorExtraPeerEndpoints(network)
+			extraAggregatorPeers, err := GetAggregatorExtraPeers(network, aggregatorExtraEndpoints)
 			if err != nil {
 				return err
 			}
@@ -873,12 +845,8 @@
 				genesisPrivateKey,
 				common.HexToAddress(sidecar.PoAValidatorManagerOwner),
 				avaGoBootstrapValidators,
-<<<<<<< HEAD
 				extraAggregatorPeers,
 				aggregatorLogLevel,
-=======
-				privateAggregatorEndpoints,
->>>>>>> 7aa4b6d9
 			); err != nil {
 				return err
 			}
