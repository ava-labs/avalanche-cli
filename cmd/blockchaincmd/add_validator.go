--- conflicted
+++ resolved
@@ -345,11 +345,8 @@
 		remainingBalanceOwnerAddr,
 		disableOwnerAddr,
 		sc,
-<<<<<<< HEAD
-=======
 		addValidatorFlags.RPC,
 		addValidatorFlags.SigAggFlags.SignatureAggregatorEndpoint,
->>>>>>> be939be8
 	); err != nil {
 		return err
 	}
@@ -382,11 +379,8 @@
 	remainingBalanceOwnerAddr string,
 	disableOwnerAddr string,
 	sc models.Sidecar,
-<<<<<<< HEAD
-=======
 	rpcURL string,
 	signatureAggregatorEndpoint string,
->>>>>>> be939be8
 ) error {
 	nodeID, err := ids.NodeIDFromString(nodeIDStr)
 	if err != nil {
