// Copyright (C) 2025, Ava Labs, Inc. All rights reserved.
// See the file LICENSE for licensing terms.
package blockchaincmd

import (
	"errors"
	"fmt"
	"strings"
	"time"

	"github.com/spf13/pflag"

	"github.com/ava-labs/avalanche-cli/cmd/flags"
	"github.com/ava-labs/avalanche-cli/pkg/blockchain"
	"github.com/ava-labs/avalanche-cli/pkg/cobrautils"
	"github.com/ava-labs/avalanche-cli/pkg/constants"
	"github.com/ava-labs/avalanche-cli/pkg/contract"
	"github.com/ava-labs/avalanche-cli/pkg/keychain"
	"github.com/ava-labs/avalanche-cli/pkg/localnet"
	"github.com/ava-labs/avalanche-cli/pkg/models"
	"github.com/ava-labs/avalanche-cli/pkg/networkoptions"
	"github.com/ava-labs/avalanche-cli/pkg/prompts"
	"github.com/ava-labs/avalanche-cli/pkg/signatureaggregator"
	"github.com/ava-labs/avalanche-cli/pkg/subnet"
	"github.com/ava-labs/avalanche-cli/pkg/txutils"
	"github.com/ava-labs/avalanche-cli/pkg/utils"
	"github.com/ava-labs/avalanche-cli/pkg/ux"
	"github.com/ava-labs/avalanche-cli/pkg/validatormanager"
	"github.com/ava-labs/avalanche-cli/sdk/evm"
	sdkutils "github.com/ava-labs/avalanche-cli/sdk/utils"
	"github.com/ava-labs/avalanche-cli/sdk/validator"
	"github.com/ava-labs/avalanchego/ids"
	avagoconstants "github.com/ava-labs/avalanchego/utils/constants"
	"github.com/ava-labs/avalanchego/utils/formatting/address"
	"github.com/ava-labs/avalanchego/utils/logging"
	"github.com/ava-labs/avalanchego/utils/units"
	warpMessage "github.com/ava-labs/avalanchego/vms/platformvm/warp/message"

	"github.com/ethereum/go-ethereum/common"
	"github.com/spf13/cobra"
)

var (
	nodeIDStr                           string
	nodeEndpoint                        string
	balanceAVAX                         float64
	weight                              uint64
	startTimeStr                        string
	duration                            time.Duration
	defaultValidatorParams              bool
	useDefaultStartTime                 bool
	useDefaultDuration                  bool
	useDefaultWeight                    bool
	waitForTxAcceptance                 bool
	publicKey                           string
	pop                                 string
	remainingBalanceOwnerAddr           string
	disableOwnerAddr                    string
	rewardsRecipientAddr                string
	delegationFee                       uint16
	errNoSubnetID                       = errors.New("failed to find the subnet ID for this subnet, has it been deployed/created on this network?")
	errMutuallyExclusiveDurationOptions = errors.New("--use-default-duration/--use-default-validator-params and --staking-period are mutually exclusive")
	errMutuallyExclusiveStartOptions    = errors.New("--use-default-start-time/--use-default-validator-params and --start-time are mutually exclusive")
	errMutuallyExclusiveWeightOptions   = errors.New("--use-default-validator-params and --weight are mutually exclusive")
	ErrNotPermissionedSubnet            = errors.New("subnet is not permissioned")
	clusterNameFlagValue                string
	createLocalValidator                bool
	externalValidatorManagerOwner       bool
	validatorManagerOwner               string
	httpPort                            uint32
	stakingPort                         uint32
	addValidatorFlags                   BlockchainAddValidatorFlags
)

type BlockchainAddValidatorFlags struct {
	RPC         string
	SigAggFlags flags.SignatureAggregatorFlags
}

const (
	validatorWeightFlag = "weight"
)

// avalanche blockchain addValidator
func newAddValidatorCmd() *cobra.Command {
	cmd := &cobra.Command{
		Use:   "addValidator [blockchainName]",
		Short: "Add a validator to an L1",
		Long: `The blockchain addValidator command adds a node as a validator to
an L1 of the user provided deployed network. If the network is proof of 
authority, the owner of the validator manager contract must sign the 
transaction. If the network is proof of stake, the node must stake the L1's
staking token. Both processes will issue a RegisterL1ValidatorTx on the P-Chain.

This command currently only works on Blockchains deployed to either the Fuji
Testnet or Mainnet.`,
		RunE:    addValidator,
		PreRunE: cobrautils.MaximumNArgs(1),
	}
	networkGroup := networkoptions.GetNetworkFlagsGroup(cmd, &globalNetworkFlags, true, networkoptions.DefaultSupportedNetworkOptions)
	flags.AddRPCFlagToCmd(cmd, app, &addValidatorFlags.RPC)
	sigAggGroup := flags.AddSignatureAggregatorFlagsToCmd(cmd, &addValidatorFlags.SigAggFlags)
	cmd.Flags().StringVarP(&keyName, "key", "k", "", "select the key to use [fuji/devnet only]")
	cmd.Flags().Float64Var(
		&balanceAVAX,
		"balance",
		0,
		"set the AVAX balance of the validator that will be used for continuous fee on P-Chain",
	)
	cmd.Flags().BoolVarP(&useEwoq, "ewoq", "e", false, "use ewoq key [fuji/devnet only]")
	cmd.Flags().BoolVarP(&useLedger, "ledger", "g", false, "use ledger instead of key (always true on mainnet, defaults to false on fuji/devnet)")
	cmd.Flags().StringSliceVar(&ledgerAddresses, "ledger-addrs", []string{}, "use the given ledger addresses")
	cmd.Flags().StringVar(&nodeIDStr, "node-id", "", "node-id of the validator to add")
	cmd.Flags().StringVar(&publicKey, "bls-public-key", "", "set the BLS public key of the validator to add")
	cmd.Flags().StringVar(&pop, "bls-proof-of-possession", "", "set the BLS proof of possession of the validator to add")
	cmd.Flags().StringVar(&remainingBalanceOwnerAddr, "remaining-balance-owner", "", "P-Chain address that will receive any leftover AVAX from the validator when it is removed from Subnet")
	cmd.Flags().StringVar(&disableOwnerAddr, "disable-owner", "", "P-Chain address that will able to disable the validator with a P-Chain transaction")
<<<<<<< HEAD
	cmd.Flags().StringVar(&rewardsRecipientAddr, "rewards-recipient", "", "EVM address that will receive the validation rewards")
	cmd.Flags().BoolVar(&createLocalValidator, "create-local-validator", false, "create additional local validator and add it to existing running local node")
	cmd.Flags().BoolVar(&partialSync, "partial-sync", true, "set primary network partial sync for new validators")
=======
>>>>>>> f73ba3f9
	cmd.Flags().StringVar(&nodeEndpoint, "node-endpoint", "", "gather node id/bls from publicly available avalanchego apis on the given endpoint")
	cmd.Flags().Uint64Var(&weight, validatorWeightFlag, uint64(constants.DefaultStakeWeight), "set the weight of the validator")
	cmd.Flags().StringVar(&validatorManagerOwner, "validator-manager-owner", "", "force using this address to issue transactions to the validator manager")

	remoteBlockchainGroup := flags.RegisterFlagGroup(cmd, "Add Validator To Remote Blockchain Flags (Blockchain config is not in local machine)", "show-remote-blockchain-flags", true, func(set *pflag.FlagSet) {
		set.StringVar(&subnetIDstr, "subnet-id", "", "subnet ID (only if blockchain name is not provided)")
	})

	nonSovGroup := flags.RegisterFlagGroup(cmd, "Non Subnet-Only-Validators (Non-SOV) Flags", "show-non-sov-flags", false, func(set *pflag.FlagSet) {
		set.BoolVar(&useDefaultStartTime, "default-start-time", false, "(for Subnets, not L1s) use default start time for subnet validator (5 minutes later for fuji & mainnet, 30 seconds later for devnet)")
		set.StringVar(&startTimeStr, "start-time", "", "(for Subnets, not L1s) UTC start time when this validator starts validating, in 'YYYY-MM-DD HH:MM:SS' format")
		set.BoolVar(&useDefaultDuration, "default-duration", false, "(for Subnets, not L1s) set duration so as to validate until primary validator ends its period")
		set.BoolVar(&defaultValidatorParams, "default-validator-params", false, "(for Subnets, not L1s) use default weight/start/duration params for subnet validator")
		set.StringSliceVar(&subnetAuthKeys, "subnet-auth-keys", nil, "(for Subnets, not L1s) control keys that will be used to authenticate add validator tx")
		set.StringVar(&outputTxPath, "output-tx-path", "", "(for Subnets, not L1s) file path of the add validator tx")
		set.BoolVar(&waitForTxAcceptance, "wait-for-tx-acceptance", true, "(for Subnets, not L1s) just issue the add validator tx, without waiting for its acceptance")
		set.DurationVar(&duration, "staking-period", 0, "how long this validator will be staking")
	})

	localMachineGroup := flags.RegisterFlagGroup(cmd, "Local Machine Flags (Use local machine as a validator)", "show-local-machine-flags", false, func(set *pflag.FlagSet) {
		set.Uint32Var(&httpPort, "http-port", 0, "http port for node")
		set.Uint32Var(&stakingPort, "staking-port", 0, "staking port for node")
		set.BoolVar(&partialSync, "partial-sync", true, "set primary network partial sync for new validators")
		set.BoolVar(&createLocalValidator, "create-local-validator", false, "create additional local validator and add it to existing running local node")
	})

	posGroup := flags.RegisterFlagGroup(cmd, "Proof Of Stake Flags", "show-pos-flags", false, func(set *pflag.FlagSet) {
		set.Uint16Var(&delegationFee, "delegation-fee", 100, "(PoS only) delegation fee (in bips)")
		set.DurationVar(&duration, "staking-period", 0, "how long this validator will be staking")
	})

	externalSigningGroup := flags.RegisterFlagGroup(cmd, "External EVM Signature Flags (For EVM Multisig and Ledger Signing)", "show-external-signing-flags", true, func(set *pflag.FlagSet) {
		set.BoolVar(&externalValidatorManagerOwner, "external-evm-signature", false, "set this value to true when signing validator manager tx outside of cli (for multisig or ledger)")
		set.StringVar(&initiateTxHash, "initiate-tx-hash", "", "initiate tx is already issued, with the given hash")
	})

	cmd.SetHelpFunc(flags.WithGroupedHelp([]flags.GroupedFlags{networkGroup, externalSigningGroup, remoteBlockchainGroup, localMachineGroup, posGroup, nonSovGroup, sigAggGroup}))
	return cmd
}

func preAddChecks(args []string) error {
	if nodeEndpoint != "" && createLocalValidator {
		return fmt.Errorf("cannot set both --node-endpoint and --create-local-validator")
	}
	if createLocalValidator && (nodeIDStr != "" || publicKey != "" || pop != "") {
		return fmt.Errorf("cannot set --node-id, --bls-public-key or --bls-proof-of-possession if --create-local-validator used")
	}
	if len(args) == 0 && createLocalValidator {
		return fmt.Errorf("use avalanche addValidator <subnetName> command to use local machine as new validator")
	}

	return nil
}

func addValidator(cmd *cobra.Command, args []string) error {
	var sc models.Sidecar
	blockchainName := ""
	networkOption := networkoptions.DefaultSupportedNetworkOptions
	if len(args) == 1 {
		blockchainName = args[0]
		_, err := ValidateSubnetNameAndGetChains([]string{blockchainName})
		if err != nil {
			return err
		}
		sc, err = app.LoadSidecar(blockchainName)
		if err != nil {
			return fmt.Errorf("failed to load sidecar: %w", err)
		}
		networkOption = networkoptions.GetNetworkFromSidecar(sc, networkoptions.DefaultSupportedNetworkOptions)
	}

	network, err := networkoptions.GetNetworkFromCmdLineFlags(
		app,
		"",
		globalNetworkFlags,
		true,
		false,
		networkOption,
		"",
	)
	if err != nil {
		return err
	}

	if network.ClusterName != "" {
		clusterNameFlagValue = network.ClusterName
		network = models.ConvertClusterToNetwork(network)
	}

	if len(args) == 0 {
		sc, _, err = importBlockchain(network, addValidatorFlags.RPC, ids.Empty, ux.Logger.PrintToUser)
		if err != nil {
			return err
		}
	}

	if err := preAddChecks(args); err != nil {
		return err
	}

	if sc.Networks[network.Name()].ClusterName != "" {
		clusterNameFlagValue = sc.Networks[network.Name()].ClusterName
	}

	// TODO: will estimate fee in subsecuent PR
	fee := uint64(0)
	kc, err := keychain.GetKeychainFromCmdLineFlags(
		app,
		"to pay for transaction fees on P-Chain",
		network,
		keyName,
		useEwoq,
		useLedger,
		ledgerAddresses,
		fee,
	)
	if err != nil {
		return err
	}

	sovereign := sc.Sovereign

	if nodeEndpoint != "" {
		nodeIDStr, publicKey, pop, err = utils.GetNodeID(nodeEndpoint)
		if err != nil {
			return err
		}
	}

	if sovereign {
		if !cmd.Flags().Changed(validatorWeightFlag) {
			weight, err = app.Prompt.CaptureWeight(
				"What weight would you like to assign to the validator?",
				func(uint64) error { return nil },
			)
			if err != nil {
				return err
			}
		}
	}

	// if we don't have a nodeID or ProofOfPossession by this point, prompt user if we want to add additional local node
	if (!sovereign && nodeIDStr == "") || (sovereign && !createLocalValidator && nodeIDStr == "" && publicKey == "" && pop == "") {
		if len(args) == 0 {
			createLocalValidator = false
		} else {
			for {
				local := "Use my local machine to spin up an additional validator"
				existing := "I have an existing Avalanche node (we will require its NodeID and BLS info)"
				if option, err := app.Prompt.CaptureList(
					"How would you like to set up the new validator",
					[]string{local, existing},
				); err != nil {
					return err
				} else {
					createLocalValidator = option == local
					break
				}
			}
		}
	}

	subnetID := sc.Networks[network.Name()].SubnetID

	// if user chose to upsize a local node to add another local validator
	var localValidatorClusterName string
	if createLocalValidator {
		// TODO: make this to work even if there is no local cluster for the blockchain and network
		targetClusters, err := localnet.GetFilteredLocalClusters(app, true, network, blockchainName)
		if err != nil {
			return err
		}
		if len(targetClusters) == 0 {
			return fmt.Errorf("no local cluster is running for network %s and blockchain %s", network.Name(), blockchainName)
		}
		if len(targetClusters) != 1 {
			return fmt.Errorf("too many local clusters running for network %s and blockchain %s", network.Name(), blockchainName)
		}
		localValidatorClusterName = targetClusters[0]
		node, err := localnet.AddNodeToLocalCluster(app, ux.Logger.PrintToUser, localValidatorClusterName, httpPort, stakingPort)
		if err != nil {
			return err
		}
		nodeIDStr, publicKey, pop, err = utils.GetNodeID(node.URI)
		if err != nil {
			return err
		}
		sc, err = app.AddDefaultBlockchainRPCsToSidecar(blockchainName, network, []string{node.URI})
		if err != nil {
			return err
		}
	}

	if nodeIDStr == "" {
		nodeID, err := PromptNodeID("add as a blockchain validator")
		if err != nil {
			return err
		}
		nodeIDStr = nodeID.String()
	}
	if err := prompts.ValidateNodeID(nodeIDStr); err != nil {
		return err
	}

	if sovereign && publicKey == "" && pop == "" {
		publicKey, pop, err = promptProofOfPossession(true, true)
		if err != nil {
			return err
		}
	}

	network.HandlePublicNetworkSimulation()

	if !sovereign {
		if err := UpdateKeychainWithSubnetControlKeys(kc, network, blockchainName); err != nil {
			return err
		}
	}
	deployer := subnet.NewPublicDeployer(app, kc, network)
	if !sovereign {
		return CallAddValidatorNonSOV(deployer, network, kc, useLedger, blockchainName, nodeIDStr, defaultValidatorParams, waitForTxAcceptance)
	}
	if err := CallAddValidator(
		deployer,
		network,
		kc,
		blockchainName,
		subnetID,
		nodeIDStr,
		publicKey,
		pop,
		weight,
		balanceAVAX,
		remainingBalanceOwnerAddr,
		disableOwnerAddr,
		sc,
		addValidatorFlags.RPC,
	); err != nil {
		return err
	}
	if createLocalValidator && network.Kind == models.Local {
		// For all blockchains validated by the cluster, set up an alias from blockchain name
		// into blockchain id, to be mainly used in the blockchain RPC
		return localnet.RefreshLocalClusterAliases(app, localValidatorClusterName)
	}
	return nil
}

func promptValidatorBalanceAVAX(availableBalance float64) (float64, error) {
	ux.Logger.PrintToUser("Validator's balance is used to pay for continuous fee to the P-Chain")
	ux.Logger.PrintToUser("When this Balance reaches 0, the validator will be considered inactive and will no longer participate in validating the L1")
	txt := "What balance would you like to assign to the validator (in AVAX)?"
	return app.Prompt.CaptureValidatorBalance(txt, availableBalance, constants.BootstrapValidatorBalanceAVAX)
}

func CallAddValidator(
	deployer *subnet.PublicDeployer,
	network models.Network,
	kc *keychain.Keychain,
	blockchainName string,
	subnetID ids.ID,
	nodeIDStr string,
	publicKey string,
	pop string,
	weight uint64,
	balanceAVAX float64,
	remainingBalanceOwnerAddr string,
	disableOwnerAddr string,
	sc models.Sidecar,
	rpcURL string,
) error {
	nodeID, err := ids.NodeIDFromString(nodeIDStr)
	if err != nil {
		return err
	}
	blsInfo, err := blockchain.ConvertToBLSProofOfPossession(publicKey, pop)
	if err != nil {
		return fmt.Errorf("failure parsing BLS info: %w", err)
	}

	blockchainTimestamp, err := blockchain.GetBlockchainTimestamp(network)
	if err != nil {
		return fmt.Errorf("failed to get blockchain timestamp: %w", err)
	}
	expiry := uint64(blockchainTimestamp.Add(constants.DefaultValidationIDExpiryDuration).Unix())
	chainSpec := contract.ChainSpec{
		BlockchainName: blockchainName,
	}
	if sc.Networks[network.Name()].BlockchainID.String() != "" {
		chainSpec.BlockchainID = sc.Networks[network.Name()].BlockchainID.String()
	}
	if sc.Networks[network.Name()].ValidatorManagerAddress == "" {
		return fmt.Errorf("unable to find Validator Manager address")
	}
	validatorManagerAddress = sc.Networks[network.Name()].ValidatorManagerAddress

	if validatorManagerOwner == "" {
		validatorManagerOwner = sc.ValidatorManagerOwner
	}

	var ownerPrivateKey string
	if !externalValidatorManagerOwner {
		var ownerPrivateKeyFound bool
		ownerPrivateKeyFound, _, _, ownerPrivateKey, err = contract.SearchForManagedKey(
			app,
			network,
			common.HexToAddress(validatorManagerOwner),
			true,
		)
		if err != nil {
			return err
		}
		if !ownerPrivateKeyFound {
			return fmt.Errorf("private key for Validator manager owner %s is not found", validatorManagerOwner)
		}
	}

	pos := sc.PoS()

	if pos {
		// should take input prior to here for delegation fee, and min stake duration
		if duration == 0 {
			duration, err = PromptDuration(time.Now(), network, true) // it's pos
			if err != nil {
				return nil
			}
		}
		if rewardsRecipientAddr == "" {
			rewardsRecipientAddr, err = prompts.PromptAddress(
				app.Prompt,
				"receive the validation rewards",
				app.GetKeyDir(),
				app.GetKey,
				"",
				network,
				prompts.EVMFormat,
				"Address",
			)
			if err != nil {
				return err
			}
		}
	}

	if sc.UseACP99 {
		ux.Logger.PrintToUser(logging.Yellow.Wrap("Validator Manager Protocol: ACP99"))
	} else {
		ux.Logger.PrintToUser(logging.Yellow.Wrap("Validator Manager Protocol: v1.0.0"))
	}

	ux.Logger.PrintToUser(logging.Yellow.Wrap("Validation manager owner %s pays for the initialization of the validator's registration (Blockchain gas token)"), validatorManagerOwner)

	if rpcURL == "" {
		rpcURL, _, err = contract.GetBlockchainEndpoints(
			app,
			network,
			chainSpec,
			true,
			false,
		)
		if err != nil {
			return err
		}
	}

	ux.Logger.PrintToUser(logging.Yellow.Wrap("RPC Endpoint: %s"), rpcURL)

	totalWeight, err := validator.GetTotalWeight(network.SDKNetwork(), subnetID)
	if err != nil {
		return err
	}
	allowedChange := float64(totalWeight) * constants.MaxL1TotalWeightChange
	if float64(weight) > allowedChange {
		return fmt.Errorf("can't make change: desired validator weight %d exceeds max allowed weight change of %d", newWeight, uint64(allowedChange))
	}

	if balanceAVAX == 0 {
		availableBalance, err := utils.GetNetworkBalance(kc.Addresses().List(), network.Endpoint)
		if err != nil {
			return err
		}
		if availableBalance == 0 {
			return fmt.Errorf("chosen key has zero balance")
		}
		balanceAVAX, err = promptValidatorBalanceAVAX(float64(availableBalance) / float64(units.Avax))
		if err != nil {
			return err
		}
	}
	// convert to nanoAVAX
	balance := uint64(balanceAVAX * float64(units.Avax))

	if remainingBalanceOwnerAddr == "" {
		remainingBalanceOwnerAddr, err = blockchain.GetKeyForChangeOwner(app, network)
		if err != nil {
			return err
		}
	}
	remainingBalanceOwnerAddrID, err := address.ParseToIDs([]string{remainingBalanceOwnerAddr})
	if err != nil {
		return fmt.Errorf("failure parsing remaining balanche owner address %s: %w", remainingBalanceOwnerAddr, err)
	}
	remainingBalanceOwners := warpMessage.PChainOwner{
		Threshold: 1,
		Addresses: remainingBalanceOwnerAddrID,
	}

	if disableOwnerAddr == "" {
		disableOwnerAddr, err = prompts.PromptAddress(
			app.Prompt,
			"be able to disable the validator using P-Chain transactions",
			app.GetKeyDir(),
			app.GetKey,
			"",
			network,
			prompts.PChainFormat,
			"Enter P-Chain address (Example: P-...)",
		)
		if err != nil {
			return err
		}
	}
	disableOwnerAddrID, err := address.ParseToIDs([]string{disableOwnerAddr})
	if err != nil {
		return fmt.Errorf("failure parsing disable owner address %s: %w", disableOwnerAddr, err)
	}
	disableOwners := warpMessage.PChainOwner{
		Threshold: 1,
		Addresses: disableOwnerAddrID,
	}
	extraAggregatorPeers, err := blockchain.GetAggregatorExtraPeers(app, clusterNameFlagValue)
	if err != nil {
		return err
	}
	aggregatorLogger, err := signatureaggregator.NewSignatureAggregatorLogger(
		addValidatorFlags.SigAggFlags.AggregatorLogLevel,
		addValidatorFlags.SigAggFlags.AggregatorLogToStdout,
		app.GetAggregatorLogDir(clusterNameFlagValue),
	)
	if err != nil {
		return err
	}
	aggregatorCtx, aggregatorCancel := sdkutils.GetTimedContext(constants.SignatureAggregatorTimeout)
	defer aggregatorCancel()
	signedMessage, validationID, rawTx, err := validatormanager.InitValidatorRegistration(
		aggregatorCtx,
		app,
		network,
		rpcURL,
		chainSpec,
		externalValidatorManagerOwner,
		validatorManagerOwner,
		ownerPrivateKey,
		nodeID,
		blsInfo.PublicKey[:],
		expiry,
		remainingBalanceOwners,
		disableOwners,
		weight,
		extraAggregatorPeers,
		aggregatorLogger,
		pos,
		delegationFee,
		duration,
		common.HexToAddress(rewardsRecipientAddr),
		validatorManagerAddress,
		sc.UseACP99,
		initiateTxHash,
	)
	if err != nil {
		return err
	}
	if rawTx != nil {
		dump, err := evm.TxDump("Initializing Validator Registration", rawTx)
		if err == nil {
			ux.Logger.PrintToUser(dump)
		}
		return err
	}
	ux.Logger.PrintToUser("ValidationID: %s", validationID)

	txID, _, err := deployer.RegisterL1Validator(balance, blsInfo, signedMessage)
	if err != nil {
		if !strings.Contains(err.Error(), "warp message already issued for validationID") {
			return err
		}
		ux.Logger.PrintToUser(logging.LightBlue.Wrap("The Validation ID was already registered on the P-Chain. Proceeding to the next step"))
	} else {
		ux.Logger.PrintToUser("RegisterL1ValidatorTx ID: %s", txID)
		if err := blockchain.UpdatePChainHeight(
			"Waiting for P-Chain to update validator information ...",
		); err != nil {
			return err
		}
	}

	aggregatorCtx, aggregatorCancel = sdkutils.GetTimedContext(constants.SignatureAggregatorTimeout)
	defer aggregatorCancel()
	rawTx, err = validatormanager.FinishValidatorRegistration(
		aggregatorCtx,
		app,
		network,
		rpcURL,
		chainSpec,
		externalValidatorManagerOwner,
		validatorManagerOwner,
		ownerPrivateKey,
		validationID,
		extraAggregatorPeers,
		aggregatorLogger,
		validatorManagerAddress,
	)
	if err != nil {
		return err
	}
	if rawTx != nil {
		dump, err := evm.TxDump("Finish Validator Registration", rawTx)
		if err == nil {
			ux.Logger.PrintToUser(dump)
		}
		return err
	}

	ux.Logger.PrintToUser("  NodeID: %s", nodeID)
	ux.Logger.PrintToUser("  Network: %s", network.Name())
	// weight is inaccurate for PoS as it's fetched during registration
	if !pos {
		ux.Logger.PrintToUser("  Weight: %d", weight)
	}
	ux.Logger.PrintToUser("  Balance: %.2f", balanceAVAX)

	ux.Logger.GreenCheckmarkToUser("Validator successfully added to the L1")

	return nil
}

func CallAddValidatorNonSOV(
	deployer *subnet.PublicDeployer,
	network models.Network,
	kc *keychain.Keychain,
	useLedgerSetting bool,
	blockchainName string,
	nodeIDStr string,
	defaultValidatorParamsSetting bool,
	waitForTxAcceptanceSetting bool,
) error {
	var start time.Time
	nodeID, err := ids.NodeIDFromString(nodeIDStr)
	if err != nil {
		return err
	}
	useLedger = useLedgerSetting
	defaultValidatorParams = defaultValidatorParamsSetting
	waitForTxAcceptance = waitForTxAcceptanceSetting

	if defaultValidatorParams {
		useDefaultDuration = true
		useDefaultStartTime = true
		useDefaultWeight = true
	}

	if useDefaultDuration && duration != 0 {
		return errMutuallyExclusiveDurationOptions
	}
	if useDefaultStartTime && startTimeStr != "" {
		return errMutuallyExclusiveStartOptions
	}
	if useDefaultWeight && weight != 0 {
		return errMutuallyExclusiveWeightOptions
	}

	if outputTxPath != "" {
		if utils.FileExists(outputTxPath) {
			return fmt.Errorf("outputTxPath %q already exists", outputTxPath)
		}
	}

	_, err = ValidateSubnetNameAndGetChains([]string{blockchainName})
	if err != nil {
		return err
	}

	sc, err := app.LoadSidecar(blockchainName)
	if err != nil {
		return err
	}

	subnetID := sc.Networks[network.Name()].SubnetID
	if subnetID == ids.Empty {
		return errNoSubnetID
	}

	isPermissioned, controlKeys, threshold, err := txutils.GetOwners(network, subnetID)
	if err != nil {
		return err
	}
	if !isPermissioned {
		return ErrNotPermissionedSubnet
	}

	kcKeys, err := kc.PChainFormattedStrAddresses()
	if err != nil {
		return err
	}

	// get keys for add validator tx signing
	if subnetAuthKeys != nil {
		if err := prompts.CheckSubnetAuthKeys(kcKeys, subnetAuthKeys, controlKeys, threshold); err != nil {
			return err
		}
	} else {
		subnetAuthKeys, err = prompts.GetSubnetAuthKeys(app.Prompt, kcKeys, controlKeys, threshold)
		if err != nil {
			return err
		}
	}
	ux.Logger.PrintToUser("Your auth keys for add validator tx creation: %s", subnetAuthKeys)

	selectedWeight, err := getWeight()
	if err != nil {
		return err
	}
	if selectedWeight < constants.MinStakeWeight {
		return fmt.Errorf("invalid weight, must be greater than or equal to %d: %d", constants.MinStakeWeight, selectedWeight)
	}

	start, selectedDuration, err := getTimeParameters(network, nodeID, true)
	if err != nil {
		return err
	}

	ux.Logger.PrintToUser("NodeID: %s", nodeID.String())
	ux.Logger.PrintToUser("Network: %s", network.Name())
	ux.Logger.PrintToUser("Start time: %s", start.Format(constants.TimeParseLayout))
	ux.Logger.PrintToUser("End time: %s", start.Add(selectedDuration).Format(constants.TimeParseLayout))
	ux.Logger.PrintToUser("Weight: %d", selectedWeight)
	ux.Logger.PrintToUser("Inputs complete, issuing transaction to add the provided validator information...")

	isFullySigned, tx, remainingSubnetAuthKeys, err := deployer.AddValidatorNonSOV(
		waitForTxAcceptance,
		controlKeys,
		subnetAuthKeys,
		subnetID,
		nodeID,
		selectedWeight,
		start,
		selectedDuration,
	)
	if err != nil {
		return err
	}
	if !isFullySigned {
		if err := SaveNotFullySignedTx(
			"Add Validator",
			tx,
			blockchainName,
			subnetAuthKeys,
			remainingSubnetAuthKeys,
			outputTxPath,
			false,
		); err != nil {
			return err
		}
	}

	return err
}

func PromptDuration(start time.Time, network models.Network, isPos bool) (time.Duration, error) {
	for {
		txt := "How long should this validator be validating? Enter a duration, e.g. 8760h. Valid time units are \"ns\", \"us\" (or \"µs\"), \"ms\", \"s\", \"m\", \"h\""
		var d time.Duration
		var err error
		switch {
		case network.Kind == models.Fuji:
			d, err = app.Prompt.CaptureFujiDuration(txt)
		case network.Kind == models.Mainnet && isPos:
			d, err = app.Prompt.CaptureMainnetL1StakingDuration(txt)
		case network.Kind == models.Mainnet && !isPos:
			d, err = app.Prompt.CaptureMainnetDuration(txt)
		default:
			d, err = app.Prompt.CaptureDuration(txt)
		}
		if err != nil {
			return 0, err
		}
		end := start.Add(d)
		confirm := fmt.Sprintf("Your validator will finish staking by %s", end.Format(constants.TimeParseLayout))
		yes, err := app.Prompt.CaptureYesNo(confirm)
		if err != nil {
			return 0, err
		}
		if yes {
			return d, nil
		}
	}
}

func getTimeParameters(network models.Network, nodeID ids.NodeID, isValidator bool) (time.Time, time.Duration, error) {
	defaultStakingStartLeadTime := constants.StakingStartLeadTime
	if network.Kind == models.Devnet {
		defaultStakingStartLeadTime = constants.DevnetStakingStartLeadTime
	}

	const custom = "Custom"

	// this sets either the global var startTimeStr or useDefaultStartTime to enable repeated execution with
	// state keeping from node cmds
	if startTimeStr == "" && !useDefaultStartTime {
		if isValidator {
			ux.Logger.PrintToUser("When should your validator start validating?\n" +
				"If you validator is not ready by this time, subnet downtime can occur.")
		} else {
			ux.Logger.PrintToUser("When do you want to start delegating?\n")
		}
		defaultStartOption := "Start in " + ux.FormatDuration(defaultStakingStartLeadTime)
		startTimeOptions := []string{defaultStartOption, custom}
		startTimeOption, err := app.Prompt.CaptureList("Start time", startTimeOptions)
		if err != nil {
			return time.Time{}, 0, err
		}
		switch startTimeOption {
		case defaultStartOption:
			useDefaultStartTime = true
		default:
			start, err := promptStart()
			if err != nil {
				return time.Time{}, 0, err
			}
			startTimeStr = start.Format(constants.TimeParseLayout)
		}
	}

	var (
		err   error
		start time.Time
	)
	if startTimeStr != "" {
		start, err = time.Parse(constants.TimeParseLayout, startTimeStr)
		if err != nil {
			return time.Time{}, 0, err
		}
		if start.Before(time.Now().Add(constants.StakingMinimumLeadTime)) {
			return time.Time{}, 0, fmt.Errorf("time should be at least %s in the future ", constants.StakingMinimumLeadTime)
		}
	} else {
		start = time.Now().Add(defaultStakingStartLeadTime)
	}

	// this sets either the global var duration or useDefaultDuration to enable repeated execution with
	// state keeping from node cmds
	if duration == 0 && !useDefaultDuration {
		msg := "How long should your validator validate for?"
		if !isValidator {
			msg = "How long do you want to delegate for?"
		}
		const defaultDurationOption = "Until primary network validator expires"
		durationOptions := []string{defaultDurationOption, custom}
		durationOption, err := app.Prompt.CaptureList(msg, durationOptions)
		if err != nil {
			return time.Time{}, 0, err
		}
		switch durationOption {
		case defaultDurationOption:
			useDefaultDuration = true
		default:
			duration, err = PromptDuration(start, network, false) // notSoV
			if err != nil {
				return time.Time{}, 0, err
			}
		}
	}

	var selectedDuration time.Duration
	if useDefaultDuration {
		// avoid setting both globals useDefaultDuration and duration
		selectedDuration, err = utils.GetRemainingValidationTime(network.Endpoint, nodeID, avagoconstants.PrimaryNetworkID, start)
		if err != nil {
			return time.Time{}, 0, err
		}
	} else {
		selectedDuration = duration
	}

	return start, selectedDuration, nil
}

func promptStart() (time.Time, error) {
	txt := "When should the validator start validating? Enter a UTC datetime in 'YYYY-MM-DD HH:MM:SS' format"
	return app.Prompt.CaptureDate(txt)
}

func PromptNodeID(goal string) (ids.NodeID, error) {
	txt := fmt.Sprintf("What is the NodeID of the node you want to %s?", goal)
	return app.Prompt.CaptureNodeID(txt)
}

func getWeight() (uint64, error) {
	// this sets either the global var weight or useDefaultWeight to enable repeated execution with
	// state keeping from node cmds
	if weight == 0 && !useDefaultWeight {
		defaultWeight := fmt.Sprintf("Default (%d)", constants.DefaultStakeWeight)
		txt := "What stake weight would you like to assign to the validator?"
		weightOptions := []string{defaultWeight, "Custom"}
		weightOption, err := app.Prompt.CaptureList(txt, weightOptions)
		if err != nil {
			return 0, err
		}
		switch weightOption {
		case defaultWeight:
			useDefaultWeight = true
		default:
			weight, err = app.Prompt.CaptureWeight(txt, func(uint64) error { return nil })
			if err != nil {
				return 0, err
			}
		}
	}
	if useDefaultWeight {
		return constants.DefaultStakeWeight, nil
	}
	return weight, nil
}<|MERGE_RESOLUTION|>--- conflicted
+++ resolved
@@ -115,12 +115,9 @@
 	cmd.Flags().StringVar(&pop, "bls-proof-of-possession", "", "set the BLS proof of possession of the validator to add")
 	cmd.Flags().StringVar(&remainingBalanceOwnerAddr, "remaining-balance-owner", "", "P-Chain address that will receive any leftover AVAX from the validator when it is removed from Subnet")
 	cmd.Flags().StringVar(&disableOwnerAddr, "disable-owner", "", "P-Chain address that will able to disable the validator with a P-Chain transaction")
-<<<<<<< HEAD
 	cmd.Flags().StringVar(&rewardsRecipientAddr, "rewards-recipient", "", "EVM address that will receive the validation rewards")
 	cmd.Flags().BoolVar(&createLocalValidator, "create-local-validator", false, "create additional local validator and add it to existing running local node")
 	cmd.Flags().BoolVar(&partialSync, "partial-sync", true, "set primary network partial sync for new validators")
-=======
->>>>>>> f73ba3f9
 	cmd.Flags().StringVar(&nodeEndpoint, "node-endpoint", "", "gather node id/bls from publicly available avalanchego apis on the given endpoint")
 	cmd.Flags().Uint64Var(&weight, validatorWeightFlag, uint64(constants.DefaultStakeWeight), "set the weight of the validator")
 	cmd.Flags().StringVar(&validatorManagerOwner, "validator-manager-owner", "", "force using this address to issue transactions to the validator manager")
