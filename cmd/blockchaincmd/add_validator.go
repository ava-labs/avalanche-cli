--- conflicted
+++ resolved
@@ -650,7 +650,26 @@
 	ctx, cancel := sdkutils.GetTimedContext(constants.EVMEventLookupTimeout)
 	defer cancel()
 
-<<<<<<< HEAD
+	subnetID, err := contract.GetSubnetID(
+		app,
+		network,
+		chainSpec,
+	)
+	if err != nil {
+		return err
+	}
+
+	managerSubnetID, err := contract.GetSubnetID(
+		app,
+		network,
+		contract.ChainSpec{
+			BlockchainID: validatorManagerBlockchainID.String(),
+		},
+	)
+	if err != nil {
+		return err
+	}
+
 	// Get ERC20 token address if this is PoS ERC20
 	var erc20TokenAddress string
 	if sc.PoSERC20() {
@@ -662,53 +681,6 @@
 			return fmt.Errorf("failed to get ERC20 token address from validator manager: %w", err)
 		}
 		erc20TokenAddress = tokenAddr.Hex()
-	}
-
-	signedMessage, validationID, rawTx, err := validatormanager.InitValidatorRegistration(
-		ctx,
-		duallogger.NewDualLogger(true, app),
-=======
-	subnetID, err := contract.GetSubnetID(
->>>>>>> 2331569e
-		app,
-		network,
-		chainSpec,
-<<<<<<< HEAD
-		externalValidatorManagerOwner,
-		signer,
-		nodeID,
-		blsInfo.PublicKey[:],
-		expiry,
-		remainingBalanceOwners,
-		disableOwners,
-		weight,
-		aggregatorLogger,
-		pos,
-		delegationFee,
-		duration,
-		common.HexToAddress(rewardsRecipientAddr),
-		validatorManagerBlockchainID,
-		validatorManagerAddress,
-		sc.UseACP99,
-		initiateTxHash,
-		signatureAggregatorEndpoint,
-		pChainEpoch.PChainHeight,
-		erc20TokenAddress,
-=======
-	)
-	if err != nil {
-		return err
-	}
-
-	managerSubnetID, err := contract.GetSubnetID(
-		app,
-		network,
-		contract.ChainSpec{
-			BlockchainID: validatorManagerBlockchainID.String(),
-		},
-	)
-	if err != nil {
-		return err
 	}
 
 	validatorManagerParams := validatormanager.ValidatorManagerParams{
@@ -742,24 +714,23 @@
 	}
 	if pos {
 		posParams := validatormanager.ProofOfStakeParams{
-			DelegationFee:   delegationFee,
-			StakeDuration:   duration,
-			RewardRecipient: common.HexToAddress(rewardsRecipientAddr),
+			DelegationFee:     delegationFee,
+			StakeDuration:     duration,
+			RewardRecipient:   common.HexToAddress(rewardsRecipientAddr),
+			ERC20TokenAddress: erc20TokenAddress,
 		}
 		initValidatorRegistrationParams.PoS = &posParams
 	}
 	initValidatorRegistrationOpts := validatormanager.InitValidatorRegistrationOptions{
-		// Execution behavior (don’t broadcast; return unsigned init tx)
+		// Execution behavior (don't broadcast; return unsigned init tx)
 		BuildOnly: externalValidatorManagerOwner,
 		Logger:    duallogger.NewDualLogger(true, app),
 	}
 
-	// Example of using the HybridLogger with SDK functions
 	signedMessage, validationID, rawTx, err := validatormanager.InitValidatorRegistration(
 		ctx,
 		initValidatorRegistrationParams,
 		initValidatorRegistrationOpts,
->>>>>>> 2331569e
 	)
 	if err != nil {
 		return err
