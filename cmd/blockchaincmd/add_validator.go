--- conflicted
+++ resolved
@@ -185,17 +185,7 @@
 	}
 
 	if len(args) == 0 {
-<<<<<<< HEAD
-		if rpcURL == "" {
-			rpcURL, err = app.Prompt.CaptureURL("What is the RPC endpoint?", false)
-			if err != nil {
-				return err
-			}
-		}
-		sc, _, err = importBlockchain(network, rpcURL, ids.Empty, ux.Logger.PrintToUser)
-=======
-		sc, err = importL1(blockchainIDStr, addValidatorFlags.RPC, network)
->>>>>>> 68fd6120
+		sc, _, err = importBlockchain(network, addValidatorFlags.RPC, ids.Empty, ux.Logger.PrintToUser)
 		if err != nil {
 			return err
 		}
