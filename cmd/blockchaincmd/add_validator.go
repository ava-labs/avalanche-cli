// Copyright (C) 2022, Ava Labs, Inc. All rights reserved.
// See the file LICENSE for licensing terms.
package blockchaincmd

import (
	"errors"
	"fmt"
	"strings"
	"time"

	"github.com/ava-labs/avalanchego/vms/platformvm"

	"github.com/ava-labs/avalanche-cli/pkg/blockchain"
	"github.com/ava-labs/avalanche-cli/pkg/cobrautils"
	"github.com/ava-labs/avalanche-cli/pkg/constants"
	"github.com/ava-labs/avalanche-cli/pkg/contract"
	"github.com/ava-labs/avalanche-cli/pkg/keychain"
	"github.com/ava-labs/avalanche-cli/pkg/models"
	"github.com/ava-labs/avalanche-cli/pkg/networkoptions"
	"github.com/ava-labs/avalanche-cli/pkg/node"
	"github.com/ava-labs/avalanche-cli/pkg/prompts"
	"github.com/ava-labs/avalanche-cli/pkg/subnet"
	"github.com/ava-labs/avalanche-cli/pkg/txutils"
	"github.com/ava-labs/avalanche-cli/pkg/utils"
	"github.com/ava-labs/avalanche-cli/pkg/ux"
	"github.com/ava-labs/avalanche-cli/pkg/validatormanager"
	sdkutils "github.com/ava-labs/avalanche-cli/sdk/utils"
	"github.com/ava-labs/avalanche-cli/sdk/validator"
	"github.com/ava-labs/avalanchego/config"
	"github.com/ava-labs/avalanchego/ids"
	avagoconstants "github.com/ava-labs/avalanchego/utils/constants"
	"github.com/ava-labs/avalanchego/utils/formatting/address"
	"github.com/ava-labs/avalanchego/utils/logging"
	"github.com/ava-labs/avalanchego/utils/units"
	warpMessage "github.com/ava-labs/avalanchego/vms/platformvm/warp/message"
	"github.com/ethereum/go-ethereum/common"
	"github.com/spf13/cobra"
)

var (
	nodeIDStr                 string
	nodeEndpoint              string
	balanceAVAX               float64
	weight                    uint64
	startTimeStr              string
	duration                  time.Duration
	defaultValidatorParams    bool
	useDefaultStartTime       bool
	useDefaultDuration        bool
	useDefaultWeight          bool
	waitForTxAcceptance       bool
	publicKey                 string
	pop                       string
	remainingBalanceOwnerAddr string
	disableOwnerAddr          string
	rpcURL                    string
	aggregatorLogLevel        string
	aggregatorLogToStdout     bool
	delegationFee             uint16

	errNoSubnetID                       = errors.New("failed to find the subnet ID for this subnet, has it been deployed/created on this network?")
	errMutuallyExclusiveDurationOptions = errors.New("--use-default-duration/--use-default-validator-params and --staking-period are mutually exclusive")
	errMutuallyExclusiveStartOptions    = errors.New("--use-default-start-time/--use-default-validator-params and --start-time are mutually exclusive")
	errMutuallyExclusiveWeightOptions   = errors.New("--use-default-validator-params and --weight are mutually exclusive")
	ErrNotPermissionedSubnet            = errors.New("subnet is not permissioned")
	aggregatorExtraEndpoints            []string
	aggregatorAllowPrivatePeers         bool
	clusterNameFlagValue                string
	createLocalValidator                bool
)

const (
	validatorWeightFlag = "weight"
)

// avalanche blockchain addValidator
func newAddValidatorCmd() *cobra.Command {
	cmd := &cobra.Command{
		Use:   "addValidator [blockchainName]",
		Short: "Add a validator to an L1",
		Long: `The blockchain addValidator command adds a node as a validator to
an L1 of the user provided deployed network. If the network is proof of 
authority, the owner of the validator manager contract must sign the 
transaction. If the network is proof of stake, the node must stake the L1's
staking token. Both processes will issue a RegisterL1ValidatorTx on the P-Chain.

This command currently only works on Blockchains deployed to either the Fuji
Testnet or Mainnet.`,
		RunE: addValidator,
		Args: cobrautils.MaximumNArgs(1),
	}
	networkoptions.AddNetworkFlagsToCmd(cmd, &globalNetworkFlags, true, networkoptions.DefaultSupportedNetworkOptions)

	cmd.Flags().StringVarP(&keyName, "key", "k", "", "select the key to use [fuji/devnet only]")
	cmd.Flags().Float64Var(
		&balanceAVAX,
		"balance",
		0,
		"set the AVAX balance of the validator that will be used for continuous fee on P-Chain",
	)
	cmd.Flags().BoolVarP(&useEwoq, "ewoq", "e", false, "use ewoq key [fuji/devnet only]")
	cmd.Flags().BoolVarP(&useLedger, "ledger", "g", false, "use ledger instead of key (always true on mainnet, defaults to false on fuji/devnet)")
	cmd.Flags().StringSliceVar(&ledgerAddresses, "ledger-addrs", []string{}, "use the given ledger addresses")
	cmd.Flags().StringVar(&nodeIDStr, "node-id", "", "node-id of the validator to add")
	cmd.Flags().StringVar(&publicKey, "bls-public-key", "", "set the BLS public key of the validator to add")
	cmd.Flags().StringVar(&pop, "bls-proof-of-possession", "", "set the BLS proof of possession of the validator to add")
	cmd.Flags().StringVar(&remainingBalanceOwnerAddr, "remaining-balance-owner", "", "P-Chain address that will receive any leftover AVAX from the validator when it is removed from Subnet")
	cmd.Flags().StringVar(&disableOwnerAddr, "disable-owner", "", "P-Chain address that will able to disable the validator with a P-Chain transaction")
	cmd.Flags().BoolVar(&createLocalValidator, "create-local-validator", false, "create additional local validator and add it to existing running local node")
	cmd.Flags().BoolVar(&partialSync, "partial-sync", true, "set primary network partial sync for new validators")
	cmd.Flags().StringVar(&nodeEndpoint, "node-endpoint", "", "gather node id/bls from publicly available avalanchego apis on the given endpoint")
	cmd.Flags().StringSliceVar(&aggregatorExtraEndpoints, "aggregator-extra-endpoints", nil, "endpoints for extra nodes that are needed in signature aggregation")
	cmd.Flags().BoolVar(&aggregatorAllowPrivatePeers, "aggregator-allow-private-peers", true, "allow the signature aggregator to connect to peers with private IP")
	cmd.Flags().StringVar(&rpcURL, "rpc", "", "connect to validator manager at the given rpc endpoint")
	cmd.Flags().StringVar(&aggregatorLogLevel, "aggregator-log-level", constants.DefaultAggregatorLogLevel, "log level to use with signature aggregator")
	cmd.Flags().BoolVar(&aggregatorLogToStdout, "aggregator-log-to-stdout", false, "use stdout for signature aggregator logs")
	cmd.Flags().DurationVar(&duration, "staking-period", 0, "how long this validator will be staking")
	cmd.Flags().BoolVar(&useDefaultStartTime, "default-start-time", false, "(for Subnets, not L1s) use default start time for subnet validator (5 minutes later for fuji & mainnet, 30 seconds later for devnet)")
	cmd.Flags().StringVar(&startTimeStr, "start-time", "", "(for Subnets, not L1s) UTC start time when this validator starts validating, in 'YYYY-MM-DD HH:MM:SS' format")
	cmd.Flags().BoolVar(&useDefaultDuration, "default-duration", false, "(for Subnets, not L1s) set duration so as to validate until primary validator ends its period")
	cmd.Flags().BoolVar(&defaultValidatorParams, "default-validator-params", false, "(for Subnets, not L1s) use default weight/start/duration params for subnet validator")
	cmd.Flags().StringSliceVar(&subnetAuthKeys, "subnet-auth-keys", nil, "(for Subnets, not L1s) control keys that will be used to authenticate add validator tx")
	cmd.Flags().StringVar(&outputTxPath, "output-tx-path", "", "(for Subnets, not L1s) file path of the add validator tx")
	cmd.Flags().BoolVar(&waitForTxAcceptance, "wait-for-tx-acceptance", true, "(for Subnets, not L1s) just issue the add validator tx, without waiting for its acceptance")
	cmd.Flags().Uint16Var(&delegationFee, "delegation-fee", 100, "(PoS only) delegation fee (in bips)")
	cmd.Flags().StringVar(&subnetIDstr, "subnet-id", "", "subnet ID (only if blockchain name is not provided)")
	cmd.Flags().StringVar(&validatorManagerOwnerAddress, "validator-manager-owner", "", "validator manager owner address (only if blockchain name is not provided)")
	cmd.Flags().Uint64Var(&weight, validatorWeightFlag, uint64(constants.DefaultStakeWeight), "set the weight of the validator")

	return cmd
}

func preAddChecks(args []string) error {
	if nodeEndpoint != "" && createLocalValidator {
		return fmt.Errorf("cannot set both --node-endpoint and --create-local-validator")
	}
	if createLocalValidator && (nodeIDStr != "" || publicKey != "" || pop != "") {
		return fmt.Errorf("cannot set --node-id, --bls-public-key or --bls-proof-of-possession if --create-local-validator used")
	}
	if len(args) == 0 && createLocalValidator {
		return fmt.Errorf("use `avalanche addValidator <l1Name>`to use local machine as new validator")
	}

	return nil
}

func GetSubnet(subnetID ids.ID, network models.Network) (platformvm.GetSubnetClientResponse, error) {
	api := network.Endpoint
	pClient := platformvm.NewClient(api)
	ctx, cancel := utils.GetAPIContext()
	defer cancel()
	return pClient.GetSubnet(ctx, subnetID)
}

func addValidator(cmd *cobra.Command, args []string) error {
	var sc models.Sidecar
	blockchainName := ""
	networkOption := networkoptions.DefaultSupportedNetworkOptions
	if len(args) == 1 {
		blockchainName = args[0]
		_, err := ValidateSubnetNameAndGetChains([]string{blockchainName})
		if err != nil {
			return err
		}
		sc, err = app.LoadSidecar(blockchainName)
		if err != nil {
			return fmt.Errorf("failed to load sidecar: %w", err)
		}
		networkOption = networkoptions.GetNetworkFromSidecar(sc, networkoptions.DefaultSupportedNetworkOptions)
	}

	network, err := networkoptions.GetNetworkFromCmdLineFlags(
		app,
		"",
		globalNetworkFlags,
		true,
		false,
		networkOption,
		"",
	)
	if err != nil {
		return err
	}

	if network.ClusterName != "" {
		clusterNameFlagValue = network.ClusterName
		network = models.ConvertClusterToNetwork(network)
	}

	if len(args) == 0 {
		if createLocalValidator {
			return fmt.Errorf("use avalanche addValidator <subnetName> command to use local machine as new validator")
		}
		var subnetID ids.ID
		if subnetIDstr == "" {
			subnetID, err = app.Prompt.CaptureID("What is the Subnet ID?")
			if err != nil {
				return err
			}
		} else {
			subnetID, err = ids.FromString(subnetIDstr)
			if err != nil {
				return err
			}
		}

		if rpcURL == "" {
			rpcURL, err = app.Prompt.CaptureURL("What is the RPC endpoint?", false)
			if err != nil {
				return err
			}
		}
		sc, err = importL1(subnetID, rpcURL, network)
		if err != nil {
			return err
		}
	}

	if err := preAddChecks(args); err != nil {
		return err
	}

	if sc.Networks[network.Name()].ClusterName != "" {
		clusterNameFlagValue = sc.Networks[network.Name()].ClusterName
	}

	// TODO: will estimate fee in subsecuent PR
	fee := uint64(0)
	kc, err := keychain.GetKeychainFromCmdLineFlags(
		app,
		"to pay for transaction fees on P-Chain",
		network,
		keyName,
		useEwoq,
		useLedger,
		ledgerAddresses,
		fee,
	)
	if err != nil {
		return err
	}

	sovereign := sc.Sovereign

	if nodeEndpoint != "" {
		nodeIDStr, publicKey, pop, err = node.GetNodeData(nodeEndpoint)
		if err != nil {
			return err
		}
	}

	if sovereign {
		if !cmd.Flags().Changed(validatorWeightFlag) {
			weight, err = app.Prompt.CaptureWeight(
				"What weight would you like to assign to the validator?",
				func(uint64) error { return nil },
			)
			if err != nil {
				return err
			}
		}
	}

	// if we don't have a nodeID or ProofOfPossession by this point, prompt user if we want to add additional local node
	if (!sovereign && nodeIDStr == "") || (sovereign && !createLocalValidator && nodeIDStr == "" && publicKey == "" && pop == "") {
		if len(args) == 0 {
			createLocalValidator = false
		} else {
			for {
				local := "Use my local machine to spin up an additional validator"
				existing := "I have an existing Avalanche node (we will require its NodeID and BLS info)"
				if option, err := app.Prompt.CaptureList(
					"How would you like to set up the new validator",
					[]string{local, existing},
				); err != nil {
					return err
				} else {
					createLocalValidator = option == local
					break
				}
			}
		}
	}

	subnetID := sc.Networks[network.Name()].SubnetID

	// if user chose to upsize a local node to add another local validator
	if createLocalValidator {
		anrSettings := node.ANRSettings{}
		nodeConfig := map[string]interface{}{}
		ux.Logger.PrintToUser("Creating a new Avalanche node on local machine to add as a new validator to blockchain %s", blockchainName)
		if app.AvagoNodeConfigExists(blockchainName) {
			nodeConfig, err = utils.ReadJSON(app.GetAvagoNodeConfigPath(blockchainName))
			if err != nil {
				return err
			}
		}
		if partialSync {
			nodeConfig[config.PartialSyncPrimaryNetworkKey] = true
		}
		avalancheGoBinPath, err := node.GetLocalNodeAvalancheGoBinPath()
		if err != nil {
			return fmt.Errorf("failed to get local node avalanche go bin path: %w", err)
		}

		nodeName := ""
		blockchainID := sc.Networks[network.Name()].BlockchainID

		if nodeName, err = node.UpsizeLocalNode(
			app,
			network,
			blockchainName,
			blockchainID,
			subnetID,
			avalancheGoBinPath,
			nodeConfig,
			anrSettings,
		); err != nil {
			return err
		}
		// get node data
		nodeInfo, err := node.GetNodeInfo(nodeName)
		if err != nil {
			return err
		}
		nodeIDStr, publicKey, pop, err = node.GetNodeData(nodeInfo.Uri)
		if err != nil {
			return err
		}
		// update sidecar with new node
		if err := node.AddNodeInfoToSidecar(&sc, nodeInfo, network); err != nil {
			return err
		}
		if err := app.UpdateSidecar(&sc); err != nil {
			return err
		}
		// make sure extra validator endpoint added for the new node
		aggregatorExtraEndpoints = append(aggregatorExtraEndpoints, constants.LocalAPIEndpoint)
	}

	if nodeIDStr == "" {
		nodeID, err := PromptNodeID("add as a blockchain validator")
		if err != nil {
			return err
		}
		nodeIDStr = nodeID.String()
	}
	if err := prompts.ValidateNodeID(nodeIDStr); err != nil {
		return err
	}

	if sovereign && publicKey == "" && pop == "" {
		publicKey, pop, err = promptProofOfPossession(true, true)
		if err != nil {
			return err
		}
	}

	network.HandlePublicNetworkSimulation()

	if !sovereign {
		if err := UpdateKeychainWithSubnetControlKeys(kc, network, blockchainName); err != nil {
			return err
		}
	}
	deployer := subnet.NewPublicDeployer(app, kc, network)
	if !sovereign {
		return CallAddValidatorNonSOV(deployer, network, kc, useLedger, blockchainName, nodeIDStr, defaultValidatorParams, waitForTxAcceptance)
	}
	return CallAddValidator(
		deployer,
		network,
		kc,
		blockchainName,
		subnetID,
		nodeIDStr,
		publicKey,
		pop,
		weight,
		balanceAVAX,
		remainingBalanceOwnerAddr,
		disableOwnerAddr,
		sc,
	)
}

func promptValidatorBalanceAVAX(availableBalance float64) (float64, error) {
	ux.Logger.PrintToUser("Validator's balance is used to pay for continuous fee to the P-Chain")
	ux.Logger.PrintToUser("When this Balance reaches 0, the validator will be considered inactive and will no longer participate in validating the L1")
	txt := "What balance would you like to assign to the validator (in AVAX)?"
	return app.Prompt.CaptureValidatorBalance(txt, availableBalance, constants.BootstrapValidatorBalanceAVAX)
}

func CallAddValidator(
	deployer *subnet.PublicDeployer,
	network models.Network,
	kc *keychain.Keychain,
	blockchainName string,
	subnetID ids.ID,
	nodeIDStr string,
	publicKey string,
	pop string,
	weight uint64,
	balanceAVAX float64,
	remainingBalanceOwnerAddr string,
	disableOwnerAddr string,
	sc models.Sidecar,
) error {
	nodeID, err := ids.NodeIDFromString(nodeIDStr)
	if err != nil {
		return err
	}
	blsInfo, err := blockchain.ConvertToBLSProofOfPossession(publicKey, pop)
	if err != nil {
		return fmt.Errorf("failure parsing BLS info: %w", err)
	}

	blockchainTimestamp, err := blockchain.GetBlockchainTimestamp(network)
	if err != nil {
		return fmt.Errorf("failed to get blockchain timestamp: %w", err)
	}
	expiry := uint64(blockchainTimestamp.Add(constants.DefaultValidationIDExpiryDuration).Unix())
	chainSpec := contract.ChainSpec{
		BlockchainName: blockchainName,
	}
	if sc.Networks[network.Name()].BlockchainID.String() != "" {
		chainSpec.BlockchainID = sc.Networks[network.Name()].BlockchainID.String()
	}
	if sc.Networks[network.Name()].ValidatorManagerAddress == "" {
		return fmt.Errorf("unable to find Validator Manager address")
	}
	validatorManagerAddress = sc.Networks[network.Name()].ValidatorManagerAddress
	ownerPrivateKeyFound, _, _, ownerPrivateKey, err := contract.SearchForManagedKey(
		app,
		network,
		common.HexToAddress(sc.ValidatorManagerOwner),
		true,
	)
	if err != nil {
		return err
	}
	if !ownerPrivateKeyFound {
		return fmt.Errorf("private key for Validator manager owner %s is not found", sc.ValidatorManagerOwner)
	}

	pos := sc.PoS()

	if pos {
<<<<<<< HEAD
		// should take input prior to here for stake amount, delegation fee, and min stake duration
		if stakeAmount == 0 {
			tokenName := sc.TokenName
			if tokenName == "" {
				tokenName = "tokens"
			}
			stakeAmount, err = app.Prompt.CaptureUint64Compare(
				fmt.Sprintf("Enter the amount of %s to stake ", tokenName),
				[]prompts.Comparator{
					{
						Label: "Positive",
						Type:  prompts.MoreThan,
						Value: 0,
					},
				},
			)
			if err != nil {
				return err
			}
		}
=======
		// should take input prior to here for delegation fee, and min stake duration
>>>>>>> 0cbb0dc8
		if duration == 0 {
			duration, err = PromptDuration(time.Now(), network, true) // it's pos
			if err != nil {
				return nil
			}
		}
	}
	ux.Logger.PrintToUser(logging.Yellow.Wrap("Validation manager owner %s pays for the initialization of the validator's registration (Blockchain gas token)"), sc.ValidatorManagerOwner)

	if rpcURL == "" {
		rpcURL, _, err = contract.GetBlockchainEndpoints(
			app,
			network,
			chainSpec,
			true,
			false,
		)
		if err != nil {
			return err
		}
	}

	ux.Logger.PrintToUser(logging.Yellow.Wrap("RPC Endpoint: %s"), rpcURL)

	totalWeight, err := validator.GetTotalWeight(network.SDKNetwork(), subnetID)
	if err != nil {
		return err
	}
	allowedChange := float64(totalWeight) * constants.MaxL1TotalWeightChange
	if float64(weight) > allowedChange {
		return fmt.Errorf("can't make change: desired validator weight %d exceeds max allowed weight change of %d", newWeight, uint64(allowedChange))
	}

	if balanceAVAX == 0 {
		availableBalance, err := utils.GetNetworkBalance(kc.Addresses().List(), network.Endpoint)
		if err != nil {
			return err
		}
		balanceAVAX, err = promptValidatorBalanceAVAX(float64(availableBalance) / float64(units.Avax))
		if err != nil {
			return err
		}
	}
	// convert to nanoAVAX
	balance := uint64(balanceAVAX * float64(units.Avax))

	if remainingBalanceOwnerAddr == "" {
		remainingBalanceOwnerAddr, err = blockchain.GetKeyForChangeOwner(app, network)
		if err != nil {
			return err
		}
	}
	remainingBalanceOwnerAddrID, err := address.ParseToIDs([]string{remainingBalanceOwnerAddr})
	if err != nil {
		return fmt.Errorf("failure parsing remaining balanche owner address %s: %w", remainingBalanceOwnerAddr, err)
	}
	remainingBalanceOwners := warpMessage.PChainOwner{
		Threshold: 1,
		Addresses: remainingBalanceOwnerAddrID,
	}

	if disableOwnerAddr == "" {
		disableOwnerAddr, err = prompts.PromptAddress(
			app.Prompt,
			"be able to disable the validator using P-Chain transactions",
			app.GetKeyDir(),
			app.GetKey,
			"",
			network,
			prompts.PChainFormat,
			"Enter P-Chain address (Example: P-...)",
		)
		if err != nil {
			return err
		}
	}
	disableOwnerAddrID, err := address.ParseToIDs([]string{disableOwnerAddr})
	if err != nil {
		return fmt.Errorf("failure parsing disable owner address %s: %w", disableOwnerAddr, err)
	}
	disableOwners := warpMessage.PChainOwner{
		Threshold: 1,
		Addresses: disableOwnerAddrID,
	}

	extraAggregatorPeers, err := blockchain.GetAggregatorExtraPeers(app, clusterNameFlagValue, aggregatorExtraEndpoints)
	if err != nil {
		return err
	}
	aggregatorLogger, err := utils.NewLogger(
		constants.SignatureAggregatorLogName,
		aggregatorLogLevel,
		constants.DefaultAggregatorLogLevel,
		app.GetAggregatorLogDir(clusterNameFlagValue),
		aggregatorLogToStdout,
		ux.Logger.PrintToUser,
	)
	if err != nil {
		return err
	}
	aggregatorCtx, aggregatorCancel := sdkutils.GetTimedContext(constants.SignatureAggregatorTimeout)
	defer aggregatorCancel()
	signedMessage, validationID, err := validatormanager.InitValidatorRegistration(
		aggregatorCtx,
		app,
		network,
		rpcURL,
		chainSpec,
		ownerPrivateKey,
		nodeID,
		blsInfo.PublicKey[:],
		expiry,
		remainingBalanceOwners,
		disableOwners,
		weight,
		extraAggregatorPeers,
		aggregatorAllowPrivatePeers,
		aggregatorLogger,
		pos,
		delegationFee,
		duration,
		validatorManagerAddress,
	)
	if err != nil {
		return err
	}
	ux.Logger.PrintToUser("ValidationID: %s", validationID)

	txID, _, err := deployer.RegisterL1Validator(balance, blsInfo, signedMessage)
	if err != nil {
		if !strings.Contains(err.Error(), "warp message already issued for validationID") {
			return err
		}
		ux.Logger.PrintToUser(logging.LightBlue.Wrap("The Validation ID was already registered on the P-Chain. Proceeding to the next step"))
	} else {
		ux.Logger.PrintToUser("RegisterL1ValidatorTx ID: %s", txID)
		if err := blockchain.UpdatePChainHeight(
			"Waiting for P-Chain to update validator information ...",
		); err != nil {
			return err
		}
	}

	if err := validatormanager.FinishValidatorRegistration(
		aggregatorCtx,
		app,
		network,
		rpcURL,
		chainSpec,
		ownerPrivateKey,
		validationID,
		extraAggregatorPeers,
		aggregatorAllowPrivatePeers,
		aggregatorLogger,
		validatorManagerAddress,
	); err != nil {
		return err
	}

	ux.Logger.PrintToUser("  NodeID: %s", nodeID)
	ux.Logger.PrintToUser("  Network: %s", network.Name())
	// weight is inaccurate for PoS as it's fetched during registration
	if !pos {
		ux.Logger.PrintToUser("  Weight: %d", weight)
	}
	ux.Logger.PrintToUser("  Balance: %.2f", balanceAVAX)
	ux.Logger.GreenCheckmarkToUser("Validator successfully added to the L1")

	return nil
}

func CallAddValidatorNonSOV(
	deployer *subnet.PublicDeployer,
	network models.Network,
	kc *keychain.Keychain,
	useLedgerSetting bool,
	blockchainName string,
	nodeIDStr string,
	defaultValidatorParamsSetting bool,
	waitForTxAcceptanceSetting bool,
) error {
	var start time.Time
	nodeID, err := ids.NodeIDFromString(nodeIDStr)
	if err != nil {
		return err
	}
	useLedger = useLedgerSetting
	defaultValidatorParams = defaultValidatorParamsSetting
	waitForTxAcceptance = waitForTxAcceptanceSetting

	if defaultValidatorParams {
		useDefaultDuration = true
		useDefaultStartTime = true
		useDefaultWeight = true
	}

	if useDefaultDuration && duration != 0 {
		return errMutuallyExclusiveDurationOptions
	}
	if useDefaultStartTime && startTimeStr != "" {
		return errMutuallyExclusiveStartOptions
	}
	if useDefaultWeight && weight != 0 {
		return errMutuallyExclusiveWeightOptions
	}

	if outputTxPath != "" {
		if utils.FileExists(outputTxPath) {
			return fmt.Errorf("outputTxPath %q already exists", outputTxPath)
		}
	}

	_, err = ValidateSubnetNameAndGetChains([]string{blockchainName})
	if err != nil {
		return err
	}

	sc, err := app.LoadSidecar(blockchainName)
	if err != nil {
		return err
	}

	subnetID := sc.Networks[network.Name()].SubnetID
	if subnetID == ids.Empty {
		return errNoSubnetID
	}

	isPermissioned, controlKeys, threshold, err := txutils.GetOwners(network, subnetID)
	if err != nil {
		return err
	}
	if !isPermissioned {
		return ErrNotPermissionedSubnet
	}

	kcKeys, err := kc.PChainFormattedStrAddresses()
	if err != nil {
		return err
	}

	// get keys for add validator tx signing
	if subnetAuthKeys != nil {
		if err := prompts.CheckSubnetAuthKeys(kcKeys, subnetAuthKeys, controlKeys, threshold); err != nil {
			return err
		}
	} else {
		subnetAuthKeys, err = prompts.GetSubnetAuthKeys(app.Prompt, kcKeys, controlKeys, threshold)
		if err != nil {
			return err
		}
	}
	ux.Logger.PrintToUser("Your auth keys for add validator tx creation: %s", subnetAuthKeys)

	selectedWeight, err := getWeight()
	if err != nil {
		return err
	}
	if selectedWeight < constants.MinStakeWeight {
		return fmt.Errorf("invalid weight, must be greater than or equal to %d: %d", constants.MinStakeWeight, selectedWeight)
	}

	start, selectedDuration, err := getTimeParameters(network, nodeID, true)
	if err != nil {
		return err
	}

	ux.Logger.PrintToUser("NodeID: %s", nodeID.String())
	ux.Logger.PrintToUser("Network: %s", network.Name())
	ux.Logger.PrintToUser("Start time: %s", start.Format(constants.TimeParseLayout))
	ux.Logger.PrintToUser("End time: %s", start.Add(selectedDuration).Format(constants.TimeParseLayout))
	ux.Logger.PrintToUser("Weight: %d", selectedWeight)
	ux.Logger.PrintToUser("Inputs complete, issuing transaction to add the provided validator information...")

	isFullySigned, tx, remainingSubnetAuthKeys, err := deployer.AddValidatorNonSOV(
		waitForTxAcceptance,
		controlKeys,
		subnetAuthKeys,
		subnetID,
		nodeID,
		selectedWeight,
		start,
		selectedDuration,
	)
	if err != nil {
		return err
	}
	if !isFullySigned {
		if err := SaveNotFullySignedTx(
			"Add Validator",
			tx,
			blockchainName,
			subnetAuthKeys,
			remainingSubnetAuthKeys,
			outputTxPath,
			false,
		); err != nil {
			return err
		}
	}

	return err
}

func PromptDuration(start time.Time, network models.Network, isPos bool) (time.Duration, error) {
	for {
		txt := "How long should this validator be validating? Enter a duration, e.g. 8760h. Valid time units are \"ns\", \"us\" (or \"µs\"), \"ms\", \"s\", \"m\", \"h\""
		var d time.Duration
		var err error
		switch {
		case network.Kind == models.Fuji:
			d, err = app.Prompt.CaptureFujiDuration(txt)
		case network.Kind == models.Mainnet && isPos:
			d, err = app.Prompt.CaptureMainnetL1StakingDuration(txt)
		case network.Kind == models.Mainnet && !isPos:
			d, err = app.Prompt.CaptureMainnetDuration(txt)
		default:
			d, err = app.Prompt.CaptureDuration(txt)
		}
		if err != nil {
			return 0, err
		}
		end := start.Add(d)
		confirm := fmt.Sprintf("Your validator will finish staking by %s", end.Format(constants.TimeParseLayout))
		yes, err := app.Prompt.CaptureYesNo(confirm)
		if err != nil {
			return 0, err
		}
		if yes {
			return d, nil
		}
	}
}

func getTimeParameters(network models.Network, nodeID ids.NodeID, isValidator bool) (time.Time, time.Duration, error) {
	defaultStakingStartLeadTime := constants.StakingStartLeadTime
	if network.Kind == models.Devnet {
		defaultStakingStartLeadTime = constants.DevnetStakingStartLeadTime
	}

	const custom = "Custom"

	// this sets either the global var startTimeStr or useDefaultStartTime to enable repeated execution with
	// state keeping from node cmds
	if startTimeStr == "" && !useDefaultStartTime {
		if isValidator {
			ux.Logger.PrintToUser("When should your validator start validating?\n" +
				"If you validator is not ready by this time, subnet downtime can occur.")
		} else {
			ux.Logger.PrintToUser("When do you want to start delegating?\n")
		}
		defaultStartOption := "Start in " + ux.FormatDuration(defaultStakingStartLeadTime)
		startTimeOptions := []string{defaultStartOption, custom}
		startTimeOption, err := app.Prompt.CaptureList("Start time", startTimeOptions)
		if err != nil {
			return time.Time{}, 0, err
		}
		switch startTimeOption {
		case defaultStartOption:
			useDefaultStartTime = true
		default:
			start, err := promptStart()
			if err != nil {
				return time.Time{}, 0, err
			}
			startTimeStr = start.Format(constants.TimeParseLayout)
		}
	}

	var (
		err   error
		start time.Time
	)
	if startTimeStr != "" {
		start, err = time.Parse(constants.TimeParseLayout, startTimeStr)
		if err != nil {
			return time.Time{}, 0, err
		}
		if start.Before(time.Now().Add(constants.StakingMinimumLeadTime)) {
			return time.Time{}, 0, fmt.Errorf("time should be at least %s in the future ", constants.StakingMinimumLeadTime)
		}
	} else {
		start = time.Now().Add(defaultStakingStartLeadTime)
	}

	// this sets either the global var duration or useDefaultDuration to enable repeated execution with
	// state keeping from node cmds
	if duration == 0 && !useDefaultDuration {
		msg := "How long should your validator validate for?"
		if !isValidator {
			msg = "How long do you want to delegate for?"
		}
		const defaultDurationOption = "Until primary network validator expires"
		durationOptions := []string{defaultDurationOption, custom}
		durationOption, err := app.Prompt.CaptureList(msg, durationOptions)
		if err != nil {
			return time.Time{}, 0, err
		}
		switch durationOption {
		case defaultDurationOption:
			useDefaultDuration = true
		default:
			duration, err = PromptDuration(start, network, false) // notSoV
			if err != nil {
				return time.Time{}, 0, err
			}
		}
	}

	var selectedDuration time.Duration
	if useDefaultDuration {
		// avoid setting both globals useDefaultDuration and duration
		selectedDuration, err = utils.GetRemainingValidationTime(network.Endpoint, nodeID, avagoconstants.PrimaryNetworkID, start)
		if err != nil {
			return time.Time{}, 0, err
		}
	} else {
		selectedDuration = duration
	}

	return start, selectedDuration, nil
}

func promptStart() (time.Time, error) {
	txt := "When should the validator start validating? Enter a UTC datetime in 'YYYY-MM-DD HH:MM:SS' format"
	return app.Prompt.CaptureDate(txt)
}

func PromptNodeID(goal string) (ids.NodeID, error) {
	txt := fmt.Sprintf("What is the NodeID of the node you want to %s?", goal)
	return app.Prompt.CaptureNodeID(txt)
}

func getWeight() (uint64, error) {
	// this sets either the global var weight or useDefaultWeight to enable repeated execution with
	// state keeping from node cmds
	if weight == 0 && !useDefaultWeight {
		defaultWeight := fmt.Sprintf("Default (%d)", constants.DefaultStakeWeight)
		txt := "What stake weight would you like to assign to the validator?"
		weightOptions := []string{defaultWeight, "Custom"}
		weightOption, err := app.Prompt.CaptureList(txt, weightOptions)
		if err != nil {
			return 0, err
		}
		switch weightOption {
		case defaultWeight:
			useDefaultWeight = true
		default:
			weight, err = app.Prompt.CaptureWeight(txt, func(uint64) error { return nil })
			if err != nil {
				return 0, err
			}
		}
	}
	if useDefaultWeight {
		return constants.DefaultStakeWeight, nil
	}
	return weight, nil
}<|MERGE_RESOLUTION|>--- conflicted
+++ resolved
@@ -446,30 +446,7 @@
 	pos := sc.PoS()
 
 	if pos {
-<<<<<<< HEAD
-		// should take input prior to here for stake amount, delegation fee, and min stake duration
-		if stakeAmount == 0 {
-			tokenName := sc.TokenName
-			if tokenName == "" {
-				tokenName = "tokens"
-			}
-			stakeAmount, err = app.Prompt.CaptureUint64Compare(
-				fmt.Sprintf("Enter the amount of %s to stake ", tokenName),
-				[]prompts.Comparator{
-					{
-						Label: "Positive",
-						Type:  prompts.MoreThan,
-						Value: 0,
-					},
-				},
-			)
-			if err != nil {
-				return err
-			}
-		}
-=======
 		// should take input prior to here for delegation fee, and min stake duration
->>>>>>> 0cbb0dc8
 		if duration == 0 {
 			duration, err = PromptDuration(time.Now(), network, true) // it's pos
 			if err != nil {
