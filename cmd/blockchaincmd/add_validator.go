--- conflicted
+++ resolved
@@ -565,12 +565,8 @@
 	ctx, cancel := sdkutils.GetTimedContext(constants.EVMEventLookupTimeout)
 	defer cancel()
 	signedMessage, validationID, rawTx, err := validatormanager.InitValidatorRegistration(
-<<<<<<< HEAD
-		aggregatorCtx,
+		ctx,
 		ux.Logger.Log,
-=======
-		ctx,
->>>>>>> bbb62ba8
 		app,
 		network,
 		rpcURL,
@@ -624,12 +620,8 @@
 	ctx, cancel = sdkutils.GetTimedContext(constants.EVMEventLookupTimeout)
 	defer cancel()
 	rawTx, err = validatormanager.FinishValidatorRegistration(
-<<<<<<< HEAD
-		aggregatorCtx,
+		ctx,
 		ux.Logger.Log,
-=======
-		ctx,
->>>>>>> bbb62ba8
 		app,
 		network,
 		rpcURL,
