--- conflicted
+++ resolved
@@ -662,11 +662,6 @@
 			d, err = app.Prompt.CaptureMainnetL1StakingDuration(txt)
 		case network.Kind == models.Mainnet && !isPos:
 			d, err = app.Prompt.CaptureMainnetDuration(txt)
-<<<<<<< HEAD
-=======
-		case network.Kind == models.EtnaDevnet:
-			d, err = app.Prompt.CaptureEtnaDuration(txt)
->>>>>>> 769edace
 		default:
 			d, err = app.Prompt.CaptureDuration(txt)
 		}
