--- conflicted
+++ resolved
@@ -331,10 +331,8 @@
 		remainingBalanceOwnerAddr,
 		disableOwnerAddr,
 		sc,
-<<<<<<< HEAD
 		flags.RPC,
 	)
-=======
 	); err != nil {
 		return err
 	}
@@ -344,7 +342,6 @@
 		return localnet.RefreshLocalClusterAliases(app, localValidatorClusterName)
 	}
 	return nil
->>>>>>> c4e8fa81
 }
 
 func promptValidatorBalanceAVAX(availableBalance float64) (float64, error) {
