// Copyright (C) 2022, Ava Labs, Inc. All rights reserved.
// See the file LICENSE for licensing terms.
package blockchaincmd

import (
	"encoding/json"
	"errors"
	"fmt"
	"os"
	"sort"
	"strconv"
	"strings"
	"unicode"

	"github.com/ava-labs/avalanche-cli/pkg/application"

	"github.com/ava-labs/avalanche-cli/cmd/flags"
	"github.com/ava-labs/avalanche-cli/pkg/cobrautils"
	"github.com/ava-labs/avalanche-cli/pkg/constants"
	"github.com/ava-labs/avalanche-cli/pkg/metrics"
	"github.com/ava-labs/avalanche-cli/pkg/models"
	"github.com/ava-labs/avalanche-cli/pkg/teleporter"
	"github.com/ava-labs/avalanche-cli/pkg/utils"
	"github.com/ava-labs/avalanche-cli/pkg/ux"
	"github.com/ava-labs/avalanche-cli/pkg/vm"

	"github.com/spf13/cobra"
	"golang.org/x/mod/semver"
)

const (
	forceFlag  = "force"
	latest     = "latest"
	preRelease = "pre-release"
)

type CreateFlags struct {
	useSubnetEvm                  bool
	useCustomVM                   bool
	chainID                       uint64
	tokenSymbol                   string
	useTestDefaults               bool
	useProductionDefaults         bool
	useWarp                       bool
	useTeleporter                 bool
	vmVersion                     string
	useLatestReleasedVMVersion    bool
	useLatestPreReleasedVMVersion bool
	useExternalGasToken           bool
<<<<<<< HEAD
	addICMRegistryToGenesis       bool
=======
	proofOfStake                  bool
	proofOfAuthority              bool
>>>>>>> efa257c7
}

var (
	createFlags CreateFlags
	forceCreate bool
	genesisFile string
	vmFile      string
	useRepo     bool

	errIllegalNameCharacter = errors.New(
		"illegal name character: only letters, no special characters allowed")
	errMutuallyExlusiveVersionOptions             = errors.New("version flags --latest,--pre-release,vm-version are mutually exclusive")
	errMutuallyExclusiveVMConfigOptions           = errors.New("--genesis flag disables --evm-chain-id,--evm-defaults,--production-defaults,--test-defaults")
	errMutuallyExlusiveValidatorManagementOptions = errors.New("validator management type flags --proof-of-authority,--proof-of-stake are mutually exclusive")
)

// avalanche blockchain create
func newCreateCmd() *cobra.Command {
	cmd := &cobra.Command{
		Use:   "create [blockchainName]",
		Short: "Create a new blockchain configuration",
		Long: `The blockchain create command builds a new genesis file to configure your Blockchain.
By default, the command runs an interactive wizard. It walks you through
all the steps you need to create your first Blockchain.

The tool supports deploying Subnet-EVM, and custom VMs. You
can create a custom, user-generated genesis with a custom VM by providing
the path to your genesis and VM binaries with the --genesis and --vm flags.

By default, running the command with a blockchainName that already exists
causes the command to fail. If you'd like to overwrite an existing
configuration, pass the -f flag.`,
		Args:              cobrautils.ExactArgs(1),
		RunE:              createBlockchainConfig,
		PersistentPostRun: handlePostRun,
	}
	cmd.Flags().StringVar(&genesisFile, "genesis", "", "file path of genesis to use")
	cmd.Flags().BoolVar(&createFlags.useSubnetEvm, "evm", false, "use the Subnet-EVM as the base template")
	cmd.Flags().BoolVar(&createFlags.useCustomVM, "custom", false, "use a custom VM template")
	cmd.Flags().StringVar(&createFlags.vmVersion, "vm-version", "", "version of Subnet-EVM template to use")
	cmd.Flags().BoolVar(&createFlags.useLatestPreReleasedVMVersion, preRelease, false, "use latest Subnet-EVM pre-released version, takes precedence over --vm-version")
	cmd.Flags().BoolVar(&createFlags.useLatestReleasedVMVersion, latest, false, "use latest Subnet-EVM released version, takes precedence over --vm-version")
	cmd.Flags().Uint64Var(&createFlags.chainID, "evm-chain-id", 0, "chain ID to use with Subnet-EVM")
	cmd.Flags().StringVar(&createFlags.tokenSymbol, "evm-token", "", "token symbol to use with Subnet-EVM")
	cmd.Flags().BoolVar(&createFlags.useProductionDefaults, "evm-defaults", false, "deprecation notice: use '--production-defaults'")
	cmd.Flags().BoolVar(&createFlags.useProductionDefaults, "production-defaults", false, "use default production settings for your blockchain")
	cmd.Flags().BoolVar(&createFlags.useTestDefaults, "test-defaults", false, "use default test settings for your blockchain")
	cmd.Flags().BoolVarP(&forceCreate, forceFlag, "f", false, "overwrite the existing configuration if one exists")
	cmd.Flags().StringVar(&vmFile, "vm", "", "file path of custom vm to use. alias to custom-vm-path")
	cmd.Flags().StringVar(&vmFile, "custom-vm-path", "", "file path of custom vm to use")
	cmd.Flags().StringVar(&customVMRepoURL, "custom-vm-repo-url", "", "custom vm repository url")
	cmd.Flags().StringVar(&customVMBranch, "custom-vm-branch", "", "custom vm branch or commit")
	cmd.Flags().StringVar(&customVMBuildScript, "custom-vm-build-script", "", "custom vm build-script")
	cmd.Flags().BoolVar(&useRepo, "from-github-repo", false, "generate custom VM binary from github repository")
	cmd.Flags().BoolVar(&createFlags.useWarp, "warp", true, "generate a vm with warp support (needed for teleporter)")
	cmd.Flags().BoolVar(&createFlags.useTeleporter, "teleporter", false, "interoperate with other blockchains using teleporter")
	cmd.Flags().BoolVar(&createFlags.useExternalGasToken, "external-gas-token", false, "use a gas token from another blockchain")
<<<<<<< HEAD
	cmd.Flags().BoolVar(&createFlags.addICMRegistryToGenesis, "icm-registry-at-genesis", false, "setup ICM registry smart contract on genesis [experimental]")
=======
	cmd.Flags().BoolVar(&createFlags.proofOfAuthority, "proof-of-authority", false, "use proof of authority for validator management")
	cmd.Flags().BoolVar(&createFlags.proofOfStake, "proof-of-stake", false, "(coming soon) use proof of stake for validator management")
>>>>>>> efa257c7
	return cmd
}

func CallCreate(
	cmd *cobra.Command,
	blockchainName string,
	forceCreateParam bool,
	genesisFileParam string,
	useSubnetEvmParam bool,
	useCustomParam bool,
	vmVersionParam string,
	evmChainIDParam uint64,
	tokenSymbolParam string,
	useProductionDefaultsParam bool,
	useTestDefaultsParam bool,
	useLatestReleasedVMVersionParam bool,
	useLatestPreReleasedVMVersionParam bool,
	customVMRepoURLParam string,
	customVMBranchParam string,
	customVMBuildScriptParam string,
) error {
	forceCreate = forceCreateParam
	genesisFile = genesisFileParam
	createFlags.useSubnetEvm = useSubnetEvmParam
	createFlags.vmVersion = vmVersionParam
	createFlags.chainID = evmChainIDParam
	createFlags.tokenSymbol = tokenSymbolParam
	createFlags.useProductionDefaults = useProductionDefaultsParam
	createFlags.useTestDefaults = useTestDefaultsParam
	createFlags.useLatestReleasedVMVersion = useLatestReleasedVMVersionParam
	createFlags.useLatestPreReleasedVMVersion = useLatestPreReleasedVMVersionParam
	createFlags.useCustomVM = useCustomParam
	customVMRepoURL = customVMRepoURLParam
	customVMBranch = customVMBranchParam
	customVMBuildScript = customVMBuildScriptParam
	return createBlockchainConfig(cmd, []string{blockchainName})
}

// override postrun function from root.go, so that we don't double send metrics for the same command
func handlePostRun(_ *cobra.Command, _ []string) {}

func createBlockchainConfig(cmd *cobra.Command, args []string) error {
	blockchainName := args[0]

	if app.GenesisExists(blockchainName) && !forceCreate {
		return errors.New("configuration already exists. Use --" + forceFlag + " parameter to overwrite")
	}

	if err := checkInvalidSubnetNames(blockchainName); err != nil {
		return fmt.Errorf("subnet name %q is invalid: %w", blockchainName, err)
	}

	// version flags exclusiveness
	if !flags.EnsureMutuallyExclusive([]bool{
		createFlags.useLatestReleasedVMVersion,
		createFlags.useLatestPreReleasedVMVersion,
		createFlags.vmVersion != "",
	}) {
		return errMutuallyExlusiveVersionOptions
	}

	defaultsKind := vm.NoDefaults
	if createFlags.useTestDefaults {
		defaultsKind = vm.TestDefaults
	}
	if createFlags.useProductionDefaults {
		defaultsKind = vm.ProductionDefaults
	}

	// genesis flags exclusiveness
	if genesisFile != "" && (createFlags.chainID != 0 || defaultsKind != vm.NoDefaults) {
		return errMutuallyExclusiveVMConfigOptions
	}

	// if given custom repo info, assumes custom VM
	if vmFile != "" || customVMRepoURL != "" || customVMBranch != "" || customVMBuildScript != "" {
		createFlags.useCustomVM = true
	}

	// vm type exclusiveness
	if !flags.EnsureMutuallyExclusive([]bool{createFlags.useSubnetEvm, createFlags.useCustomVM}) {
		return errors.New("flags --evm,--custom are mutually exclusive")
	}

	// validator management type exclusiveness
	if !flags.EnsureMutuallyExclusive([]bool{createFlags.proofOfAuthority, createFlags.proofOfStake}) {
		return errMutuallyExlusiveValidatorManagementOptions
	}

	// get vm kind
	vmType, err := vm.PromptVMType(app, createFlags.useSubnetEvm, createFlags.useCustomVM)
	if err != nil {
		return err
	}

	var (
		genesisBytes        []byte
		sc                  *models.Sidecar
		useTeleporterFlag   *bool
		deployTeleporter    bool
		useExternalGasToken bool
	)

	// get teleporter flag as a pointer (3 values: undef/true/false)
	flagName := "teleporter"
	if flag := cmd.Flags().Lookup(flagName); flag != nil && flag.Changed {
		useTeleporterFlag = &createFlags.useTeleporter
	}

	// get teleporter info
	teleporterInfo, err := teleporter.GetInfo(app)
	if err != nil {
		return err
	}

	if vmType == models.SubnetEvm {
		if genesisFile == "" {
			// Default
			defaultsKind, err = vm.PromptDefaults(app, defaultsKind)
			if err != nil {
				return err
			}
		}

		// get vm version
		vmVersion := createFlags.vmVersion
		if createFlags.useLatestReleasedVMVersion || defaultsKind != vm.NoDefaults {
			vmVersion = latest
		}
		if createFlags.useLatestPreReleasedVMVersion {
			vmVersion = preRelease
		}
		if vmVersion != latest && vmVersion != preRelease && vmVersion != "" && !semver.IsValid(vmVersion) {
			return fmt.Errorf("invalid version string, should be semantic version (ex: v1.1.1): %s", vmVersion)
		}
		vmVersion, err = vm.PromptVMVersion(app, constants.SubnetEVMRepoName, vmVersion)
		if err != nil {
			return err
		}

		var tokenSymbol string

		if genesisFile != "" {
			if evmCompatibleGenesis, err := utils.FileIsSubnetEVMGenesis(genesisFile); err != nil {
				return err
			} else if !evmCompatibleGenesis {
				return fmt.Errorf("the provided genesis file has no proper Subnet-EVM format")
			}
			tokenSymbol, err = vm.PromptTokenSymbol(app, createFlags.tokenSymbol)
			if err != nil {
				return err
			}
			deployTeleporter, err = vm.PromptInterop(app, useTeleporterFlag, defaultsKind, false)
			if err != nil {
				return err
			}
			ux.Logger.PrintToUser("importing genesis for blockchain %s", blockchainName)
			genesisBytes, err = os.ReadFile(genesisFile)
			if err != nil {
				return err
			}
		} else {
			var params vm.SubnetEVMGenesisParams
			params, tokenSymbol, err = vm.PromptSubnetEVMGenesisParams(
				app,
				vmVersion,
				createFlags.chainID,
				createFlags.tokenSymbol,
				blockchainName,
				useTeleporterFlag,
				defaultsKind,
				createFlags.useWarp,
				createFlags.useExternalGasToken,
			)
			if err != nil {
				return err
			}
			deployTeleporter = params.UseTeleporter
			useExternalGasToken = params.UseExternalGasToken
			genesisBytes, err = vm.CreateEVMGenesis(
				blockchainName,
				params,
				teleporterInfo,
				createFlags.addICMRegistryToGenesis,
			)
			if err != nil {
				return err
			}
		}
		sc, err = vm.CreateEvmSidecar(
			app,
			blockchainName,
			vmVersion,
			tokenSymbol,
			true,
		)
		if err != nil {
			return err
		}
	} else {
		genesisBytes, err = vm.LoadCustomGenesis(app, genesisFile)
		if err != nil {
			return err
		}
		var tokenSymbol string
		if evmCompatibleGenesis := utils.ByteSliceIsSubnetEvmGenesis(genesisBytes); evmCompatibleGenesis {
			tokenSymbol, err = vm.PromptTokenSymbol(app, createFlags.tokenSymbol)
			if err != nil {
				return err
			}
			deployTeleporter, err = vm.PromptInterop(app, useTeleporterFlag, defaultsKind, false)
			if err != nil {
				return err
			}
		}
		sc, err = vm.CreateCustomSidecar(
			app,
			blockchainName,
			useRepo,
			customVMRepoURL,
			customVMBranch,
			customVMBuildScript,
			vmFile,
			tokenSymbol,
		)
		if err != nil {
			return err
		}
	}

	if deployTeleporter || useExternalGasToken {
		sc.TeleporterReady = true
		sc.RunRelayer = true // TODO: remove this once deploy asks if deploying relayer
		sc.ExternalToken = useExternalGasToken
		sc.TeleporterKey = constants.ICMKeyName
		sc.TeleporterVersion = teleporterInfo.Version
		if genesisFile != "" {
			if evmCompatibleGenesis, err := utils.FileIsSubnetEVMGenesis(genesisFile); err != nil {
				return err
			} else if !evmCompatibleGenesis {
				// evm genesis file was given. make appropriate checks and customizations for teleporter
				genesisBytes, err = addSubnetEVMGenesisPrefundedAddress(genesisBytes, teleporterInfo.FundedAddress, teleporterInfo.FundedBalance.String())
				if err != nil {
					return err
				}
			}
		}
	}
	if err = promptValidatorManagementType(app, sc); err != nil {
		return err
	}
	if err = app.WriteGenesisFile(blockchainName, genesisBytes); err != nil {
		return err
	}

	if err = app.CreateSidecar(sc); err != nil {
		return err
	}
	if vmType == models.SubnetEvm {
		err = sendMetrics(cmd, vmType.RepoName(), blockchainName)
		if err != nil {
			return err
		}
	}
	ux.Logger.GreenCheckmarkToUser("Successfully created blockchain configuration")
	return nil
}

func addSubnetEVMGenesisPrefundedAddress(genesisBytes []byte, address string, balance string) ([]byte, error) {
	var genesisMap map[string]interface{}
	if err := json.Unmarshal(genesisBytes, &genesisMap); err != nil {
		return nil, err
	}
	allocI, ok := genesisMap["alloc"]
	if !ok {
		return nil, fmt.Errorf("alloc field not found on genesis")
	}
	alloc, ok := allocI.(map[string]interface{})
	if !ok {
		return nil, fmt.Errorf("expected genesis alloc field to be map[string]interface, found %T", allocI)
	}
	trimmedAddress := strings.TrimPrefix(address, "0x")
	alloc[trimmedAddress] = map[string]interface{}{
		"balance": balance,
	}
	genesisMap["alloc"] = alloc
	return json.MarshalIndent(genesisMap, "", "  ")
}

func sendMetrics(cmd *cobra.Command, repoName, blockchainName string) error {
	flags := make(map[string]string)
	flags[constants.SubnetType] = repoName
	genesis, err := app.LoadEvmGenesis(blockchainName)
	if err != nil {
		return err
	}
	conf := genesis.Config.GenesisPrecompiles
	precompiles := make([]string, 6)
	for precompileName := range conf {
		precompileTag := "precompile-" + precompileName
		flags[precompileTag] = precompileName
		precompiles = append(precompiles, precompileName)
	}
	numAirdropAddresses := len(genesis.Alloc)
	for address := range genesis.Alloc {
		if address.String() != vm.PrefundedEwoqAddress.String() {
			precompileTag := "precompile-" + constants.CustomAirdrop
			flags[precompileTag] = constants.CustomAirdrop
			precompiles = append(precompiles, constants.CustomAirdrop)
			break
		}
	}
	sort.Strings(precompiles)
	precompilesJoined := strings.Join(precompiles, ",")
	flags[constants.PrecompileType] = precompilesJoined
	flags[constants.NumberOfAirdrops] = strconv.Itoa(numAirdropAddresses)
	metrics.HandleTracking(cmd, constants.MetricsSubnetCreateCommand, app, flags)
	return nil
}

func checkInvalidSubnetNames(name string) error {
	// this is currently exactly the same code as in avalanchego/vms/platformvm/create_chain_tx.go
	for _, r := range name {
		if r > unicode.MaxASCII || !(unicode.IsLetter(r) || unicode.IsNumber(r) || r == ' ') {
			return errIllegalNameCharacter
		}
	}
	return nil
}

// TODO: add explain the difference for different validator management type
func promptValidatorManagementType(
	app *application.Avalanche,
	sidecar *models.Sidecar,
) error {
	proofOfAuthorityOption := "Proof of Authority"
	proofOfStakeOption := "Proof of Stake"
	explainOption := "Explain the difference"
	if createFlags.proofOfStake {
		sidecar.ValidatorManagement = models.ValidatorManagementTypeFromString(proofOfStakeOption)
		return nil
	}
	if createFlags.proofOfAuthority {
		sidecar.ValidatorManagement = models.ValidatorManagementTypeFromString(proofOfAuthorityOption)
		return nil
	}
	options := []string{proofOfAuthorityOption, proofOfStakeOption, explainOption}
	var subnetTypeStr string
	for {
		option, err := app.Prompt.CaptureList(
			"Which validator management protocol would you like to use in your blockchain?",
			options,
		)
		if err != nil {
			return err
		}
		switch option {
		case proofOfAuthorityOption:
			subnetTypeStr = models.ProofOfAuthority
		case proofOfStakeOption:
			subnetTypeStr = models.ProofOfStake
		case explainOption:
			continue
		}
		break
	}
	sidecar.ValidatorManagement = models.ValidatorManagementTypeFromString(subnetTypeStr)
	return nil
}<|MERGE_RESOLUTION|>--- conflicted
+++ resolved
@@ -47,12 +47,9 @@
 	useLatestReleasedVMVersion    bool
 	useLatestPreReleasedVMVersion bool
 	useExternalGasToken           bool
-<<<<<<< HEAD
 	addICMRegistryToGenesis       bool
-=======
 	proofOfStake                  bool
 	proofOfAuthority              bool
->>>>>>> efa257c7
 }
 
 var (
@@ -110,12 +107,9 @@
 	cmd.Flags().BoolVar(&createFlags.useWarp, "warp", true, "generate a vm with warp support (needed for teleporter)")
 	cmd.Flags().BoolVar(&createFlags.useTeleporter, "teleporter", false, "interoperate with other blockchains using teleporter")
 	cmd.Flags().BoolVar(&createFlags.useExternalGasToken, "external-gas-token", false, "use a gas token from another blockchain")
-<<<<<<< HEAD
 	cmd.Flags().BoolVar(&createFlags.addICMRegistryToGenesis, "icm-registry-at-genesis", false, "setup ICM registry smart contract on genesis [experimental]")
-=======
 	cmd.Flags().BoolVar(&createFlags.proofOfAuthority, "proof-of-authority", false, "use proof of authority for validator management")
 	cmd.Flags().BoolVar(&createFlags.proofOfStake, "proof-of-stake", false, "(coming soon) use proof of stake for validator management")
->>>>>>> efa257c7
 	return cmd
 }
 
