// Copyright (C) 2022, Ava Labs, Inc. All rights reserved.
// See the file LICENSE for licensing terms.
package blockchaincmd

import (
	"encoding/json"
	"errors"
	"fmt"
	"os"
	"sort"
	"strconv"
	"strings"
	"unicode"

	"github.com/ava-labs/avalanche-cli/cmd/flags"
	"github.com/ava-labs/avalanche-cli/pkg/cobrautils"
	"github.com/ava-labs/avalanche-cli/pkg/constants"
	"github.com/ava-labs/avalanche-cli/pkg/metrics"
	"github.com/ava-labs/avalanche-cli/pkg/models"
	"github.com/ava-labs/avalanche-cli/pkg/teleporter"
	"github.com/ava-labs/avalanche-cli/pkg/utils"
	"github.com/ava-labs/avalanche-cli/pkg/ux"
	"github.com/ava-labs/avalanche-cli/pkg/vm"

	"github.com/spf13/cobra"
	"golang.org/x/mod/semver"
)

const (
	forceFlag  = "force"
	latest     = "latest"
	preRelease = "pre-release"
)

type CreateFlags struct {
	useSubnetEvm                  bool
	useCustomVM                   bool
	chainID                       uint64
	tokenSymbol                   string
	useTestDefaults               bool
	useProductionDefaults         bool
	useWarp                       bool
	useTeleporter                 bool
	vmVersion                     string
	useLatestReleasedVMVersion    bool
	useLatestPreReleasedVMVersion bool
	useExternalGasToken           bool
	addICMRegistryToGenesis       bool
	proofOfStake                  bool
	proofOfAuthority              bool
	rewardBasisPoints             uint64
	validatorManagerOwner         string
	proxyContractOwner            string
	enableDebugging               bool
}

var (
	createFlags CreateFlags
	forceCreate bool
	genesisPath string
	vmFile      string
	useRepo     bool

	errIllegalNameCharacter = errors.New(
		"illegal name character: only letters, no special characters allowed")
	errMutuallyExlusiveVersionOptions             = errors.New("version flags --latest,--pre-release,vm-version are mutually exclusive")
	errMutuallyExclusiveVMConfigOptions           = errors.New("--genesis flag disables --evm-chain-id,--evm-defaults,--production-defaults,--test-defaults")
	errMutuallyExlusiveValidatorManagementOptions = errors.New("validator management type flags --proof-of-authority,--proof-of-stake are mutually exclusive")
	errSOVFlagsOnly                               = errors.New("flags --proof-of-authority, --proof-of-stake, --poa-manager-owner --proxy-contract-owner are only applicable to Subnet Only Validator (SOV) blockchains")
)

// avalanche blockchain create
func newCreateCmd() *cobra.Command {
	cmd := &cobra.Command{
		Use:   "create [blockchainName]",
		Short: "Create a new blockchain configuration",
		Long: `The blockchain create command builds a new genesis file to configure your Blockchain.
By default, the command runs an interactive wizard. It walks you through
all the steps you need to create your first Blockchain.

The tool supports deploying Subnet-EVM, and custom VMs. You
can create a custom, user-generated genesis with a custom VM by providing
the path to your genesis and VM binaries with the --genesis and --vm flags.

By default, running the command with a blockchainName that already exists
causes the command to fail. If you'd like to overwrite an existing
configuration, pass the -f flag.`,
		Args:              cobrautils.ExactArgs(1),
		RunE:              createBlockchainConfig,
		PersistentPostRun: handlePostRun,
	}
	cmd.Flags().StringVar(&genesisPath, "genesis", "", "file path of genesis to use")
	cmd.Flags().BoolVar(&createFlags.useSubnetEvm, "evm", false, "use the Subnet-EVM as the base template")
	cmd.Flags().BoolVar(&createFlags.useCustomVM, "custom", false, "use a custom VM template")
	cmd.Flags().StringVar(&createFlags.vmVersion, "vm-version", "", "version of Subnet-EVM template to use")
	cmd.Flags().BoolVar(&createFlags.useLatestPreReleasedVMVersion, preRelease, false, "use latest Subnet-EVM pre-released version, takes precedence over --vm-version")
	cmd.Flags().BoolVar(&createFlags.useLatestReleasedVMVersion, latest, false, "use latest Subnet-EVM released version, takes precedence over --vm-version")
	cmd.Flags().Uint64Var(&createFlags.chainID, "evm-chain-id", 0, "chain ID to use with Subnet-EVM")
	cmd.Flags().StringVar(&createFlags.tokenSymbol, "evm-token", "", "token symbol to use with Subnet-EVM")
	cmd.Flags().BoolVar(&createFlags.useProductionDefaults, "evm-defaults", false, "deprecation notice: use '--production-defaults'")
	cmd.Flags().BoolVar(&createFlags.useProductionDefaults, "production-defaults", false, "use default production settings for your blockchain")
	cmd.Flags().BoolVar(&createFlags.useTestDefaults, "test-defaults", false, "use default test settings for your blockchain")
	cmd.Flags().BoolVarP(&forceCreate, forceFlag, "f", false, "overwrite the existing configuration if one exists")
	cmd.Flags().StringVar(&vmFile, "vm", "", "file path of custom vm to use. alias to custom-vm-path")
	cmd.Flags().StringVar(&vmFile, "custom-vm-path", "", "file path of custom vm to use")
	cmd.Flags().StringVar(&customVMRepoURL, "custom-vm-repo-url", "", "custom vm repository url")
	cmd.Flags().StringVar(&customVMBranch, "custom-vm-branch", "", "custom vm branch or commit")
	cmd.Flags().StringVar(&customVMBuildScript, "custom-vm-build-script", "", "custom vm build-script")
	cmd.Flags().BoolVar(&useRepo, "from-github-repo", false, "generate custom VM binary from github repository")
	cmd.Flags().BoolVar(&createFlags.useWarp, "warp", true, "generate a vm with warp support (needed for teleporter)")
	cmd.Flags().BoolVar(&createFlags.useTeleporter, "teleporter", false, "interoperate with other blockchains using teleporter")
	cmd.Flags().BoolVar(&createFlags.useExternalGasToken, "external-gas-token", false, "use a gas token from another blockchain")
	cmd.Flags().BoolVar(&createFlags.addICMRegistryToGenesis, "icm-registry-at-genesis", false, "setup ICM registry smart contract on genesis [experimental]")
	cmd.Flags().BoolVar(&createFlags.proofOfAuthority, "proof-of-authority", false, "use proof of authority(PoA) for validator management")
	cmd.Flags().BoolVar(&createFlags.proofOfStake, "proof-of-stake", false, "use proof of stake(PoS) for validator management")
	cmd.Flags().StringVar(&createFlags.validatorManagerOwner, "validator-manager-owner", "", "EVM address that controls Validator Manager Owner")
	cmd.Flags().StringVar(&createFlags.proxyContractOwner, "proxy-contract-owner", "", "EVM address that controls ProxyAdmin for TransparentProxy of ValidatorManager contract")
	cmd.Flags().BoolVar(&sovereign, "sovereign", true, "set to false if creating non-sovereign blockchain")
	cmd.Flags().Uint64Var(&createFlags.rewardBasisPoints, "reward-basis-points", 100, "(PoS only) reward basis points for PoS Reward Calculator")
	cmd.Flags().BoolVar(&createFlags.enableDebugging, "debug", true, "enable blockchain debugging")
	return cmd
}

func CallCreate(
	cmd *cobra.Command,
	blockchainName string,
	forceCreateParam bool,
	genesisPathParam string,
	useSubnetEvmParam bool,
	useCustomParam bool,
	vmVersionParam string,
	evmChainIDParam uint64,
	tokenSymbolParam string,
	useProductionDefaultsParam bool,
	useTestDefaultsParam bool,
	useLatestReleasedVMVersionParam bool,
	useLatestPreReleasedVMVersionParam bool,
	customVMRepoURLParam string,
	customVMBranchParam string,
	customVMBuildScriptParam string,
) error {
	forceCreate = forceCreateParam
	genesisPath = genesisPathParam
	createFlags.useSubnetEvm = useSubnetEvmParam
	createFlags.vmVersion = vmVersionParam
	createFlags.chainID = evmChainIDParam
	createFlags.tokenSymbol = tokenSymbolParam
	createFlags.useProductionDefaults = useProductionDefaultsParam
	createFlags.useTestDefaults = useTestDefaultsParam
	createFlags.useLatestReleasedVMVersion = useLatestReleasedVMVersionParam
	createFlags.useLatestPreReleasedVMVersion = useLatestPreReleasedVMVersionParam
	createFlags.useCustomVM = useCustomParam
	customVMRepoURL = customVMRepoURLParam
	customVMBranch = customVMBranchParam
	customVMBuildScript = customVMBuildScriptParam
	return createBlockchainConfig(cmd, []string{blockchainName})
}

// override postrun function from root.go, so that we don't double send metrics for the same command
func handlePostRun(_ *cobra.Command, _ []string) {}

func createBlockchainConfig(cmd *cobra.Command, args []string) error {
	blockchainName := args[0]

	if app.GenesisExists(blockchainName) && !forceCreate {
		return errors.New("configuration already exists. Use --" + forceFlag + " parameter to overwrite")
	}

	if err := checkInvalidSubnetNames(blockchainName); err != nil {
		return fmt.Errorf("subnet name %q is invalid: %w", blockchainName, err)
	}

	// version flags exclusiveness
	if !flags.EnsureMutuallyExclusive([]bool{
		createFlags.useLatestReleasedVMVersion,
		createFlags.useLatestPreReleasedVMVersion,
		createFlags.vmVersion != "",
	}) {
		return errMutuallyExlusiveVersionOptions
	}

	defaultsKind := vm.NoDefaults
	if createFlags.useTestDefaults {
		defaultsKind = vm.TestDefaults
	}
	if createFlags.useProductionDefaults {
		defaultsKind = vm.ProductionDefaults
	}

	// genesis flags exclusiveness
	if genesisPath != "" && (createFlags.chainID != 0 || defaultsKind != vm.NoDefaults) {
		return errMutuallyExclusiveVMConfigOptions
	}

	// if given custom repo info, assumes custom VM
	if vmFile != "" || customVMRepoURL != "" || customVMBranch != "" || customVMBuildScript != "" {
		createFlags.useCustomVM = true
	}

	// vm type exclusiveness
	if !flags.EnsureMutuallyExclusive([]bool{createFlags.useSubnetEvm, createFlags.useCustomVM}) {
		return errors.New("flags --evm,--custom are mutually exclusive")
	}

	if !sovereign {
		if createFlags.proofOfAuthority || createFlags.proofOfStake || createFlags.validatorManagerOwner != "" || createFlags.proxyContractOwner != "" {
			return errSOVFlagsOnly
		}
	}
	// validator management type exclusiveness
	if !flags.EnsureMutuallyExclusive([]bool{createFlags.proofOfAuthority, createFlags.proofOfStake}) {
		return errMutuallyExlusiveValidatorManagementOptions
	}

	if createFlags.rewardBasisPoints == 0 && createFlags.proofOfStake {
		return fmt.Errorf("reward basis points cannot be zero")
	}

	// get vm kind
	vmType, err := vm.PromptVMType(app, createFlags.useSubnetEvm, createFlags.useCustomVM)
	if err != nil {
		return err
	}

	var (
		genesisBytes        []byte
		useTeleporterFlag   *bool
		deployTeleporter    bool
		useExternalGasToken bool
	)

	// get teleporter flag as a pointer (3 values: undef/true/false)
	flagName := "teleporter"
	if flag := cmd.Flags().Lookup(flagName); flag != nil && flag.Changed {
		useTeleporterFlag = &createFlags.useTeleporter
	}

	// get teleporter info
	teleporterInfo, err := teleporter.GetInfo(app)
	if err != nil {
		return err
	}

	sc := &models.Sidecar{}

	if sovereign {
		if err = promptValidatorManagementType(app, sc); err != nil {
			return err
		}
	}

	if vmType == models.SubnetEvm {
		if sovereign {
			if createFlags.validatorManagerOwner == "" {
				createFlags.validatorManagerOwner, err = getValidatorContractManagerAddr()
				if err != nil {
					return err
				}
			}
			sc.ValidatorManagerOwner = createFlags.validatorManagerOwner
			ux.Logger.GreenCheckmarkToUser("Validator Manager Contract owner address %s", createFlags.validatorManagerOwner)

<<<<<<< HEAD
			if createFlags.proxyContractOwner == "" {
				createFlags.proxyContractOwner, err = getProxyAdminOwnerAddr()
				if err != nil {
					return err
				}
=======
			// use the validator manager owner as the transparent proxy contract owner unless specified via cmd flag
			if createFlags.proxyContractOwner != "" {
				sc.ProxyContractOwner = createFlags.proxyContractOwner
			} else {
				sc.ProxyContractOwner = sc.ValidatorManagerOwner
>>>>>>> a5d12df3
			}
			ux.Logger.GreenCheckmarkToUser("Proxy Admin Contract owner address %s", createFlags.proxyContractOwner)
		}

		if genesisPath == "" {
			// Default
			defaultsKind, err = vm.PromptDefaults(app, defaultsKind)
			if err != nil {
				return err
			}
		}

		// get vm version
		vmVersion := createFlags.vmVersion
		if createFlags.useLatestReleasedVMVersion || defaultsKind != vm.NoDefaults {
			vmVersion = latest
		}
		if createFlags.useLatestPreReleasedVMVersion {
			vmVersion = preRelease
		}
		if vmVersion != latest && vmVersion != preRelease && vmVersion != "" && !semver.IsValid(vmVersion) {
			return fmt.Errorf("invalid version string, should be semantic version (ex: v1.1.1): %s", vmVersion)
		}
		vmVersion, err = vm.PromptVMVersion(app, constants.SubnetEVMRepoName, vmVersion)
		if err != nil {
			return err
		}

		var tokenSymbol string

		if genesisPath != "" {
			if evmCompatibleGenesis, err := utils.FileIsSubnetEVMGenesis(genesisPath); err != nil {
				return err
			} else if !evmCompatibleGenesis {
				return fmt.Errorf("the provided genesis file has no proper Subnet-EVM format")
			}
			tokenSymbol, err = vm.PromptTokenSymbol(app, createFlags.tokenSymbol)
			if err != nil {
				return err
			}
			deployTeleporter, err = vm.PromptInterop(app, useTeleporterFlag, defaultsKind, false)
			if err != nil {
				return err
			}
			ux.Logger.PrintToUser("importing genesis for blockchain %s", blockchainName)
			genesisBytes, err = os.ReadFile(genesisPath)
			if err != nil {
				return err
			}
		} else {
			var params vm.SubnetEVMGenesisParams
			params, tokenSymbol, err = vm.PromptSubnetEVMGenesisParams(
				app,
				sc,
				vmVersion,
				createFlags.chainID,
				createFlags.tokenSymbol,
				blockchainName,
				useTeleporterFlag,
				defaultsKind,
				createFlags.useWarp,
				createFlags.useExternalGasToken,
			)
			if err != nil {
				return err
			}
			deployTeleporter = params.UseTeleporter
			useExternalGasToken = params.UseExternalGasToken
			genesisBytes, err = vm.CreateEVMGenesis(
				params,
				teleporterInfo,
				createFlags.addICMRegistryToGenesis,
				sc.ProxyContractOwner,
				createFlags.rewardBasisPoints,
			)
			if err != nil {
				return err
			}
		}
		if sc, err = vm.CreateEvmSidecar(
			sc,
			app,
			blockchainName,
			vmVersion,
			tokenSymbol,
			true,
			sovereign,
		); err != nil {
			return err
		}
	} else {
		if genesisPath == "" {
			genesisPath, err = app.Prompt.CaptureExistingFilepath("Enter path to custom genesis")
			if err != nil {
				return err
			}
		}
		genesisBytes, err = os.ReadFile(genesisPath)
		if err != nil {
			return err
		}
		var tokenSymbol string
		if evmCompatibleGenesis := utils.ByteSliceIsSubnetEvmGenesis(genesisBytes); evmCompatibleGenesis {
			tokenSymbol, err = vm.PromptTokenSymbol(app, createFlags.tokenSymbol)
			if err != nil {
				return err
			}
			deployTeleporter, err = vm.PromptInterop(app, useTeleporterFlag, defaultsKind, false)
			if err != nil {
				return err
			}
		}
		if sc, err = vm.CreateCustomSidecar(
			sc,
			app,
			blockchainName,
			useRepo,
			customVMRepoURL,
			customVMBranch,
			customVMBuildScript,
			vmFile,
			tokenSymbol,
			sovereign,
		); err != nil {
			return err
		}
	}

	if deployTeleporter || useExternalGasToken {
		sc.TeleporterReady = true
		sc.RunRelayer = true // TODO: remove this once deploy asks if deploying relayer
		sc.ExternalToken = useExternalGasToken
		sc.TeleporterKey = constants.ICMKeyName
		sc.TeleporterVersion = teleporterInfo.Version
		if genesisPath != "" {
			if evmCompatibleGenesis, err := utils.FileIsSubnetEVMGenesis(genesisPath); err != nil {
				return err
			} else if evmCompatibleGenesis {
				// evm genesis file was given. make appropriate checks and customizations for teleporter
				genesisBytes, err = addSubnetEVMGenesisPrefundedAddress(
					genesisBytes,
					teleporterInfo.FundedAddress,
					teleporterInfo.FundedBalance.String(),
				)
				if err != nil {
					return err
				}
			}
		}
	}

	if err = app.WriteGenesisFile(blockchainName, genesisBytes); err != nil {
		return err
	}

	// subnet-evm check based on genesis
	// covers both subnet-evm vms and custom vms
	if hasSubnetEVMGenesis, _, err := app.HasSubnetEVMGenesis(blockchainName); err != nil {
		return err
	} else if hasSubnetEVMGenesis && createFlags.enableDebugging {
		if err := SetBlockchainConf(
			blockchainName,
			vm.EvmDebugConfig,
			constants.ChainConfigFileName,
		); err != nil {
			return err
		}
	}

	if err = app.CreateSidecar(sc); err != nil {
		return err
	}

	if vmType == models.SubnetEvm {
		err = sendMetrics(cmd, vmType.RepoName(), blockchainName)
		if err != nil {
			return err
		}
	}
	ux.Logger.GreenCheckmarkToUser("Successfully created blockchain configuration")
	ux.Logger.PrintToUser("Run 'avalanche blockchain describe' to view all created addresses and what their roles are")
	return nil
}

func addSubnetEVMGenesisPrefundedAddress(genesisBytes []byte, address string, balance string) ([]byte, error) {
	var genesisMap map[string]interface{}
	if err := json.Unmarshal(genesisBytes, &genesisMap); err != nil {
		return nil, err
	}
	allocI, ok := genesisMap["alloc"]
	if !ok {
		return nil, fmt.Errorf("alloc field not found on genesis")
	}
	alloc, ok := allocI.(map[string]interface{})
	if !ok {
		return nil, fmt.Errorf("expected genesis alloc field to be map[string]interface, found %T", allocI)
	}
	trimmedAddress := strings.TrimPrefix(address, "0x")
	alloc[trimmedAddress] = map[string]interface{}{
		"balance": balance,
	}
	genesisMap["alloc"] = alloc
	return json.MarshalIndent(genesisMap, "", "  ")
}

func sendMetrics(cmd *cobra.Command, repoName, blockchainName string) error {
	flags := make(map[string]string)
	flags[constants.SubnetType] = repoName
	genesis, err := app.LoadEvmGenesis(blockchainName)
	if err != nil {
		return err
	}
	conf := genesis.Config.GenesisPrecompiles
	precompiles := make([]string, 0, 6)
	for precompileName := range conf {
		precompileTag := "precompile-" + precompileName
		flags[precompileTag] = precompileName
		precompiles = append(precompiles, precompileName)
	}
	numAirdropAddresses := len(genesis.Alloc)
	for address := range genesis.Alloc {
		if address.String() != vm.PrefundedEwoqAddress.String() {
			precompileTag := "precompile-" + constants.CustomAirdrop
			flags[precompileTag] = constants.CustomAirdrop
			precompiles = append(precompiles, constants.CustomAirdrop)
			break
		}
	}
	sort.Strings(precompiles)
	precompilesJoined := strings.Join(precompiles, ",")
	flags[constants.PrecompileType] = precompilesJoined
	flags[constants.NumberOfAirdrops] = strconv.Itoa(numAirdropAddresses)
	metrics.HandleTracking(cmd, constants.MetricsSubnetCreateCommand, app, flags)
	return nil
}

func checkInvalidSubnetNames(name string) error {
	// this is currently exactly the same code as in avalanchego/vms/platformvm/create_chain_tx.go
	for _, r := range name {
		if r > unicode.MaxASCII || !(unicode.IsLetter(r) || unicode.IsNumber(r) || r == ' ') {
			return errIllegalNameCharacter
		}
	}
	return nil
}<|MERGE_RESOLUTION|>--- conflicted
+++ resolved
@@ -260,19 +260,11 @@
 			sc.ValidatorManagerOwner = createFlags.validatorManagerOwner
 			ux.Logger.GreenCheckmarkToUser("Validator Manager Contract owner address %s", createFlags.validatorManagerOwner)
 
-<<<<<<< HEAD
-			if createFlags.proxyContractOwner == "" {
-				createFlags.proxyContractOwner, err = getProxyAdminOwnerAddr()
-				if err != nil {
-					return err
-				}
-=======
 			// use the validator manager owner as the transparent proxy contract owner unless specified via cmd flag
 			if createFlags.proxyContractOwner != "" {
 				sc.ProxyContractOwner = createFlags.proxyContractOwner
 			} else {
 				sc.ProxyContractOwner = sc.ValidatorManagerOwner
->>>>>>> a5d12df3
 			}
 			ux.Logger.GreenCheckmarkToUser("Proxy Admin Contract owner address %s", createFlags.proxyContractOwner)
 		}
