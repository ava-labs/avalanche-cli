// Copyright (C) 2022, Ava Labs, Inc. All rights reserved.
// See the file LICENSE for licensing terms.
package blockchaincmd

import (
	"encoding/json"
	"errors"
	"fmt"
	"os"
	"sort"
	"strconv"
	"strings"
	"unicode"

	"github.com/ava-labs/avalanche-cli/cmd/flags"
	"github.com/ava-labs/avalanche-cli/pkg/cobrautils"
	"github.com/ava-labs/avalanche-cli/pkg/constants"
	"github.com/ava-labs/avalanche-cli/pkg/metrics"
	"github.com/ava-labs/avalanche-cli/pkg/models"
	"github.com/ava-labs/avalanche-cli/pkg/teleporter"
	"github.com/ava-labs/avalanche-cli/pkg/utils"
	"github.com/ava-labs/avalanche-cli/pkg/ux"
	"github.com/ava-labs/avalanche-cli/pkg/vm"

	"github.com/spf13/cobra"
	"golang.org/x/mod/semver"
)

const (
	forceFlag  = "force"
	latest     = "latest"
	preRelease = "pre-release"
)

type CreateFlags struct {
	useSubnetEvm                  bool
	useCustomVM                   bool
	chainID                       uint64
	tokenSymbol                   string
	useTestDefaults               bool
	useProductionDefaults         bool
	useWarp                       bool
	useTeleporter                 bool
	vmVersion                     string
	useLatestReleasedVMVersion    bool
	useLatestPreReleasedVMVersion bool
	useExternalGasToken           bool
	addICMRegistryToGenesis       bool
	proofOfStake                  bool
	proofOfAuthority              bool
<<<<<<< HEAD
	validatorManagerController    string
=======
>>>>>>> 1cc81465
}

var (
	createFlags             CreateFlags
	forceCreate             bool
	genesisFile             string
	vmFile                  string
	useRepo                 bool
	errIllegalNameCharacter = errors.New(
		"illegal name character: only letters, no special characters allowed")
	errMutuallyExlusiveVersionOptions             = errors.New("version flags --latest,--pre-release,vm-version are mutually exclusive")
	errMutuallyExclusiveVMConfigOptions           = errors.New("--genesis flag disables --evm-chain-id,--evm-defaults,--production-defaults,--test-defaults")
	errMutuallyExlusiveValidatorManagementOptions = errors.New("validator management type flags --proof-of-authority,--proof-of-stake are mutually exclusive")
)

// avalanche blockchain create
func newCreateCmd() *cobra.Command {
	cmd := &cobra.Command{
		Use:   "create [blockchainName]",
		Short: "Create a new blockchain configuration",
		Long: `The blockchain create command builds a new genesis file to configure your Blockchain.
By default, the command runs an interactive wizard. It walks you through
all the steps you need to create your first Blockchain.

The tool supports deploying Subnet-EVM, and custom VMs. You
can create a custom, user-generated genesis with a custom VM by providing
the path to your genesis and VM binaries with the --genesis and --vm flags.

By default, running the command with a blockchainName that already exists
causes the command to fail. If you'd like to overwrite an existing
configuration, pass the -f flag.`,
		Args:              cobrautils.ExactArgs(1),
		RunE:              createBlockchainConfig,
		PersistentPostRun: handlePostRun,
	}
	cmd.Flags().StringVar(&genesisFile, "genesis", "", "file path of genesis to use")
	cmd.Flags().BoolVar(&createFlags.useSubnetEvm, "evm", false, "use the Subnet-EVM as the base template")
	cmd.Flags().BoolVar(&createFlags.useCustomVM, "custom", false, "use a custom VM template")
	cmd.Flags().StringVar(&createFlags.vmVersion, "vm-version", "", "version of Subnet-EVM template to use")
	cmd.Flags().BoolVar(&createFlags.useLatestPreReleasedVMVersion, preRelease, false, "use latest Subnet-EVM pre-released version, takes precedence over --vm-version")
	cmd.Flags().BoolVar(&createFlags.useLatestReleasedVMVersion, latest, false, "use latest Subnet-EVM released version, takes precedence over --vm-version")
	cmd.Flags().Uint64Var(&createFlags.chainID, "evm-chain-id", 0, "chain ID to use with Subnet-EVM")
	cmd.Flags().StringVar(&createFlags.tokenSymbol, "evm-token", "", "token symbol to use with Subnet-EVM")
	cmd.Flags().BoolVar(&createFlags.useProductionDefaults, "evm-defaults", false, "deprecation notice: use '--production-defaults'")
	cmd.Flags().BoolVar(&createFlags.useProductionDefaults, "production-defaults", false, "use default production settings for your blockchain")
	cmd.Flags().BoolVar(&createFlags.useTestDefaults, "test-defaults", false, "use default test settings for your blockchain")
	cmd.Flags().BoolVarP(&forceCreate, forceFlag, "f", false, "overwrite the existing configuration if one exists")
	cmd.Flags().StringVar(&vmFile, "vm", "", "file path of custom vm to use. alias to custom-vm-path")
	cmd.Flags().StringVar(&vmFile, "custom-vm-path", "", "file path of custom vm to use")
	cmd.Flags().StringVar(&customVMRepoURL, "custom-vm-repo-url", "", "custom vm repository url")
	cmd.Flags().StringVar(&customVMBranch, "custom-vm-branch", "", "custom vm branch or commit")
	cmd.Flags().StringVar(&customVMBuildScript, "custom-vm-build-script", "", "custom vm build-script")
	cmd.Flags().BoolVar(&useRepo, "from-github-repo", false, "generate custom VM binary from github repository")
	cmd.Flags().BoolVar(&createFlags.useWarp, "warp", true, "generate a vm with warp support (needed for teleporter)")
	cmd.Flags().BoolVar(&createFlags.useTeleporter, "teleporter", false, "interoperate with other blockchains using teleporter")
	cmd.Flags().BoolVar(&createFlags.useExternalGasToken, "external-gas-token", false, "use a gas token from another blockchain")
	cmd.Flags().BoolVar(&createFlags.addICMRegistryToGenesis, "icm-registry-at-genesis", false, "setup ICM registry smart contract on genesis [experimental]")
	cmd.Flags().BoolVar(&createFlags.proofOfAuthority, "proof-of-authority", false, "use proof of authority for validator management")
	cmd.Flags().BoolVar(&createFlags.proofOfStake, "proof-of-stake", false, "(coming soon) use proof of stake for validator management")
	cmd.Flags().StringVar(&createFlags.validatorManagerController, "poa-manager-owner", "", "owner address for a PoA validator manager")
	return cmd
}

func CallCreate(
	cmd *cobra.Command,
	blockchainName string,
	forceCreateParam bool,
	genesisFileParam string,
	useSubnetEvmParam bool,
	useCustomParam bool,
	vmVersionParam string,
	evmChainIDParam uint64,
	tokenSymbolParam string,
	useProductionDefaultsParam bool,
	useTestDefaultsParam bool,
	useLatestReleasedVMVersionParam bool,
	useLatestPreReleasedVMVersionParam bool,
	customVMRepoURLParam string,
	customVMBranchParam string,
	customVMBuildScriptParam string,
) error {
	forceCreate = forceCreateParam
	genesisFile = genesisFileParam
	createFlags.useSubnetEvm = useSubnetEvmParam
	createFlags.vmVersion = vmVersionParam
	createFlags.chainID = evmChainIDParam
	createFlags.tokenSymbol = tokenSymbolParam
	createFlags.useProductionDefaults = useProductionDefaultsParam
	createFlags.useTestDefaults = useTestDefaultsParam
	createFlags.useLatestReleasedVMVersion = useLatestReleasedVMVersionParam
	createFlags.useLatestPreReleasedVMVersion = useLatestPreReleasedVMVersionParam
	createFlags.useCustomVM = useCustomParam
	customVMRepoURL = customVMRepoURLParam
	customVMBranch = customVMBranchParam
	customVMBuildScript = customVMBuildScriptParam
	return createBlockchainConfig(cmd, []string{blockchainName})
}

// override postrun function from root.go, so that we don't double send metrics for the same command
func handlePostRun(_ *cobra.Command, _ []string) {}

func createBlockchainConfig(cmd *cobra.Command, args []string) error {
	blockchainName := args[0]

	if app.GenesisExists(blockchainName) && !forceCreate {
		return errors.New("configuration already exists. Use --" + forceFlag + " parameter to overwrite")
	}

	if err := checkInvalidSubnetNames(blockchainName); err != nil {
		return fmt.Errorf("subnet name %q is invalid: %w", blockchainName, err)
	}

	// version flags exclusiveness
	if !flags.EnsureMutuallyExclusive([]bool{
		createFlags.useLatestReleasedVMVersion,
		createFlags.useLatestPreReleasedVMVersion,
		createFlags.vmVersion != "",
	}) {
		return errMutuallyExlusiveVersionOptions
	}

	defaultsKind := vm.NoDefaults
	if createFlags.useTestDefaults {
		defaultsKind = vm.TestDefaults
	}
	if createFlags.useProductionDefaults {
		defaultsKind = vm.ProductionDefaults
	}

	// genesis flags exclusiveness
	if genesisFile != "" && (createFlags.chainID != 0 || defaultsKind != vm.NoDefaults) {
		return errMutuallyExclusiveVMConfigOptions
	}

	// if given custom repo info, assumes custom VM
	if vmFile != "" || customVMRepoURL != "" || customVMBranch != "" || customVMBuildScript != "" {
		createFlags.useCustomVM = true
	}

	// vm type exclusiveness
	if !flags.EnsureMutuallyExclusive([]bool{createFlags.useSubnetEvm, createFlags.useCustomVM}) {
		return errors.New("flags --evm,--custom are mutually exclusive")
	}

	// validator management type exclusiveness
	if !flags.EnsureMutuallyExclusive([]bool{createFlags.proofOfAuthority, createFlags.proofOfStake}) {
		return errMutuallyExlusiveValidatorManagementOptions
	}

	// get vm kind
	vmType, err := vm.PromptVMType(app, createFlags.useSubnetEvm, createFlags.useCustomVM)
	if err != nil {
		return err
	}

	var (
		genesisBytes        []byte
		useTeleporterFlag   *bool
		deployTeleporter    bool
		useExternalGasToken bool
	)

	// get teleporter flag as a pointer (3 values: undef/true/false)
	flagName := "teleporter"
	if flag := cmd.Flags().Lookup(flagName); flag != nil && flag.Changed {
		useTeleporterFlag = &createFlags.useTeleporter
	}

	// get teleporter info
	teleporterInfo, err := teleporter.GetInfo(app)
	if err != nil {
		return err
	}

	sc := &models.Sidecar{}

	if err = promptValidatorManagementType(app, sc); err != nil {
		return err
	}

	if vmType == models.SubnetEvm {
		if sc.ValidatorManagement == models.ProofOfAuthority {
			if createFlags.validatorManagerController == "" {
				createFlags.validatorManagerController, err = getValidatorContractManagerAddr()
				if err != nil {
					return err
				}
			}
			sc.ValidatorManagerController = createFlags.validatorManagerController
			ux.Logger.GreenCheckmarkToUser("Validator Manager Contract controller %s", createFlags.validatorManagerController)
		}

		if genesisFile == "" {
			// Default
			defaultsKind, err = vm.PromptDefaults(app, defaultsKind)
			if err != nil {
				return err
			}
		}

		// get vm version
		vmVersion := createFlags.vmVersion
		if createFlags.useLatestReleasedVMVersion || defaultsKind != vm.NoDefaults {
			vmVersion = latest
		}
		if createFlags.useLatestPreReleasedVMVersion {
			vmVersion = preRelease
		}
		if vmVersion != latest && vmVersion != preRelease && vmVersion != "" && !semver.IsValid(vmVersion) {
			return fmt.Errorf("invalid version string, should be semantic version (ex: v1.1.1): %s", vmVersion)
		}
		vmVersion, err = vm.PromptVMVersion(app, constants.SubnetEVMRepoName, vmVersion)
		if err != nil {
			return err
		}

		var tokenSymbol string

		if genesisFile != "" {
			if evmCompatibleGenesis, err := utils.FileIsSubnetEVMGenesis(genesisFile); err != nil {
				return err
			} else if !evmCompatibleGenesis {
				return fmt.Errorf("the provided genesis file has no proper Subnet-EVM format")
			}
			tokenSymbol, err = vm.PromptTokenSymbol(app, createFlags.tokenSymbol)
			if err != nil {
				return err
			}
			deployTeleporter, err = vm.PromptInterop(app, useTeleporterFlag, defaultsKind, false)
			if err != nil {
				return err
			}
			ux.Logger.PrintToUser("importing genesis for blockchain %s", blockchainName)
			genesisBytes, err = os.ReadFile(genesisFile)
			if err != nil {
				return err
			}
		} else {
			var params vm.SubnetEVMGenesisParams
			params, tokenSymbol, err = vm.PromptSubnetEVMGenesisParams(
				app,
				sc,
				vmVersion,
				createFlags.chainID,
				createFlags.tokenSymbol,
				blockchainName,
				useTeleporterFlag,
				defaultsKind,
				createFlags.useWarp,
				createFlags.useExternalGasToken,
			)
			if err != nil {
				return err
			}
			deployTeleporter = params.UseTeleporter
			useExternalGasToken = params.UseExternalGasToken
			genesisBytes, err = vm.CreateEVMGenesis(
				blockchainName,
				params,
				teleporterInfo,
				createFlags.addICMRegistryToGenesis,
			)
			if err != nil {
				return err
			}
		}
		if err := vm.FillEvmSidecar(
			sc,
			app,
			blockchainName,
			vmVersion,
			tokenSymbol,
			true,
		); err != nil {
			return err
		}
	} else {
		genesisBytes, err = vm.LoadCustomGenesis(app, genesisFile)
		if err != nil {
			return err
		}
		var tokenSymbol string
		if evmCompatibleGenesis := utils.ByteSliceIsSubnetEvmGenesis(genesisBytes); evmCompatibleGenesis {
			tokenSymbol, err = vm.PromptTokenSymbol(app, createFlags.tokenSymbol)
			if err != nil {
				return err
			}
			deployTeleporter, err = vm.PromptInterop(app, useTeleporterFlag, defaultsKind, false)
			if err != nil {
				return err
			}
		}
		if err := vm.FillCustomSidecar(
			sc,
			app,
			blockchainName,
			useRepo,
			customVMRepoURL,
			customVMBranch,
			customVMBuildScript,
			vmFile,
			tokenSymbol,
		); err != nil {
			return err
		}
	}

	if deployTeleporter || useExternalGasToken {
		sc.TeleporterReady = true
		sc.RunRelayer = true // TODO: remove this once deploy asks if deploying relayer
		sc.ExternalToken = useExternalGasToken
		sc.TeleporterKey = constants.ICMKeyName
		sc.TeleporterVersion = teleporterInfo.Version
		if genesisFile != "" {
			if evmCompatibleGenesis, err := utils.FileIsSubnetEVMGenesis(genesisFile); err != nil {
				return err
			} else if !evmCompatibleGenesis {
				// evm genesis file was given. make appropriate checks and customizations for teleporter
				genesisBytes, err = addSubnetEVMGenesisPrefundedAddress(genesisBytes, teleporterInfo.FundedAddress, teleporterInfo.FundedBalance.String())
				if err != nil {
					return err
				}
			}
		}
	}
<<<<<<< HEAD
=======
	if err = promptValidatorManagementType(app, sc); err != nil {
		return err
	}
>>>>>>> 1cc81465

	if err = app.WriteGenesisFile(blockchainName, genesisBytes); err != nil {
		return err
	}

	if err = app.CreateSidecar(sc); err != nil {
		return err
	}
	if vmType == models.SubnetEvm {
		err = sendMetrics(cmd, vmType.RepoName(), blockchainName)
		if err != nil {
			return err
		}
	}
	ux.Logger.GreenCheckmarkToUser("Successfully created blockchain configuration")
	return nil
}

func addSubnetEVMGenesisPrefundedAddress(genesisBytes []byte, address string, balance string) ([]byte, error) {
	var genesisMap map[string]interface{}
	if err := json.Unmarshal(genesisBytes, &genesisMap); err != nil {
		return nil, err
	}
	allocI, ok := genesisMap["alloc"]
	if !ok {
		return nil, fmt.Errorf("alloc field not found on genesis")
	}
	alloc, ok := allocI.(map[string]interface{})
	if !ok {
		return nil, fmt.Errorf("expected genesis alloc field to be map[string]interface, found %T", allocI)
	}
	trimmedAddress := strings.TrimPrefix(address, "0x")
	alloc[trimmedAddress] = map[string]interface{}{
		"balance": balance,
	}
	genesisMap["alloc"] = alloc
	return json.MarshalIndent(genesisMap, "", "  ")
}

func sendMetrics(cmd *cobra.Command, repoName, blockchainName string) error {
	flags := make(map[string]string)
	flags[constants.SubnetType] = repoName
	genesis, err := app.LoadEvmGenesis(blockchainName)
	if err != nil {
		return err
	}
	conf := genesis.Config.GenesisPrecompiles
	precompiles := make([]string, 6)
	for precompileName := range conf {
		precompileTag := "precompile-" + precompileName
		flags[precompileTag] = precompileName
		precompiles = append(precompiles, precompileName)
	}
	numAirdropAddresses := len(genesis.Alloc)
	for address := range genesis.Alloc {
		if address.String() != vm.PrefundedEwoqAddress.String() {
			precompileTag := "precompile-" + constants.CustomAirdrop
			flags[precompileTag] = constants.CustomAirdrop
			precompiles = append(precompiles, constants.CustomAirdrop)
			break
		}
	}
	sort.Strings(precompiles)
	precompilesJoined := strings.Join(precompiles, ",")
	flags[constants.PrecompileType] = precompilesJoined
	flags[constants.NumberOfAirdrops] = strconv.Itoa(numAirdropAddresses)
	metrics.HandleTracking(cmd, constants.MetricsSubnetCreateCommand, app, flags)
	return nil
}

func checkInvalidSubnetNames(name string) error {
	// this is currently exactly the same code as in avalanchego/vms/platformvm/create_chain_tx.go
	for _, r := range name {
		if r > unicode.MaxASCII || !(unicode.IsLetter(r) || unicode.IsNumber(r) || r == ' ') {
			return errIllegalNameCharacter
		}
	}
	return nil
}<|MERGE_RESOLUTION|>--- conflicted
+++ resolved
@@ -48,10 +48,7 @@
 	addICMRegistryToGenesis       bool
 	proofOfStake                  bool
 	proofOfAuthority              bool
-<<<<<<< HEAD
-	validatorManagerController    string
-=======
->>>>>>> 1cc81465
+	poaValidatorManagerOwner      string
 }
 
 var (
@@ -111,7 +108,7 @@
 	cmd.Flags().BoolVar(&createFlags.addICMRegistryToGenesis, "icm-registry-at-genesis", false, "setup ICM registry smart contract on genesis [experimental]")
 	cmd.Flags().BoolVar(&createFlags.proofOfAuthority, "proof-of-authority", false, "use proof of authority for validator management")
 	cmd.Flags().BoolVar(&createFlags.proofOfStake, "proof-of-stake", false, "(coming soon) use proof of stake for validator management")
-	cmd.Flags().StringVar(&createFlags.validatorManagerController, "poa-manager-owner", "", "owner address for a PoA validator manager")
+	cmd.Flags().StringVar(&createFlags.poaValidatorManagerOwner, "poa-manager-owner", "", "EVM address that controls Validator Manager Owner (for Proof of Authority only)")
 	return cmd
 }
 
@@ -232,16 +229,20 @@
 		return err
 	}
 
+	if sc.ValidatorManagement != models.ProofOfAuthority && createFlags.poaValidatorManagerOwner != "" {
+		return errors.New("--poa-manager-owner flag cannot be used when blockchain validator management type is not Proof of Authority")
+	}
+
 	if vmType == models.SubnetEvm {
 		if sc.ValidatorManagement == models.ProofOfAuthority {
-			if createFlags.validatorManagerController == "" {
-				createFlags.validatorManagerController, err = getValidatorContractManagerAddr()
+			if createFlags.poaValidatorManagerOwner == "" {
+				createFlags.poaValidatorManagerOwner, err = getValidatorContractManagerAddr()
 				if err != nil {
 					return err
 				}
 			}
-			sc.ValidatorManagerController = createFlags.validatorManagerController
-			ux.Logger.GreenCheckmarkToUser("Validator Manager Contract controller %s", createFlags.validatorManagerController)
+			sc.PoAValidatorManagerOwner = createFlags.poaValidatorManagerOwner
+			ux.Logger.GreenCheckmarkToUser("PoA Validator Manager Contract owner %s", createFlags.poaValidatorManagerOwner)
 		}
 
 		if genesisFile == "" {
@@ -377,12 +378,6 @@
 			}
 		}
 	}
-<<<<<<< HEAD
-=======
-	if err = promptValidatorManagementType(app, sc); err != nil {
-		return err
-	}
->>>>>>> 1cc81465
 
 	if err = app.WriteGenesisFile(blockchainName, genesisBytes); err != nil {
 		return err
