--- conflicted
+++ resolved
@@ -153,10 +153,6 @@
 		}
 	}
 	// default number of local machine nodes to be 1
-<<<<<<< HEAD
-	// we set it here instead of at flag level so that we don't prompt if user wants to use local machine when they set numLocalNodes flag value
-=======
->>>>>>> 401bdced
 	if useLocalMachine && numBootstrapValidator == 0 {
 		numBootstrapValidator = constants.DefaultNumberOfLocalMachineNodes
 	}
