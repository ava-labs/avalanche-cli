--- conflicted
+++ resolved
@@ -25,15 +25,12 @@
 	"github.com/ava-labs/avalanche-cli/pkg/txutils"
 	"github.com/ava-labs/avalanche-cli/pkg/utils"
 	"github.com/ava-labs/avalanche-cli/pkg/ux"
-<<<<<<< HEAD
 	"github.com/ava-labs/avalanche-cli/pkg/vm"
 	blockchainSDK "github.com/ava-labs/avalanche-cli/sdk/blockchain"
-=======
 	"github.com/ava-labs/avalanche-cli/pkg/validatormanager"
 	"github.com/ava-labs/avalanche-cli/pkg/vm"
 	blockchainSDK "github.com/ava-labs/avalanche-cli/sdk/blockchain"
 	sdkutils "github.com/ava-labs/avalanche-cli/sdk/utils"
->>>>>>> 0809cdd0
 	validatorManagerSDK "github.com/ava-labs/avalanche-cli/sdk/validatormanager"
 	"github.com/ava-labs/avalanchego/api/info"
 	"github.com/ava-labs/avalanchego/config"
@@ -574,24 +571,7 @@
 
 	deployBalance := uint64(deployBalanceAVAX * float64(units.Avax))
 
-<<<<<<< HEAD
-	if changeOwnerAddress == "" {
-		// use provided key as change owner unless already set
-		if pAddr, err := kc.PChainFormattedStrAddresses(); err == nil && len(pAddr) > 0 {
-			changeOwnerAddress = pAddr[0]
-			ux.Logger.PrintToUser("Using [%s] to be set as a change owner for leftover AVAX", changeOwnerAddress)
-		}
-	}
-	if !generateNodeID {
-		if err = StartLocalMachine(network, sidecar, blockchainName, deployBalance, availableBalance); err != nil {
-			return err
-		}
-	}
-	switch {
-	case len(bootstrapEndpoints) > 0:
-=======
 	if len(bootstrapValidators) == 0 {
->>>>>>> 0809cdd0
 		if changeOwnerAddress == "" {
 			// use provided key as change owner unless already set
 			if pAddr, err := kc.PChainFormattedStrAddresses(); err == nil && len(pAddr) > 0 {
