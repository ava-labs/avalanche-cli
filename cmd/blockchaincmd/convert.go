// / Copyright (C) 2022, Ava Labs, Inc. All rights reserved.
// See the file LICENSE for licensing terms.
package blockchaincmd

import (
	"encoding/hex"
	"fmt"
	"math/big"
	"os"
	"strings"
	"time"

	"github.com/ava-labs/avalanche-cli/pkg/blockchain"
	"github.com/ava-labs/avalanche-cli/pkg/cobrautils"
	"github.com/ava-labs/avalanche-cli/pkg/constants"
	"github.com/ava-labs/avalanche-cli/pkg/contract"
	"github.com/ava-labs/avalanche-cli/pkg/evm"
	"github.com/ava-labs/avalanche-cli/pkg/keychain"
	"github.com/ava-labs/avalanche-cli/pkg/localnet"
	"github.com/ava-labs/avalanche-cli/pkg/models"
	"github.com/ava-labs/avalanche-cli/pkg/networkoptions"
	"github.com/ava-labs/avalanche-cli/pkg/node"
	"github.com/ava-labs/avalanche-cli/pkg/prompts"
	"github.com/ava-labs/avalanche-cli/pkg/subnet"
	"github.com/ava-labs/avalanche-cli/pkg/txutils"
	"github.com/ava-labs/avalanche-cli/pkg/utils"
	"github.com/ava-labs/avalanche-cli/pkg/ux"
	"github.com/ava-labs/avalanche-cli/pkg/validatormanager"
	"github.com/ava-labs/avalanche-cli/pkg/vm"
	blockchainSDK "github.com/ava-labs/avalanche-cli/sdk/blockchain"
	sdkutils "github.com/ava-labs/avalanche-cli/sdk/utils"
	validatorManagerSDK "github.com/ava-labs/avalanche-cli/sdk/validatormanager"
	"github.com/ava-labs/avalanchego/api/info"
	"github.com/ava-labs/avalanchego/config"
	"github.com/ava-labs/avalanchego/ids"
	"github.com/ava-labs/avalanchego/utils/logging"
	"github.com/ava-labs/avalanchego/utils/units"
	"github.com/ava-labs/avalanchego/vms/platformvm/txs"

	"github.com/ethereum/go-ethereum/common"
	"github.com/spf13/cobra"
)

var doStrongInputChecks bool

// avalanche blockchain convert
func newConvertCmd() *cobra.Command {
	cmd := &cobra.Command{
		Use:   "convert [blockchainName]",
		Short: "Converts a Subnet into a sovereign L1",
		Long: `The blockchain convert command converts a Subnet into sovereign L1.

Sovereign L1s require bootstrap validators. avalanche blockchain convert command gives the option of: 
- either using local machine as bootstrap validators (set the number of bootstrap validators using 
--num-local-nodes flag, default is set to 1)
- or using remote nodes (we require the node's Node-ID and BLS info)`,
		RunE:              convertBlockchain,
		PersistentPostRun: handlePostRun,
		Args:              cobrautils.ExactArgs(1),
	}
	networkoptions.AddNetworkFlagsToCmd(cmd, &globalNetworkFlags, true, networkoptions.DefaultSupportedNetworkOptions)
	cmd.Flags().StringVarP(&keyName, "key", "k", "", "select the key to use [fuji/devnet convert to l1 tx only]")
	cmd.Flags().StringSliceVar(&subnetAuthKeys, "auth-keys", nil, "control keys that will be used to authenticate convert to L1 tx")
	cmd.Flags().StringVar(&outputTxPath, "output-tx-path", "", "file path of the convert to L1 tx (for multi-sig)")
	cmd.Flags().BoolVarP(&useLedger, "ledger", "g", false, "use ledger instead of key (always true on mainnet, defaults to false on fuji/devnet)")
	cmd.Flags().StringSliceVar(&ledgerAddresses, "ledger-addrs", []string{}, "use the given ledger addresses")

	cmd.Flags().StringVar(&bootstrapValidatorsJSONFilePath, "bootstrap-filepath", "", "JSON file path that provides details about bootstrap validators, leave Node-ID and BLS values empty if using --generate-node-id=true")
	cmd.Flags().BoolVar(&generateNodeID, "generate-node-id", false, "whether to create new node id for bootstrap validators (Node-ID and BLS values in bootstrap JSON file will be overridden if --bootstrap-filepath flag is used)")
	cmd.Flags().StringSliceVar(&bootstrapEndpoints, "bootstrap-endpoints", nil, "take validator node info from the given endpoints")
	cmd.Flags().BoolVar(&convertOnly, "convert-only", false, "avoid node track, restart and poa manager setup")
	cmd.Flags().StringVar(&aggregatorLogLevel, "aggregator-log-level", constants.DefaultAggregatorLogLevel, "log level to use with signature aggregator")
	cmd.Flags().BoolVar(&aggregatorLogToStdout, "aggregator-log-to-stdout", false, "use stdout for signature aggregator logs")
	cmd.Flags().StringSliceVar(&aggregatorExtraEndpoints, "aggregator-extra-endpoints", nil, "endpoints for extra nodes that are needed in signature aggregation")
	cmd.Flags().BoolVar(&aggregatorAllowPrivatePeers, "aggregator-allow-private-peers", true, "allow the signature aggregator to connect to peers with private IP")
	cmd.Flags().BoolVar(&useLocalMachine, "use-local-machine", false, "use local machine as a blockchain validator")
	cmd.Flags().IntVar(&numBootstrapValidators, "num-bootstrap-validators", 0, "(only if --generate-node-id is true) number of bootstrap validators to set up in sovereign L1 validator)")
	cmd.Flags().Float64Var(
		&deployBalanceAVAX,
		"balance",
		float64(constants.BootstrapValidatorBalanceNanoAVAX)/float64(units.Avax),
		"set the AVAX balance of each bootstrap validator that will be used for continuous fee on P-Chain",
	)
	cmd.Flags().IntVar(&numLocalNodes, "num-local-nodes", 0, "number of nodes to be created on local machine")
	cmd.Flags().StringVar(&changeOwnerAddress, "change-owner-address", "", "address that will receive change if node is no longer L1 validator")

	cmd.Flags().Uint64Var(&poSMinimumStakeAmount, "pos-minimum-stake-amount", 1, "minimum stake amount")
	cmd.Flags().Uint64Var(&poSMaximumStakeAmount, "pos-maximum-stake-amount", 1000, "maximum stake amount")
	cmd.Flags().Uint64Var(&poSMinimumStakeDuration, "pos-minimum-stake-duration", constants.PoSL1MinimumStakeDurationSeconds, "minimum stake duration (in seconds)")
	cmd.Flags().Uint16Var(&poSMinimumDelegationFee, "pos-minimum-delegation-fee", 1, "minimum delegation fee")
	cmd.Flags().Uint8Var(&poSMaximumStakeMultiplier, "pos-maximum-stake-multiplier", 1, "maximum stake multiplier")
	cmd.Flags().Uint64Var(&poSWeightToValueFactor, "pos-weight-to-value-factor", 1, "weight to value factor")

	cmd.Flags().BoolVar(&partialSync, "partial-sync", true, "set primary network partial sync for new validators")

	cmd.Flags().BoolVar(&createFlags.proofOfAuthority, "proof-of-authority", false, "use proof of authority(PoA) for validator management")
	cmd.Flags().BoolVar(&createFlags.proofOfStake, "proof-of-stake", false, "use proof of stake(PoS) for validator management")
	cmd.Flags().StringVar(&createFlags.validatorManagerOwner, "validator-manager-owner", "", "EVM address that controls Validator Manager Owner")
	cmd.Flags().StringVar(&createFlags.proxyContractOwner, "proxy-contract-owner", "", "EVM address that controls ProxyAdmin for TransparentProxy of ValidatorManager contract")
	cmd.Flags().Uint64Var(&createFlags.rewardBasisPoints, "reward-basis-points", 100, "(PoS only) reward basis points for PoS Reward Calculator")
	cmd.Flags().StringVar(&validatorManagerAddress, "validator-manager-address", "", "validator manager address")
	cmd.Flags().BoolVar(&doStrongInputChecks, "verify-input", true, "check for input confirmation")
	return cmd
}

func StartLocalMachine(
	network models.Network,
	sidecar models.Sidecar,
	blockchainName string,
	deployBalance,
	availableBalance uint64,
) (bool, error) {
	var err error
	if network.Kind == models.Local {
		useLocalMachine = true
	}
	networkNameComponent := strings.ReplaceAll(strings.ToLower(network.Name()), " ", "-")
	clusterName := fmt.Sprintf("%s-local-node-%s", blockchainName, networkNameComponent)
	if clusterNameFlagValue != "" {
		clusterName = clusterNameFlagValue
		clusterConfig, err := app.GetClusterConfig(clusterName)
		if err != nil {
			return false, err
		}
		// check if cluster is local
		if clusterConfig.Local {
			useLocalMachine = true
			if len(bootstrapEndpoints) == 0 {
				bootstrapEndpoints, err = getLocalBootstrapEndpoints()
				if err != nil {
					return false, fmt.Errorf("error getting local host bootstrap endpoints: %w, "+
						"please create your local node again and call blockchain deploy command again", err)
				}
			}
			network = models.ConvertClusterToNetwork(network)
		}
	}
	if numLocalNodes > 0 {
		useLocalMachine = true
	}
	// ask user if we want to use local machine if cluster is not provided
	if !useLocalMachine && clusterNameFlagValue == "" {
		ux.Logger.PrintToUser("You can use your local machine as a bootstrap validator on the blockchain")
		ux.Logger.PrintToUser("This means that you don't have to to set up a remote server on a cloud service (e.g. AWS / GCP) to be a validator on the blockchain.")

		useLocalMachine, err = app.Prompt.CaptureYesNo("Do you want to use your local machine as a bootstrap validator?")
		if err != nil {
			return false, err
		}
	}
	// default number of local machine nodes to be 1
	// we set it here instead of at flag level so that we don't prompt if user wants to use local machine when they set numLocalNodes flag value
	if useLocalMachine && numLocalNodes == 0 {
		numLocalNodes = constants.DefaultNumberOfLocalMachineNodes
	}
	// if no cluster provided - we create one with fmt.Sprintf("%s-local-node-%s", blockchainName, networkNameComponent) name
	if useLocalMachine && clusterNameFlagValue == "" {
<<<<<<< HEAD
		if localnet.LocalClusterExists(app, clusterName) {
=======
		if clusterExists, err := node.CheckClusterIsLocal(app, clusterName); err != nil {
			return false, err
		} else if clusterExists {
>>>>>>> 4143f017
			ux.Logger.PrintToUser("")
			ux.Logger.PrintToUser(
				logging.Red.Wrap("A local machine L1 deploy already exists for %s L1 and network %s"),
				blockchainName,
				network.Name(),
			)
			yes, err := app.Prompt.CaptureNoYes(
				fmt.Sprintf("Do you want to overwrite the current local L1 deploy for %s?", blockchainName),
			)
			if err != nil {
				return false, err
			}
			if !yes {
				return true, nil
			}
			_ = localnet.LocalClusterRemove(app, clusterName)
			ux.Logger.GreenCheckmarkToUser("Local node %s cleaned up.", clusterName)
		}
		requiredBalance := deployBalance * uint64(numLocalNodes)
		if availableBalance < requiredBalance {
			return false, fmt.Errorf(
				"required balance for %d validators dynamic fee on PChain is %d but the given key has %d",
				numLocalNodes,
				requiredBalance,
				availableBalance,
			)
		}
		avagoVersionSettings := node.AvalancheGoVersionSettings{}
		// setup (install if needed) avalanchego binary
		avagoVersion := userProvidedAvagoVersion
		if userProvidedAvagoVersion == constants.DefaultAvalancheGoVersion && avagoBinaryPath == "" {
			// nothing given: get avago version from RPC compat
			avagoVersion, err = vm.GetLatestAvalancheGoByProtocolVersion(
				app,
				sidecar.RPCVersion,
				constants.AvalancheGoCompatibilityURL,
			)
			if err != nil {
				if err != vm.ErrNoAvagoVersion {
					return false, err
				}
				avagoVersion = constants.LatestPreReleaseVersionTag
			}
		}
		avagoBinaryPath, err := localnet.SetupAvalancheGoBinary(app, avagoVersion, avagoBinaryPath)
		if err != nil {
			return false, err
		}
		nodeConfig := map[string]interface{}{}
		if app.AvagoNodeConfigExists(blockchainName) {
			nodeConfig, err = utils.ReadJSON(app.GetAvagoNodeConfigPath(blockchainName))
			if err != nil {
				return false, err
			}
		}
		if partialSync {
			nodeConfig[config.PartialSyncPrimaryNetworkKey] = true
		}
		if network.Kind == models.Fuji {
			globalNetworkFlags.UseFuji = true
		}
		if network.Kind == models.Mainnet {
			globalNetworkFlags.UseMainnet = true
		}
		// anrSettings, avagoVersionSettings, globalNetworkFlags are empty
		if err = node.StartLocalNode(
			app,
			clusterName,
			avagoBinaryPath,
			uint32(numLocalNodes),
			nodeConfig,
			localnet.ConnectionSettings{},
			localnet.NodeSettings{},
			avagoVersionSettings,
			network,
			networkoptions.NetworkFlags{},
			nil,
		); err != nil {
			return false, err
		}
		clusterNameFlagValue = clusterName
		if len(bootstrapEndpoints) == 0 {
			bootstrapEndpoints, err = getLocalBootstrapEndpoints()
			if err != nil {
				return false, fmt.Errorf("error getting local host bootstrap endpoints: %w, "+
					"please create your local node again and call blockchain deploy command again", err)
			}
		}
	}
	return false, nil
}

func InitializeValidatorManager(
	blockchainName,
	validatorManagerOwner string,
	subnetID ids.ID,
	blockchainID ids.ID,
	network models.Network,
	avaGoBootstrapValidators []*txs.ConvertSubnetToL1Validator,
	pos bool,
	validatorManagerAddrStr string,
	proxyContractOwner string,
) (bool, error) {
	var err error
	clusterName := clusterNameFlagValue
	switch {
	case useLocalMachine:
		if err := node.TrackSubnetWithLocalMachine(
			app,
			clusterName,
			blockchainName,
			avagoBinaryPath,
			node.AvalancheGoVersionSettings{},
		); err != nil {
			return false, err
		}
	default:
		if clusterName != "" {
			if err = node.SyncSubnet(app, clusterName, blockchainName, true, nil); err != nil {
				return false, err
			}

			if err := node.WaitForHealthyCluster(app, clusterName, node.HealthCheckTimeout, node.HealthCheckPoolTime); err != nil {
				return false, err
			}
		}
	}

	tracked := true

	chainSpec := contract.ChainSpec{
		BlockchainName: blockchainName,
	}
	_, genesisPrivateKey, err := contract.GetEVMSubnetPrefundedKey(
		app,
		network,
		chainSpec,
	)
	if err != nil {
		return tracked, err
	}
	rpcURL, _, err := contract.GetBlockchainEndpoints(
		app,
		network,
		chainSpec,
		true,
		false,
	)
	if err != nil {
		return tracked, err
	}

	client, err := evm.GetClient(rpcURL)
	if err != nil {
		return tracked, err
	}
	evm.WaitForChainID(client)

	if pos {
		deployed, err := validatormanager.ProxyHasValidatorManagerSet(rpcURL)
		if err != nil {
			return tracked, err
		}
		if !deployed {
			// it is not in genesis
			ux.Logger.PrintToUser("Deploying Proof of Stake Validator Manager contract on blockchain %s ...", blockchainName)
			proxyOwnerPrivateKey, err := GetProxyOwnerPrivateKey(
				app,
				network,
				proxyContractOwner,
				ux.Logger.PrintToUser,
			)
			if err != nil {
				return tracked, err
			}
			if _, err := validatormanager.DeployAndRegisterPoSValidatorManagerContrac(
				rpcURL,
				genesisPrivateKey,
				proxyOwnerPrivateKey,
			); err != nil {
				return tracked, err
			}
		}
	}

	extraAggregatorPeers, err := blockchain.GetAggregatorExtraPeers(app, clusterName, aggregatorExtraEndpoints)
	if err != nil {
		return tracked, err
	}

	ownerAddress := common.HexToAddress(validatorManagerOwner)
	subnetSDK := blockchainSDK.Subnet{
		SubnetID:            subnetID,
		BlockchainID:        blockchainID,
		OwnerAddress:        &ownerAddress,
		RPC:                 rpcURL,
		BootstrapValidators: avaGoBootstrapValidators,
	}
	aggregatorLogger, err := utils.NewLogger(
		constants.SignatureAggregatorLogName,
		aggregatorLogLevel,
		constants.DefaultAggregatorLogLevel,
		app.GetAggregatorLogDir(clusterName),
		aggregatorLogToStdout,
		ux.Logger.PrintToUser,
	)
	if err != nil {
		return tracked, err
	}
	aggregatorCtx, aggregatorCancel := sdkutils.GetTimedContext(constants.SignatureAggregatorTimeout)
	defer aggregatorCancel()
	if pos {
		ux.Logger.PrintToUser("Initializing Native Token Proof of Stake Validator Manager contract on blockchain %s ...", blockchainName)
		if err := subnetSDK.InitializeProofOfStake(
			aggregatorCtx,
			network,
			genesisPrivateKey,
			extraAggregatorPeers,
			aggregatorAllowPrivatePeers,
			aggregatorLogger,
			validatorManagerSDK.PoSParams{
				MinimumStakeAmount:      big.NewInt(int64(poSMinimumStakeAmount)),
				MaximumStakeAmount:      big.NewInt(int64(poSMaximumStakeAmount)),
				MinimumStakeDuration:    poSMinimumStakeDuration,
				MinimumDelegationFee:    poSMinimumDelegationFee,
				MaximumStakeMultiplier:  poSMaximumStakeMultiplier,
				WeightToValueFactor:     big.NewInt(int64(poSWeightToValueFactor)),
				RewardCalculatorAddress: validatorManagerSDK.RewardCalculatorAddress,
				UptimeBlockchainID:      blockchainID,
			},
			validatorManagerAddrStr,
		); err != nil {
			return tracked, err
		}
		ux.Logger.GreenCheckmarkToUser("Proof of Stake Validator Manager contract successfully initialized on blockchain %s", blockchainName)
	} else {
		ux.Logger.PrintToUser("Initializing Proof of Authority Validator Manager contract on blockchain %s ...", blockchainName)
		if err := subnetSDK.InitializeProofOfAuthority(
			aggregatorCtx,
			network,
			genesisPrivateKey,
			extraAggregatorPeers,
			aggregatorAllowPrivatePeers,
			aggregatorLogger,
			validatorManagerAddrStr,
		); err != nil {
			return tracked, err
		}
		ux.Logger.GreenCheckmarkToUser("Proof of Authority Validator Manager contract successfully initialized on blockchain %s", blockchainName)
	}
	return tracked, nil
}

func convertSubnetToL1(
	bootstrapValidators []models.SubnetValidator,
	deployer *subnet.PublicDeployer,
	subnetID, blockchainID ids.ID,
	network models.Network,
	chain string,
	sidecar models.Sidecar,
	controlKeysList,
	subnetAuthKeysList []string,
	validatorManagerAddressStr string,
	doStrongInputsCheck bool,
) ([]*txs.ConvertSubnetToL1Validator, bool, bool, error) {
	if subnetID == ids.Empty {
		return nil, false, false, constants.ErrNoSubnetID
	}
	if blockchainID == ids.Empty {
		return nil, false, false, constants.ErrNoBlockchainID
	}
	if !common.IsHexAddress(validatorManagerAddressStr) {
		return nil, false, false, constants.ErrInvalidValidatorManagerAddress
	}
	avaGoBootstrapValidators, err := ConvertToAvalancheGoSubnetValidator(bootstrapValidators)
	if err != nil {
		return avaGoBootstrapValidators, false, false, err
	}
	deployer.CleanCacheWallet()
	managerAddress := common.HexToAddress(validatorManagerAddressStr)

	if doStrongInputsCheck {
		ux.Logger.PrintToUser("You are about to create a ConvertSubnetToL1Tx on %s with the following content:", network.Name())
		ux.Logger.PrintToUser("  Subnet ID: %s", subnetID)
		ux.Logger.PrintToUser("  Blockchain ID: %s", blockchainID)
		ux.Logger.PrintToUser("  Manager Address: %s", managerAddress.Hex())
		ux.Logger.PrintToUser("  Validators:")
		for _, val := range bootstrapValidators {
			ux.Logger.PrintToUser("    Node ID: %s", val.NodeID)
			ux.Logger.PrintToUser("    Weight: %d", val.Weight)
			ux.Logger.PrintToUser("    Balance: %.5f", float64(val.Balance)/float64(units.Avax))
		}
		ux.Logger.PrintToUser("")
		ux.Logger.PrintToUser("Please review the details of the ConvertSubnetToL1 Transaction")
		ux.Logger.PrintToUser("")
		if doContinue, err := app.Prompt.CaptureYesNo("Do you want to create the transaction?"); err != nil {
			return avaGoBootstrapValidators, false, false, err
		} else if !doContinue {
			return avaGoBootstrapValidators, true, false, nil
		}
	}

	isFullySigned, convertL1TxID, tx, remainingSubnetAuthKeys, err := deployer.ConvertL1(
		controlKeysList,
		subnetAuthKeysList,
		subnetID,
		blockchainID,
		managerAddress,
		avaGoBootstrapValidators,
	)
	if err != nil {
		ux.Logger.RedXToUser("error converting blockchain: %s. fix the issue and try again with a new convert cmd", err)
		return avaGoBootstrapValidators, false, false, err
	}

	savePartialTx := !isFullySigned && err == nil

	if savePartialTx {
		if err := SaveNotFullySignedTx(
			"ConvertSubnetToL1Tx",
			tx,
			chain,
			subnetAuthKeys,
			remainingSubnetAuthKeys,
			outputTxPath,
			false,
		); err != nil {
			return avaGoBootstrapValidators, false, savePartialTx, err
		}
	} else {
		ux.Logger.PrintToUser("ConvertSubnetToL1Tx ID: %s", convertL1TxID)
		_, err = ux.TimedProgressBar(
			30*time.Second,
			"Waiting for the Subnet to be converted into a sovereign L1 ...",
			0,
		)
		if err != nil {
			return avaGoBootstrapValidators, false, savePartialTx, err
		}
	}

	ux.Logger.PrintToUser("")
	setBootstrapValidatorValidationID(avaGoBootstrapValidators, bootstrapValidators, subnetID)
	return avaGoBootstrapValidators, false, savePartialTx, app.UpdateSidecarNetworks(
		&sidecar,
		network,
		subnetID,
		blockchainID,
		"",
		"",
		bootstrapValidators,
		clusterNameFlagValue,
		validatorManagerAddressStr,
	)
}

// convertBlockchain is the cobra command run for converting subnets into sovereign L1
func convertBlockchain(_ *cobra.Command, args []string) error {
	blockchainName := args[0]

	chains, err := ValidateSubnetNameAndGetChains(args)
	if err != nil {
		return err
	}

	var bootstrapValidators []models.SubnetValidator
	if bootstrapValidatorsJSONFilePath != "" {
		bootstrapValidators, err = LoadBootstrapValidator(bootstrapValidatorsJSONFilePath)
		if err != nil {
			return err
		}
	}

	chain := chains[0]

	sidecar, err := app.LoadSidecar(chain)
	if err != nil {
		return fmt.Errorf("failed to load sidecar for later update: %w", err)
	}

	if outputTxPath != "" {
		if _, err := os.Stat(outputTxPath); err == nil {
			return fmt.Errorf("outputTxPath %q already exists", outputTxPath)
		}
	}

	network, err := networkoptions.GetNetworkFromCmdLineFlags(
		app,
		"",
		globalNetworkFlags,
		true,
		false,
		networkoptions.GetNetworkFromSidecar(sidecar, networkoptions.DefaultSupportedNetworkOptions),
		"",
	)
	if err != nil {
		return err
	}
	clusterNameFlagValue = globalNetworkFlags.ClusterName

	subnetID := sidecar.Networks[network.Name()].SubnetID
	blockchainID := sidecar.Networks[network.Name()].BlockchainID

	if doStrongInputChecks && subnetID != ids.Empty {
		ux.Logger.PrintToUser("Subnet ID to be used is %s", subnetID)
		if acceptValue, err := app.Prompt.CaptureYesNo("Is this value correct?"); err != nil {
			return err
		} else if !acceptValue {
			subnetID = ids.Empty
		}
	}
	if subnetID == ids.Empty {
		subnetID, err = app.Prompt.CaptureID("What is the subnet ID?")
		if err != nil {
			return err
		}
	}

	if doStrongInputChecks && blockchainID != ids.Empty {
		ux.Logger.PrintToUser("Blockchain ID to be used is %s", blockchainID)
		if acceptValue, err := app.Prompt.CaptureYesNo("Is this value correct?"); err != nil {
			return err
		} else if !acceptValue {
			blockchainID = ids.Empty
		}
	}
	if blockchainID == ids.Empty {
		blockchainID, err = app.Prompt.CaptureID("What is the blockchain ID?")
		if err != nil {
			return err
		}
	}

	if validatorManagerAddress == "" {
		validatorManagerAddressAddrFmt, err := app.Prompt.CaptureAddress("What is the address of the Validator Manager?")
		if err != nil {
			return err
		}
		validatorManagerAddress = validatorManagerAddressAddrFmt.String()
	}

	if !convertOnly {
		if err = promptValidatorManagementType(app, &sidecar); err != nil {
			return err
		}
		if err := setSidecarValidatorManageOwner(&sidecar, createFlags); err != nil {
			return err
		}
		sidecar.UpdateValidatorManagerAddress(network.Name(), validatorManagerAddress)
	}

	sidecar.Sovereign = true
	fee := uint64(0)

	kc, err := keychain.GetKeychainFromCmdLineFlags(
		app,
		constants.PayTxsFeesMsg,
		network,
		keyName,
		useEwoq,
		useLedger,
		ledgerAddresses,
		fee,
	)
	if err != nil {
		return err
	}

	availableBalance, err := utils.GetNetworkBalance(kc.Addresses().List(), network.Endpoint)
	if err != nil {
		return err
	}

	deployBalance := uint64(deployBalanceAVAX * float64(units.Avax))

	if len(bootstrapValidators) == 0 {
		if changeOwnerAddress == "" {
			// use provided key as change owner unless already set
			if pAddr, err := kc.PChainFormattedStrAddresses(); err == nil && len(pAddr) > 0 {
				changeOwnerAddress = pAddr[0]
				ux.Logger.PrintToUser("Using [%s] to be set as a change owner for leftover AVAX", changeOwnerAddress)
			}
		}
		if !generateNodeID {
			if cancel, err := StartLocalMachine(network, sidecar, blockchainName, deployBalance, availableBalance); err != nil {
				return err
			} else if cancel {
				return nil
			}
		}
		switch {
		case len(bootstrapEndpoints) > 0:
			if changeOwnerAddress == "" {
				changeOwnerAddress, err = blockchain.GetKeyForChangeOwner(app, network)
				if err != nil {
					return err
				}
			}
			for _, endpoint := range bootstrapEndpoints {
				infoClient := info.NewClient(endpoint)
				ctx, cancel := utils.GetAPILargeContext()
				defer cancel()
				nodeID, proofOfPossession, err := infoClient.GetNodeID(ctx)
				if err != nil {
					return err
				}
				publicKey = "0x" + hex.EncodeToString(proofOfPossession.PublicKey[:])
				pop = "0x" + hex.EncodeToString(proofOfPossession.ProofOfPossession[:])

				bootstrapValidators = append(bootstrapValidators, models.SubnetValidator{
					NodeID:               nodeID.String(),
					Weight:               constants.BootstrapValidatorWeight,
					Balance:              deployBalance,
					BLSPublicKey:         publicKey,
					BLSProofOfPossession: pop,
					ChangeOwnerAddr:      changeOwnerAddress,
				})
			}
		case clusterNameFlagValue != "":
			// for remote clusters we don't need to ask for bootstrap validators and can read it from filesystem
			bootstrapValidators, err = getClusterBootstrapValidators(clusterNameFlagValue, network, deployBalance)
			if err != nil {
				return fmt.Errorf("error getting bootstrap validators from cluster %s: %w", clusterNameFlagValue, err)
			}

		default:
			bootstrapValidators, err = promptBootstrapValidators(
				network,
				changeOwnerAddress,
				numBootstrapValidators,
				deployBalance,
				availableBalance,
			)
			if err != nil {
				return err
			}
		}
	}

	requiredBalance := deployBalance * uint64(len(bootstrapValidators))
	if availableBalance < requiredBalance {
		return fmt.Errorf(
			"required balance for %d validators dynamic fee on PChain is %d but the given key has %d",
			len(bootstrapValidators),
			requiredBalance,
			availableBalance,
		)
	}

	kcKeys, err := kc.PChainFormattedStrAddresses()
	if err != nil {
		return err
	}

	// get keys for blockchain tx signing
	_, controlKeys, threshold, err = txutils.GetOwners(network, subnetID)
	if err != nil {
		return err
	}
	// get keys for convertL1 tx signing
	if subnetAuthKeys != nil {
		if err := prompts.CheckSubnetAuthKeys(kcKeys, subnetAuthKeys, controlKeys, threshold); err != nil {
			return err
		}
	} else {
		subnetAuthKeys, err = prompts.GetSubnetAuthKeys(app.Prompt, kcKeys, controlKeys, threshold)
		if err != nil {
			return err
		}
	}
	ux.Logger.PrintToUser("Your auth keys for add validator tx creation: %s", subnetAuthKeys)

	// deploy to public network
	deployer := subnet.NewPublicDeployer(app, kc, network)

	avaGoBootstrapValidators, cancel, savePartialTx, err := convertSubnetToL1(
		bootstrapValidators,
		deployer,
		subnetID,
		blockchainID,
		network,
		chain,
		sidecar,
		controlKeys,
		subnetAuthKeys,
		validatorManagerAddress,
		doStrongInputChecks,
	)
	if err != nil {
		return err
	}
	if cancel {
		return nil
	}

	if savePartialTx {
		return nil
	}

	if !convertOnly && !generateNodeID {
		if _, err = InitializeValidatorManager(
			blockchainName,
			sidecar.ValidatorManagerOwner,
			subnetID,
			blockchainID,
			network,
			avaGoBootstrapValidators,
			sidecar.ValidatorManagement == models.ProofOfStake,
			validatorManagerAddress,
			sidecar.ProxyContractOwner,
		); err != nil {
			return err
		}
	} else {
		ux.Logger.GreenCheckmarkToUser("Converted blockchain successfully generated")
		ux.Logger.PrintToUser("To finish conversion to sovereign L1, create the corresponding Avalanche node(s) with the provided Node ID and BLS Info")
		ux.Logger.PrintToUser("Created Node ID and BLS Info can be found at %s", app.GetSidecarPath(blockchainName))
		ux.Logger.PrintToUser("Once the Avalanche Node(s) are created and are tracking the blockchain, call `avalanche contract initValidatorManager %s` to finish conversion to sovereign L1", blockchainName)
	}

	ux.Logger.PrintToUser("")
	ux.Logger.PrintToUser(logging.Green.Wrap("Your L1 is ready for on-chain interactions."))
	ux.Logger.PrintToUser("")
	ux.Logger.GreenCheckmarkToUser("Subnet is successfully converted to sovereign L1")

	return nil
}<|MERGE_RESOLUTION|>--- conflicted
+++ resolved
@@ -155,13 +155,7 @@
 	}
 	// if no cluster provided - we create one with fmt.Sprintf("%s-local-node-%s", blockchainName, networkNameComponent) name
 	if useLocalMachine && clusterNameFlagValue == "" {
-<<<<<<< HEAD
 		if localnet.LocalClusterExists(app, clusterName) {
-=======
-		if clusterExists, err := node.CheckClusterIsLocal(app, clusterName); err != nil {
-			return false, err
-		} else if clusterExists {
->>>>>>> 4143f017
 			ux.Logger.PrintToUser("")
 			ux.Logger.PrintToUser(
 				logging.Red.Wrap("A local machine L1 deploy already exists for %s L1 and network %s"),
