--- conflicted
+++ resolved
@@ -258,24 +258,15 @@
 			blockchainName,
 			validatorManagerRPCEndpoint,
 			proxyOwnerAddressStr,
-<<<<<<< HEAD
 			validatorManagementType,
-			useACP99,
 			genesisSigner,
-=======
-			pos,
->>>>>>> 2331569e
 		); err != nil {
 			return tracked, err
 		}
 	}
 
 	if specializedValidatorManagerAddressStr == "" {
-<<<<<<< HEAD
-		if useACP99 && validatormanagertypes.IsPoS(validatorManagementType) {
-=======
-		if pos {
->>>>>>> 2331569e
+		if validatormanagertypes.IsPoS(validatorManagementType) {
 			specializedValidatorManagerAddress, err := app.Prompt.CaptureAddress("What is the address of the Specialized Validator Manager?")
 			if err != nil {
 				return tracked, err
