--- conflicted
+++ resolved
@@ -392,13 +392,6 @@
 	var signatureAggregatorEndpoint string
 	if signatureAggregatorFlags.SignatureAggregatorEndpoint == "" {
 		// TODO: replace latest below with sig agg version in flags for convert and deploy
-<<<<<<< HEAD
-		err = signatureaggregator.CreateSignatureAggregatorInstance(app, network, aggregatorLogger, signatureAggregatorFlags.SignatureAggregatorVersion)
-		if err != nil {
-			return tracked, err
-		}
-=======
->>>>>>> 8d362dd9
 		signatureAggregatorEndpoint, err = signatureaggregator.GetSignatureAggregatorEndpoint(app, network)
 		if err != nil {
 			// if local machine does not have a running signature aggregator instance for the network, we will create it first
