// / Copyright (C) 2022, Ava Labs, Inc. All rights reserved.
// See the file LICENSE for licensing terms.
package blockchaincmd

import (
	"encoding/hex"
	"fmt"
	"math/big"
	"os"
	"time"

	"github.com/ava-labs/avalanche-cli/pkg/dependencies"

	"github.com/ava-labs/avalanche-cli/cmd/flags"
	"github.com/ava-labs/avalanche-cli/pkg/blockchain"
	"github.com/ava-labs/avalanche-cli/pkg/cobrautils"
	"github.com/ava-labs/avalanche-cli/pkg/constants"
	"github.com/ava-labs/avalanche-cli/pkg/contract"
	"github.com/ava-labs/avalanche-cli/pkg/keychain"
	"github.com/ava-labs/avalanche-cli/pkg/localnet"
	"github.com/ava-labs/avalanche-cli/pkg/models"
	"github.com/ava-labs/avalanche-cli/pkg/networkoptions"
	"github.com/ava-labs/avalanche-cli/pkg/node"
	"github.com/ava-labs/avalanche-cli/pkg/prompts"
	"github.com/ava-labs/avalanche-cli/pkg/signatureaggregator"
	"github.com/ava-labs/avalanche-cli/pkg/subnet"
	"github.com/ava-labs/avalanche-cli/pkg/txutils"
	"github.com/ava-labs/avalanche-cli/pkg/utils"
	"github.com/ava-labs/avalanche-cli/pkg/ux"
	"github.com/ava-labs/avalanche-cli/pkg/validatormanager"
	blockchainSDK "github.com/ava-labs/avalanche-cli/sdk/blockchain"
	"github.com/ava-labs/avalanche-cli/sdk/evm"
	sdkutils "github.com/ava-labs/avalanche-cli/sdk/utils"
	validatorManagerSDK "github.com/ava-labs/avalanche-cli/sdk/validatormanager"
	"github.com/ava-labs/avalanche-cli/sdk/validatormanager/validatormanagertypes"
	"github.com/ava-labs/avalanchego/api/info"
	"github.com/ava-labs/avalanchego/config"
	"github.com/ava-labs/avalanchego/ids"
	"github.com/ava-labs/avalanchego/utils/logging"
	"github.com/ava-labs/avalanchego/utils/units"
	"github.com/ava-labs/avalanchego/vms/platformvm/txs"

	"github.com/ethereum/go-ethereum/common"
	"github.com/spf13/cobra"
)

var (
	doStrongInputChecks bool
	convertFlags        BlockchainConvertFlags
)

type BlockchainConvertFlags struct {
	SigAggFlags flags.SignatureAggregatorFlags
}

// avalanche blockchain convert
func newConvertCmd() *cobra.Command {
	cmd := &cobra.Command{
		Use:   "convert [blockchainName]",
		Short: "Converts a Subnet into a sovereign L1",
		Long: `The blockchain convert command converts a Subnet into sovereign L1.

Sovereign L1s require bootstrap validators. avalanche blockchain convert command gives the option of: 
- either using local machine as bootstrap validators (set the number of bootstrap validators using 
--num-bootstrap-validators flag, default is set to 1)
- or using remote nodes (we require the node's Node-ID and BLS info)`,
		RunE:              convertBlockchain,
		PersistentPostRun: handlePostRun,
		Args:              cobrautils.ExactArgs(1),
	}
	networkoptions.AddNetworkFlagsToCmd(cmd, &globalNetworkFlags, true, networkoptions.DefaultSupportedNetworkOptions)
	flags.AddSignatureAggregatorFlagsToCmd(cmd, &convertFlags.SigAggFlags)
	cmd.Flags().StringVarP(&keyName, "key", "k", "", "select the key to use [fuji/devnet convert to l1 tx only]")
	cmd.Flags().StringSliceVar(&subnetAuthKeys, "auth-keys", nil, "control keys that will be used to authenticate convert to L1 tx")
	cmd.Flags().StringVar(&outputTxPath, "output-tx-path", "", "file path of the convert to L1 tx (for multi-sig)")
	cmd.Flags().BoolVarP(&useLedger, "ledger", "g", false, "use ledger instead of key (always true on mainnet, defaults to false on fuji/devnet)")
	cmd.Flags().StringSliceVar(&ledgerAddresses, "ledger-addrs", []string{}, "use the given ledger addresses")

	cmd.Flags().StringVar(&bootstrapValidatorsJSONFilePath, "bootstrap-filepath", "", "JSON file path that provides details about bootstrap validators, leave Node-ID and BLS values empty if using --generate-node-id=true")
	cmd.Flags().BoolVar(&generateNodeID, "generate-node-id", false, "whether to create new node id for bootstrap validators (Node-ID and BLS values in bootstrap JSON file will be overridden if --bootstrap-filepath flag is used)")
	cmd.Flags().StringSliceVar(&bootstrapEndpoints, "bootstrap-endpoints", nil, "take validator node info from the given endpoints")
	cmd.Flags().BoolVar(&convertOnly, "convert-only", false, "avoid node track, restart and poa manager setup")
	cmd.Flags().BoolVar(&useLocalMachine, "use-local-machine", false, "use local machine as a blockchain validator")
	cmd.Flags().IntVar(&numBootstrapValidators, "num-bootstrap-validators", 0, "(only if --generate-node-id is true) number of bootstrap validators to set up in sovereign L1 validator)")
	cmd.Flags().Float64Var(
		&deployBalanceAVAX,
		"balance",
		float64(constants.BootstrapValidatorBalanceNanoAVAX)/float64(units.Avax),
		"set the AVAX balance of each bootstrap validator that will be used for continuous fee on P-Chain",
	)
<<<<<<< HEAD
=======
	cmd.Flags().IntVar(&numLocalNodes, "num-local-nodes", 0, "number of nodes to be created on local machine")
	cmd.Flags().StringSliceVar(&stakingTLSKeyPaths, "staking-tls-key-path", []string{}, "path to provided staking tls key for node(s)")
	cmd.Flags().StringSliceVar(&stakingCertKeyPaths, "staking-cert-key-path", []string{}, "path to provided staking cert key for node(s)")
	cmd.Flags().StringSliceVar(&stakingSignerKeyPaths, "staking-signer-key-path", []string{}, "path to provided staking signer key for node(s)")
>>>>>>> bc4dcbc4
	cmd.Flags().UintSliceVar(&httpPorts, "http-port", []uint{}, "http port for node(s)")
	cmd.Flags().UintSliceVar(&stakingPorts, "staking-port", []uint{}, "staking port for node(s)")
	cmd.Flags().StringVar(&changeOwnerAddress, "change-owner-address", "", "address that will receive change if node is no longer L1 validator")

	cmd.Flags().Uint64Var(&poSMinimumStakeAmount, "pos-minimum-stake-amount", 1, "minimum stake amount")
	cmd.Flags().Uint64Var(&poSMaximumStakeAmount, "pos-maximum-stake-amount", 1000, "maximum stake amount")
	cmd.Flags().Uint64Var(&poSMinimumStakeDuration, "pos-minimum-stake-duration", constants.PoSL1MinimumStakeDurationSeconds, "minimum stake duration (in seconds)")
	cmd.Flags().Uint16Var(&poSMinimumDelegationFee, "pos-minimum-delegation-fee", 1, "minimum delegation fee")
	cmd.Flags().Uint8Var(&poSMaximumStakeMultiplier, "pos-maximum-stake-multiplier", 1, "maximum stake multiplier")
	cmd.Flags().Uint64Var(&poSWeightToValueFactor, "pos-weight-to-value-factor", 1, "weight to value factor")

	cmd.Flags().BoolVar(&partialSync, "partial-sync", true, "set primary network partial sync for new validators")

	cmd.Flags().BoolVar(&createFlags.proofOfAuthority, "proof-of-authority", false, "use proof of authority(PoA) for validator management")
	cmd.Flags().BoolVar(&createFlags.proofOfStake, "proof-of-stake", false, "use proof of stake(PoS) for validator management")
	cmd.Flags().StringVar(&createFlags.validatorManagerOwner, "validator-manager-owner", "", "EVM address that controls Validator Manager Owner")
	cmd.Flags().StringVar(&createFlags.proxyContractOwner, "proxy-contract-owner", "", "EVM address that controls ProxyAdmin for TransparentProxy of ValidatorManager contract")
	cmd.Flags().Uint64Var(&createFlags.rewardBasisPoints, "reward-basis-points", 100, "(PoS only) reward basis points for PoS Reward Calculator")
	cmd.Flags().StringVar(&validatorManagerAddress, "validator-manager-address", "", "validator manager address")
	cmd.Flags().BoolVar(&doStrongInputChecks, "verify-input", true, "check for input confirmation")
	return cmd
}

func StartLocalMachine(
	network models.Network,
	sidecar models.Sidecar,
	blockchainName string,
	deployBalance,
	availableBalance uint64,
	httpPorts []uint,
	stakingPorts []uint,
<<<<<<< HEAD
	numBootstrapValidator int,
=======
	stakingTLSKeyPaths []string,
	stakingCertKeyPaths []string,
	stakingSignerKeyPaths []string,
>>>>>>> bc4dcbc4
) (bool, error) {
	var err error
	if network.Kind == models.Local {
		useLocalMachine = true
	}
	clusterName := localnet.LocalClusterName(network, blockchainName)
	if clusterNameFlagValue != "" {
		clusterName = clusterNameFlagValue
		if localnet.LocalClusterExists(app, clusterName) {
			useLocalMachine = true
			if len(bootstrapEndpoints) == 0 {
				bootstrapEndpoints, err = localnet.GetLocalClusterURIs(app, clusterName)
				if err != nil {
					return false, fmt.Errorf("error getting local host bootstrap endpoints: %w, "+
						"please create your local node again and call blockchain deploy command again", err)
				}
			}
			network = models.ConvertClusterToNetwork(network)
		}
	}
	// ask user if we want to use local machine if cluster is not provided
	if !useLocalMachine && clusterNameFlagValue == "" {
		ux.Logger.PrintToUser("You can use your local machine as a bootstrap validator on the blockchain")
		ux.Logger.PrintToUser("This means that you don't have to to set up a remote server on a cloud service (e.g. AWS / GCP) to be a validator on the blockchain.")

		useLocalMachine, err = app.Prompt.CaptureYesNo("Do you want to use your local machine as a bootstrap validator?")
		if err != nil {
			return false, err
		}
	}
	// default number of local machine nodes to be 1
	if useLocalMachine && numBootstrapValidator == 0 {
		numBootstrapValidator = constants.DefaultNumberOfLocalMachineNodes
	}
	// if no cluster provided - we create one with fmt.Sprintf("%s-local-node-%s", blockchainName, networkNameComponent) name
	if useLocalMachine && clusterNameFlagValue == "" {
		if localnet.LocalClusterExists(app, clusterName) {
			ux.Logger.PrintToUser("")
			ux.Logger.PrintToUser(
				logging.Red.Wrap("A local machine L1 deploy already exists for %s L1 and network %s"),
				blockchainName,
				network.Name(),
			)
			yes, err := app.Prompt.CaptureNoYes(
				fmt.Sprintf("Do you want to overwrite the current local L1 deploy for %s?", blockchainName),
			)
			if err != nil {
				return false, err
			}
			if !yes {
				return true, nil
			}
			_ = localnet.LocalClusterRemove(app, clusterName)
			ux.Logger.GreenCheckmarkToUser("Local node %s cleaned up.", clusterName)
		}
		requiredBalance := deployBalance * uint64(numBootstrapValidator)
		if availableBalance < requiredBalance {
			return false, fmt.Errorf(
				"required balance for %d validators dynamic fee on PChain is %d but the given key has %d",
				numBootstrapValidator,
				requiredBalance,
				availableBalance,
			)
		}
		avagoVersionSettings := dependencies.AvalancheGoVersionSettings{}
		// setup (install if needed) avalanchego binary
		avagoVersion := userProvidedAvagoVersion
		if userProvidedAvagoVersion == constants.DefaultAvalancheGoVersion && avagoBinaryPath == "" {
			// nothing given: get avago version from RPC compat using latest.json defined in
			// https://raw.githubusercontent.com/ava-labs/avalanche-cli/control-default-version/versions/latest.json
			avagoVersion, err = dependencies.GetLatestCLISupportedDependencyVersion(app, constants.AvalancheGoRepoName, network, &sidecar.RPCVersion)
			if err != nil {
				if err != dependencies.ErrNoAvagoVersion {
					return false, err
				}
				avagoVersion = constants.LatestPreReleaseVersionTag
			}
		}
		avagoBinaryPath, err := localnet.SetupAvalancheGoBinary(app, avagoVersion, avagoBinaryPath)
		if err != nil {
			return false, err
		}
		nodeConfig := map[string]interface{}{}
		if partialSync {
			nodeConfig[config.PartialSyncPrimaryNetworkKey] = true
		}
		if network.Kind == models.Fuji {
			globalNetworkFlags.UseFuji = true
		}
		if network.Kind == models.Mainnet {
			globalNetworkFlags.UseMainnet = true
		}
		if len(stakingSignerKeyPaths) != len(stakingCertKeyPaths) || len(stakingSignerKeyPaths) != len(stakingTLSKeyPaths) {
			return false, fmt.Errorf("staking key inputs must be for the same number of nodes")
		}
		nodeSettingsLen := max(len(stakingSignerKeyPaths), len(httpPorts), len(stakingPorts))
		nodeSettings := make([]localnet.NodeSetting, nodeSettingsLen)
		for i := range nodeSettingsLen {
			nodeSetting := localnet.NodeSetting{}
			if i < len(stakingSignerKeyPaths) {
				stakingSignerKey, err := os.ReadFile(stakingSignerKeyPaths[i])
				if err != nil {
					return false, fmt.Errorf("could not read staking signer key at %s: %w", stakingSignerKeyPaths[i], err)
				}
				stakingCertKey, err := os.ReadFile(stakingCertKeyPaths[i])
				if err != nil {
					return false, fmt.Errorf("could not read staking cert key at %s: %w", stakingCertKeyPaths[i], err)
				}
				stakingTLSKey, err := os.ReadFile(stakingTLSKeyPaths[i])
				if err != nil {
					return false, fmt.Errorf("could not read staking TLS key at %s: %w", stakingTLSKeyPaths[i], err)
				}
				nodeSetting.StakingSignerKey = stakingSignerKey
				nodeSetting.StakingCertKey = stakingCertKey
				nodeSetting.StakingTLSKey = stakingTLSKey
			}
			if i < len(httpPorts) {
				nodeSetting.HTTPPort = uint64(httpPorts[i])
			}
			if i < len(stakingPorts) {
				nodeSetting.StakingPort = uint64(stakingPorts[i])
			}
			nodeSettings[i] = nodeSetting
		}
		// anrSettings, avagoVersionSettings, globalNetworkFlags are empty
		if err = node.StartLocalNode(
			app,
			clusterName,
			avagoBinaryPath,
			uint32(numBootstrapValidator),
			nodeConfig,
			localnet.ConnectionSettings{},
			nodeSettings,
			avagoVersionSettings,
			network,
		); err != nil {
			return false, err
		}
		clusterNameFlagValue = clusterName
		if len(bootstrapEndpoints) == 0 {
			bootstrapEndpoints, err = localnet.GetLocalClusterURIs(app, clusterName)
			if err != nil {
				return false, fmt.Errorf("error getting local host bootstrap endpoints: %w, "+
					"please create your local node again and call blockchain deploy command again", err)
			}
		}
	}
	return false, nil
}

func InitializeValidatorManager(
	blockchainName,
	validatorManagerOwner string,
	subnetID ids.ID,
	blockchainID ids.ID,
	network models.Network,
	avaGoBootstrapValidators []*txs.ConvertSubnetToL1Validator,
	pos bool,
	validatorManagerAddrStr string,
	proxyContractOwner string,
	useACP99 bool,
	signatureAggregatorFlags flags.SignatureAggregatorFlags,
) (bool, error) {
	if useACP99 {
		ux.Logger.PrintToUser(logging.Yellow.Wrap("Validator Manager Protocol: ACP99"))
	} else {
		ux.Logger.PrintToUser(logging.Yellow.Wrap("Validator Manager Protocol: v1.0.0"))
	}

	var err error
	clusterName := clusterNameFlagValue
	switch {
	case useLocalMachine:
		if err := localnet.LocalClusterTrackSubnet(
			app,
			ux.Logger.PrintToUser,
			clusterName,
			blockchainName,
		); err != nil {
			return false, err
		}
	default:
		if clusterName != "" {
			if err = node.SyncSubnet(app, clusterName, blockchainName, true, nil); err != nil {
				return false, err
			}

			if err := node.WaitForHealthyCluster(app, clusterName, node.HealthCheckTimeout, node.HealthCheckPoolTime); err != nil {
				return false, err
			}
		}
	}

	tracked := true

	chainSpec := contract.ChainSpec{
		BlockchainName: blockchainName,
	}
	_, genesisPrivateKey, err := contract.GetEVMSubnetPrefundedKey(
		app,
		network,
		chainSpec,
	)
	if err != nil {
		return tracked, err
	}
	rpcURL, _, err := contract.GetBlockchainEndpoints(
		app,
		network,
		chainSpec,
		true,
		false,
	)
	if err != nil {
		return tracked, err
	}

	client, err := evm.GetClient(rpcURL)
	if err != nil {
		return tracked, err
	}
	if err := client.WaitForEVMBootstrapped(0); err != nil {
		return tracked, err
	}

	if pos {
		deployed, err := validatormanager.ProxyHasValidatorManagerSet(rpcURL)
		if err != nil {
			return tracked, err
		}
		if !deployed {
			// it is not in genesis
			ux.Logger.PrintToUser("Deploying Proof of Stake Validator Manager contract on blockchain %s ...", blockchainName)
			proxyOwnerPrivateKey, err := GetProxyOwnerPrivateKey(
				app,
				network,
				proxyContractOwner,
				ux.Logger.PrintToUser,
			)
			if err != nil {
				return tracked, err
			}
			if _, err := validatormanager.DeployAndRegisterPoSValidatorManagerContrac(
				rpcURL,
				genesisPrivateKey,
				proxyOwnerPrivateKey,
			); err != nil {
				return tracked, err
			}
		}
	}

	extraAggregatorPeers, err := blockchain.GetAggregatorExtraPeers(app, clusterName)
	if err != nil {
		return tracked, err
	}

	ownerAddress := common.HexToAddress(validatorManagerOwner)
	subnetSDK := blockchainSDK.Subnet{
		SubnetID:            subnetID,
		BlockchainID:        blockchainID,
		OwnerAddress:        &ownerAddress,
		RPC:                 rpcURL,
		BootstrapValidators: avaGoBootstrapValidators,
	}
	aggregatorLogger, err := signatureaggregator.NewSignatureAggregatorLogger(
		signatureAggregatorFlags.AggregatorLogLevel,
		signatureAggregatorFlags.AggregatorLogToStdout,
		app.GetAggregatorLogDir(clusterName),
	)
	if err != nil {
		return tracked, err
	}
	aggregatorCtx, aggregatorCancel := sdkutils.GetTimedContext(constants.SignatureAggregatorTimeout)
	defer aggregatorCancel()
	if pos {
		ux.Logger.PrintToUser("Initializing Native Token Proof of Stake Validator Manager contract on blockchain %s ...", blockchainName)
		if err := subnetSDK.InitializeProofOfStake(
			aggregatorCtx,
			app.Log,
			network.SDKNetwork(),
			genesisPrivateKey,
			extraAggregatorPeers,
			aggregatorLogger,
			validatorManagerSDK.PoSParams{
				MinimumStakeAmount:      big.NewInt(int64(poSMinimumStakeAmount)),
				MaximumStakeAmount:      big.NewInt(int64(poSMaximumStakeAmount)),
				MinimumStakeDuration:    poSMinimumStakeDuration,
				MinimumDelegationFee:    poSMinimumDelegationFee,
				MaximumStakeMultiplier:  poSMaximumStakeMultiplier,
				WeightToValueFactor:     big.NewInt(int64(poSWeightToValueFactor)),
				RewardCalculatorAddress: validatorManagerSDK.RewardCalculatorAddress,
				UptimeBlockchainID:      blockchainID,
			},
			validatorManagerAddrStr,
		); err != nil {
			return tracked, err
		}
		ux.Logger.GreenCheckmarkToUser("Proof of Stake Validator Manager contract successfully initialized on blockchain %s", blockchainName)
	} else {
		ux.Logger.PrintToUser("Initializing Proof of Authority Validator Manager contract on blockchain %s ...", blockchainName)
		if err := subnetSDK.InitializeProofOfAuthority(
			aggregatorCtx,
			app.Log,
			network.SDKNetwork(),
			genesisPrivateKey,
			extraAggregatorPeers,
			aggregatorLogger,
			validatorManagerAddrStr,
			useACP99,
		); err != nil {
			return tracked, err
		}
		ux.Logger.GreenCheckmarkToUser("Proof of Authority Validator Manager contract successfully initialized on blockchain %s", blockchainName)
	}
	return tracked, nil
}

func convertSubnetToL1(
	bootstrapValidators []models.SubnetValidator,
	deployer *subnet.PublicDeployer,
	subnetID, blockchainID ids.ID,
	network models.Network,
	chain string,
	sidecar models.Sidecar,
	controlKeysList,
	subnetAuthKeysList []string,
	validatorManagerAddressStr string,
	doStrongInputsCheck bool,
) ([]*txs.ConvertSubnetToL1Validator, bool, bool, error) {
	if subnetID == ids.Empty {
		return nil, false, false, constants.ErrNoSubnetID
	}
	if blockchainID == ids.Empty {
		return nil, false, false, constants.ErrNoBlockchainID
	}
	if !common.IsHexAddress(validatorManagerAddressStr) {
		return nil, false, false, constants.ErrInvalidValidatorManagerAddress
	}
	avaGoBootstrapValidators, err := ConvertToAvalancheGoSubnetValidator(bootstrapValidators)
	if err != nil {
		return avaGoBootstrapValidators, false, false, err
	}
	managerAddress := common.HexToAddress(validatorManagerAddressStr)

	if doStrongInputsCheck {
		ux.Logger.PrintToUser("You are about to create a ConvertSubnetToL1Tx on %s with the following content:", network.Name())
		ux.Logger.PrintToUser("  Subnet ID: %s", subnetID)
		ux.Logger.PrintToUser("  Blockchain ID: %s", blockchainID)
		ux.Logger.PrintToUser("  Manager Address: %s", managerAddress.Hex())
		ux.Logger.PrintToUser("  Validators:")
		for _, val := range bootstrapValidators {
			ux.Logger.PrintToUser("    Node ID: %s", val.NodeID)
			ux.Logger.PrintToUser("    Weight: %d", val.Weight)
			ux.Logger.PrintToUser("    Balance: %.5f", float64(val.Balance)/float64(units.Avax))
		}
		ux.Logger.PrintToUser("")
		ux.Logger.PrintToUser("Please review the details of the ConvertSubnetToL1 Transaction")
		ux.Logger.PrintToUser("")
		if doContinue, err := app.Prompt.CaptureYesNo("Do you want to create the transaction?"); err != nil {
			return avaGoBootstrapValidators, false, false, err
		} else if !doContinue {
			return avaGoBootstrapValidators, true, false, nil
		}
	}

	isFullySigned, convertL1TxID, tx, remainingSubnetAuthKeys, err := deployer.ConvertL1(
		controlKeysList,
		subnetAuthKeysList,
		subnetID,
		blockchainID,
		managerAddress,
		avaGoBootstrapValidators,
	)
	if err != nil {
		ux.Logger.RedXToUser("error converting blockchain: %s. fix the issue and try again with a new convert cmd", err)
		return avaGoBootstrapValidators, false, false, err
	}

	savePartialTx := !isFullySigned && err == nil

	if savePartialTx {
		if err := SaveNotFullySignedTx(
			"ConvertSubnetToL1Tx",
			tx,
			chain,
			subnetAuthKeys,
			remainingSubnetAuthKeys,
			outputTxPath,
			false,
		); err != nil {
			return avaGoBootstrapValidators, false, savePartialTx, err
		}
	} else {
		ux.Logger.PrintToUser("ConvertSubnetToL1Tx ID: %s", convertL1TxID)
		_, err = ux.TimedProgressBar(
			30*time.Second,
			"Waiting for the Subnet to be converted into a sovereign L1 ...",
			0,
		)
		if err != nil {
			return avaGoBootstrapValidators, false, savePartialTx, err
		}
	}

	ux.Logger.PrintToUser("")
	setBootstrapValidatorValidationID(avaGoBootstrapValidators, bootstrapValidators, subnetID)
	return avaGoBootstrapValidators, false, savePartialTx, app.UpdateSidecarNetworks(
		&sidecar,
		network,
		subnetID,
		blockchainID,
		"",
		"",
		bootstrapValidators,
		clusterNameFlagValue,
		validatorManagerAddressStr,
	)
}

// convertBlockchain is the cobra command run for converting subnets into sovereign L1
func convertBlockchain(_ *cobra.Command, args []string) error {
	blockchainName := args[0]

	chains, err := ValidateSubnetNameAndGetChains(args)
	if err != nil {
		return err
	}

	var bootstrapValidators []models.SubnetValidator
	if bootstrapValidatorsJSONFilePath != "" {
		bootstrapValidators, err = LoadBootstrapValidator(bootstrapValidatorsJSONFilePath)
		if err != nil {
			return err
		}
	}

	chain := chains[0]

	sidecar, err := app.LoadSidecar(chain)
	if err != nil {
		return fmt.Errorf("failed to load sidecar for later update: %w", err)
	}

	if outputTxPath != "" {
		if _, err := os.Stat(outputTxPath); err == nil {
			return fmt.Errorf("outputTxPath %q already exists", outputTxPath)
		}
	}

	network, err := networkoptions.GetNetworkFromCmdLineFlags(
		app,
		"",
		globalNetworkFlags,
		true,
		false,
		networkoptions.GetNetworkFromSidecar(sidecar, networkoptions.DefaultSupportedNetworkOptions),
		"",
	)
	if err != nil {
		return err
	}
	clusterNameFlagValue = globalNetworkFlags.ClusterName

	subnetID := sidecar.Networks[network.Name()].SubnetID
	blockchainID := sidecar.Networks[network.Name()].BlockchainID

	if doStrongInputChecks && subnetID != ids.Empty {
		ux.Logger.PrintToUser("Subnet ID to be used is %s", subnetID)
		if acceptValue, err := app.Prompt.CaptureYesNo("Is this value correct?"); err != nil {
			return err
		} else if !acceptValue {
			subnetID = ids.Empty
		}
	}
	if subnetID == ids.Empty {
		subnetID, err = app.Prompt.CaptureID("What is the subnet ID?")
		if err != nil {
			return err
		}
	}

	if doStrongInputChecks && blockchainID != ids.Empty {
		ux.Logger.PrintToUser("Blockchain ID to be used is %s", blockchainID)
		if acceptValue, err := app.Prompt.CaptureYesNo("Is this value correct?"); err != nil {
			return err
		} else if !acceptValue {
			blockchainID = ids.Empty
		}
	}
	if blockchainID == ids.Empty {
		blockchainID, err = app.Prompt.CaptureID("What is the blockchain ID?")
		if err != nil {
			return err
		}
	}

	if validatorManagerAddress == "" {
		validatorManagerAddressAddrFmt, err := app.Prompt.CaptureAddress("What is the address of the Validator Manager?")
		if err != nil {
			return err
		}
		validatorManagerAddress = validatorManagerAddressAddrFmt.String()
	}

	if !convertOnly {
		if err = promptValidatorManagementType(app, &sidecar); err != nil {
			return err
		}
		if err := setSidecarValidatorManageOwner(&sidecar, createFlags); err != nil {
			return err
		}
		sidecar.UpdateValidatorManagerAddress(network.Name(), validatorManagerAddress)
	}

	sidecar.Sovereign = true
	fee := uint64(0)

	kc, err := keychain.GetKeychainFromCmdLineFlags(
		app,
		constants.PayTxsFeesMsg,
		network,
		keyName,
		useEwoq,
		useLedger,
		ledgerAddresses,
		fee,
	)
	if err != nil {
		return err
	}

	availableBalance, err := utils.GetNetworkBalance(kc.Addresses().List(), network.Endpoint)
	if err != nil {
		return err
	}

	deployBalance := uint64(deployBalanceAVAX * float64(units.Avax))

	if len(bootstrapValidators) == 0 {
		if changeOwnerAddress == "" {
			// use provided key as change owner unless already set
			if pAddr, err := kc.PChainFormattedStrAddresses(); err == nil && len(pAddr) > 0 {
				changeOwnerAddress = pAddr[0]
				ux.Logger.PrintToUser("Using [%s] to be set as a change owner for leftover AVAX", changeOwnerAddress)
			}
		}
		if !generateNodeID {
			if cancel, err := StartLocalMachine(
				network,
				sidecar,
				blockchainName,
				deployBalance,
				availableBalance,
				httpPorts,
				stakingPorts,
<<<<<<< HEAD
				numBootstrapValidators,
=======
				stakingTLSKeyPaths,
				stakingCertKeyPaths,
				stakingSignerKeyPaths,
>>>>>>> bc4dcbc4
			); err != nil {
				return err
			} else if cancel {
				return nil
			}
		}
		switch {
		case len(bootstrapEndpoints) > 0:
			if changeOwnerAddress == "" {
				changeOwnerAddress, err = blockchain.GetKeyForChangeOwner(app, network)
				if err != nil {
					return err
				}
			}
			for _, endpoint := range bootstrapEndpoints {
				infoClient := info.NewClient(endpoint)
				ctx, cancel := utils.GetAPILargeContext()
				defer cancel()
				nodeID, proofOfPossession, err := infoClient.GetNodeID(ctx)
				if err != nil {
					return err
				}
				publicKey = "0x" + hex.EncodeToString(proofOfPossession.PublicKey[:])
				pop = "0x" + hex.EncodeToString(proofOfPossession.ProofOfPossession[:])

				bootstrapValidators = append(bootstrapValidators, models.SubnetValidator{
					NodeID:               nodeID.String(),
					Weight:               constants.BootstrapValidatorWeight,
					Balance:              deployBalance,
					BLSPublicKey:         publicKey,
					BLSProofOfPossession: pop,
					ChangeOwnerAddr:      changeOwnerAddress,
				})
			}
		case clusterNameFlagValue != "":
			// for remote clusters we don't need to ask for bootstrap validators and can read it from filesystem
			bootstrapValidators, err = getClusterBootstrapValidators(clusterNameFlagValue, network, deployBalance)
			if err != nil {
				return fmt.Errorf("error getting bootstrap validators from cluster %s: %w", clusterNameFlagValue, err)
			}

		default:
			bootstrapValidators, err = promptBootstrapValidators(
				network,
				changeOwnerAddress,
				numBootstrapValidators,
				deployBalance,
				availableBalance,
			)
			if err != nil {
				return err
			}
		}
	}

	requiredBalance := deployBalance * uint64(len(bootstrapValidators))
	if availableBalance < requiredBalance {
		return fmt.Errorf(
			"required balance for %d validators dynamic fee on PChain is %d but the given key has %d",
			len(bootstrapValidators),
			requiredBalance,
			availableBalance,
		)
	}

	kcKeys, err := kc.PChainFormattedStrAddresses()
	if err != nil {
		return err
	}

	// get keys for blockchain tx signing
	_, controlKeys, threshold, err = txutils.GetOwners(network, subnetID)
	if err != nil {
		return err
	}
	// get keys for convertL1 tx signing
	if subnetAuthKeys != nil {
		if err := prompts.CheckSubnetAuthKeys(kcKeys, subnetAuthKeys, controlKeys, threshold); err != nil {
			return err
		}
	} else {
		subnetAuthKeys, err = prompts.GetSubnetAuthKeys(app.Prompt, kcKeys, controlKeys, threshold)
		if err != nil {
			return err
		}
	}
	ux.Logger.PrintToUser("Your auth keys for add validator tx creation: %s", subnetAuthKeys)

	// deploy to public network
	deployer := subnet.NewPublicDeployer(app, kc, network)

	avaGoBootstrapValidators, cancel, savePartialTx, err := convertSubnetToL1(
		bootstrapValidators,
		deployer,
		subnetID,
		blockchainID,
		network,
		chain,
		sidecar,
		controlKeys,
		subnetAuthKeys,
		validatorManagerAddress,
		doStrongInputChecks,
	)
	if err != nil {
		return err
	}
	if cancel {
		return nil
	}

	if savePartialTx {
		return nil
	}

	if !convertOnly && !generateNodeID {
		if _, err = InitializeValidatorManager(
			blockchainName,
			sidecar.ValidatorManagerOwner,
			subnetID,
			blockchainID,
			network,
			avaGoBootstrapValidators,
			sidecar.ValidatorManagement == validatormanagertypes.ProofOfStake,
			validatorManagerAddress,
			sidecar.ProxyContractOwner,
			sidecar.UseACP99,
			convertFlags.SigAggFlags,
		); err != nil {
			return err
		}
	} else {
		ux.Logger.GreenCheckmarkToUser("Converted blockchain successfully generated")
		ux.Logger.PrintToUser("To finish conversion to sovereign L1, create the corresponding Avalanche node(s) with the provided Node ID and BLS Info")
		ux.Logger.PrintToUser("Created Node ID and BLS Info can be found at %s", app.GetSidecarPath(blockchainName))
		ux.Logger.PrintToUser("Once the Avalanche Node(s) are created and are tracking the blockchain, call `avalanche contract initValidatorManager %s` to finish conversion to sovereign L1", blockchainName)
	}

	ux.Logger.PrintToUser("")
	ux.Logger.PrintToUser(logging.Green.Wrap("Your L1 is ready for on-chain interactions."))
	ux.Logger.PrintToUser("")
	ux.Logger.GreenCheckmarkToUser("Subnet is successfully converted to sovereign L1")

	return nil
}<|MERGE_RESOLUTION|>--- conflicted
+++ resolved
@@ -88,13 +88,9 @@
 		float64(constants.BootstrapValidatorBalanceNanoAVAX)/float64(units.Avax),
 		"set the AVAX balance of each bootstrap validator that will be used for continuous fee on P-Chain",
 	)
-<<<<<<< HEAD
-=======
-	cmd.Flags().IntVar(&numLocalNodes, "num-local-nodes", 0, "number of nodes to be created on local machine")
 	cmd.Flags().StringSliceVar(&stakingTLSKeyPaths, "staking-tls-key-path", []string{}, "path to provided staking tls key for node(s)")
 	cmd.Flags().StringSliceVar(&stakingCertKeyPaths, "staking-cert-key-path", []string{}, "path to provided staking cert key for node(s)")
 	cmd.Flags().StringSliceVar(&stakingSignerKeyPaths, "staking-signer-key-path", []string{}, "path to provided staking signer key for node(s)")
->>>>>>> bc4dcbc4
 	cmd.Flags().UintSliceVar(&httpPorts, "http-port", []uint{}, "http port for node(s)")
 	cmd.Flags().UintSliceVar(&stakingPorts, "staking-port", []uint{}, "staking port for node(s)")
 	cmd.Flags().StringVar(&changeOwnerAddress, "change-owner-address", "", "address that will receive change if node is no longer L1 validator")
@@ -126,13 +122,10 @@
 	availableBalance uint64,
 	httpPorts []uint,
 	stakingPorts []uint,
-<<<<<<< HEAD
 	numBootstrapValidator int,
-=======
 	stakingTLSKeyPaths []string,
 	stakingCertKeyPaths []string,
 	stakingSignerKeyPaths []string,
->>>>>>> bc4dcbc4
 ) (bool, error) {
 	var err error
 	if network.Kind == models.Local {
@@ -689,13 +682,10 @@
 				availableBalance,
 				httpPorts,
 				stakingPorts,
-<<<<<<< HEAD
 				numBootstrapValidators,
-=======
 				stakingTLSKeyPaths,
 				stakingCertKeyPaths,
 				stakingSignerKeyPaths,
->>>>>>> bc4dcbc4
 			); err != nil {
 				return err
 			} else if cancel {
