--- conflicted
+++ resolved
@@ -8,12 +8,11 @@
 	"os"
 	"time"
 
-	"github.com/ava-labs/avalanche-cli/pkg/duallogger"
-
 	"github.com/ava-labs/avalanche-cli/cmd/flags"
 	"github.com/ava-labs/avalanche-cli/pkg/cobrautils"
 	"github.com/ava-labs/avalanche-cli/pkg/constants"
 	"github.com/ava-labs/avalanche-cli/pkg/contract"
+	"github.com/ava-labs/avalanche-cli/pkg/duallogger"
 	"github.com/ava-labs/avalanche-cli/pkg/keychain"
 	"github.com/ava-labs/avalanche-cli/pkg/localnet"
 	"github.com/ava-labs/avalanche-cli/pkg/models"
@@ -212,6 +211,7 @@
 	if blockchainID == validatorManagerBlockchainID && validatorManagerAddressStr == validatormanagerSDK.ValidatorProxyContractAddress {
 		// we assume it is fully CLI managed
 		if err := CompleteValidatorManagerL1Deploy(
+			duallogger.NewDualLogger(true, app),
 			network,
 			blockchainName,
 			validatorManagerRPCEndpoint,
@@ -281,38 +281,6 @@
 			if err != nil {
 				return tracked, err
 			}
-<<<<<<< HEAD
-=======
-			if useACP99 {
-				_, err := validatormanager.DeployAndRegisterValidatorManagerV2_0_0Contract(
-					duallogger.NewDualLogger(true, app),
-					rpcURL,
-					genesisPrivateKey,
-					proxyOwnerPrivateKey,
-				)
-				if err != nil {
-					return tracked, err
-				}
-				_, err = validatormanager.DeployAndRegisterPoSValidatorManagerV2_0_0Contract(
-					duallogger.NewDualLogger(true, app),
-					rpcURL,
-					genesisPrivateKey,
-					proxyOwnerPrivateKey,
-				)
-				if err != nil {
-					return tracked, err
-				}
-			} else {
-				if _, err := validatormanager.DeployAndRegisterPoSValidatorManagerV1_0_0Contract(
-					duallogger.NewDualLogger(true, app),
-					rpcURL,
-					genesisPrivateKey,
-					proxyOwnerPrivateKey,
-				); err != nil {
-					return tracked, err
-				}
-			}
->>>>>>> 0740a705
 		}
 	}
 
