// / Copyright (C) 2022, Ava Labs, Inc. All rights reserved.
// See the file LICENSE for licensing terms.
package blockchaincmd

import (
	"encoding/hex"
	"fmt"
	"math/big"
	"os"
	"strings"
	"time"

	"github.com/ava-labs/avalanche-cli/pkg/blockchain"
	"github.com/ava-labs/avalanche-cli/pkg/clierrors"
	"github.com/ava-labs/avalanche-cli/pkg/cobrautils"
	"github.com/ava-labs/avalanche-cli/pkg/constants"
	"github.com/ava-labs/avalanche-cli/pkg/contract"
	"github.com/ava-labs/avalanche-cli/pkg/evm"
	"github.com/ava-labs/avalanche-cli/pkg/keychain"
	"github.com/ava-labs/avalanche-cli/pkg/localnet"
	"github.com/ava-labs/avalanche-cli/pkg/models"
	"github.com/ava-labs/avalanche-cli/pkg/networkoptions"
	"github.com/ava-labs/avalanche-cli/pkg/node"
	"github.com/ava-labs/avalanche-cli/pkg/prompts"
	"github.com/ava-labs/avalanche-cli/pkg/subnet"
	"github.com/ava-labs/avalanche-cli/pkg/txutils"
	"github.com/ava-labs/avalanche-cli/pkg/utils"
	"github.com/ava-labs/avalanche-cli/pkg/ux"
	"github.com/ava-labs/avalanche-cli/pkg/validatormanager"
	"github.com/ava-labs/avalanche-cli/pkg/vm"
	blockchainSDK "github.com/ava-labs/avalanche-cli/sdk/blockchain"
	sdkutils "github.com/ava-labs/avalanche-cli/sdk/utils"
	validatorManagerSDK "github.com/ava-labs/avalanche-cli/sdk/validatormanager"
	"github.com/ava-labs/avalanchego/api/info"
	"github.com/ava-labs/avalanchego/config"
	"github.com/ava-labs/avalanchego/ids"
	"github.com/ava-labs/avalanchego/utils/logging"
	"github.com/ava-labs/avalanchego/utils/units"
	"github.com/ava-labs/avalanchego/vms/platformvm/txs"

	"github.com/ethereum/go-ethereum/common"
	"github.com/spf13/cobra"
)

// avalanche blockchain convert
func newConvertCmd() *cobra.Command {
	cmd := &cobra.Command{
		Use:   "convert [blockchainName]",
		Short: "Converts a Subnet into a sovereign L1",
		Long: `The blockchain convert command converts a Subnet into sovereign L1.

Sovereign L1s require bootstrap validators. avalanche blockchain convert command gives the option of: 
- either using local machine as bootstrap validators (set the number of bootstrap validators using 
--num-local-nodes flag, default is set to 1)
- or using remote nodes (we require the node's Node-ID and BLS info)`,
		RunE:              convertBlockchain,
		PersistentPostRun: handlePostRun,
		Args:              cobrautils.ExactArgs(1),
	}
	networkoptions.AddNetworkFlagsToCmd(cmd, &globalNetworkFlags, true, networkoptions.DefaultSupportedNetworkOptions)
	cmd.Flags().StringVarP(&keyName, "key", "k", "", "select the key to use [fuji/devnet convert to l1 tx only]")
	cmd.Flags().StringSliceVar(&subnetAuthKeys, "auth-keys", nil, "control keys that will be used to authenticate convert to L1 tx")
	cmd.Flags().StringVar(&outputTxPath, "output-tx-path", "", "file path of the convert to L1 tx (for multi-sig)")
	cmd.Flags().BoolVarP(&useLedger, "ledger", "g", false, "use ledger instead of key (always true on mainnet, defaults to false on fuji/devnet)")
	cmd.Flags().StringSliceVar(&ledgerAddresses, "ledger-addrs", []string{}, "use the given ledger addresses")

	cmd.Flags().StringVar(&bootstrapValidatorsJSONFilePath, "bootstrap-filepath", "", "JSON file path that provides details about bootstrap validators, leave Node-ID and BLS values empty if using --generate-node-id=true")
	cmd.Flags().BoolVar(&generateNodeID, "generate-node-id", false, "whether to create new node id for bootstrap validators (Node-ID and BLS values in bootstrap JSON file will be overridden if --bootstrap-filepath flag is used)")
	cmd.Flags().StringSliceVar(&bootstrapEndpoints, "bootstrap-endpoints", nil, "take validator node info from the given endpoints")
	cmd.Flags().BoolVar(&convertOnly, "convert-only", false, "avoid node track, restart and poa manager setup")
	cmd.Flags().StringVar(&aggregatorLogLevel, "aggregator-log-level", constants.DefaultAggregatorLogLevel, "log level to use with signature aggregator")
	cmd.Flags().BoolVar(&aggregatorLogToStdout, "aggregator-log-to-stdout", false, "use stdout for signature aggregator logs")
	cmd.Flags().StringSliceVar(&aggregatorExtraEndpoints, "aggregator-extra-endpoints", nil, "endpoints for extra nodes that are needed in signature aggregation")
	cmd.Flags().BoolVar(&aggregatorAllowPrivatePeers, "aggregator-allow-private-peers", true, "allow the signature aggregator to connect to peers with private IP")
	cmd.Flags().BoolVar(&useLocalMachine, "use-local-machine", false, "use local machine as a blockchain validator")
	cmd.Flags().IntVar(&numBootstrapValidators, "num-bootstrap-validators", 0, "(only if --generate-node-id is true) number of bootstrap validators to set up in sovereign L1 validator)")
	cmd.Flags().Float64Var(
		&deployBalanceAVAX,
		"balance",
		float64(constants.BootstrapValidatorBalanceNanoAVAX)/float64(units.Avax),
		"set the AVAX balance of each bootstrap validator that will be used for continuous fee on P-Chain",
	)
	cmd.Flags().IntVar(&numLocalNodes, "num-local-nodes", 0, "number of nodes to be created on local machine")
	cmd.Flags().StringVar(&changeOwnerAddress, "change-owner-address", "", "address that will receive change if node is no longer L1 validator")

	cmd.Flags().Uint64Var(&poSMinimumStakeAmount, "pos-minimum-stake-amount", 1, "minimum stake amount")
	cmd.Flags().Uint64Var(&poSMaximumStakeAmount, "pos-maximum-stake-amount", 1000, "maximum stake amount")
	cmd.Flags().Uint64Var(&poSMinimumStakeDuration, "pos-minimum-stake-duration", constants.PoSL1MinimumStakeDurationSeconds, "minimum stake duration (in seconds)")
	cmd.Flags().Uint16Var(&poSMinimumDelegationFee, "pos-minimum-delegation-fee", 1, "minimum delegation fee")
	cmd.Flags().Uint8Var(&poSMaximumStakeMultiplier, "pos-maximum-stake-multiplier", 1, "maximum stake multiplier")
	cmd.Flags().Uint64Var(&poSWeightToValueFactor, "pos-weight-to-value-factor", 1, "weight to value factor")

	cmd.Flags().BoolVar(&partialSync, "partial-sync", true, "set primary network partial sync for new validators")

	cmd.Flags().BoolVar(&createFlags.proofOfAuthority, "proof-of-authority", false, "use proof of authority(PoA) for validator management")
	cmd.Flags().BoolVar(&createFlags.proofOfStake, "proof-of-stake", false, "use proof of stake(PoS) for validator management")
	cmd.Flags().StringVar(&createFlags.validatorManagerOwner, "validator-manager-owner", "", "EVM address that controls Validator Manager Owner")
	cmd.Flags().StringVar(&createFlags.proxyContractOwner, "proxy-contract-owner", "", "EVM address that controls ProxyAdmin for TransparentProxy of ValidatorManager contract")
	cmd.Flags().Uint64Var(&createFlags.rewardBasisPoints, "reward-basis-points", 100, "(PoS only) reward basis points for PoS Reward Calculator")
	cmd.Flags().StringVar(&validatorManagerAddress, "validator-manager-address", "", "validator manager address")
	return cmd
}

func StartLocalMachine(
	network models.Network,
	sidecar models.Sidecar,
	blockchainName string,
	deployBalance,
	availableBalance uint64,
) error {
	var err error
	if network.Kind == models.Local {
		useLocalMachine = true
	}
	networkNameComponent := strings.ReplaceAll(strings.ToLower(network.Name()), " ", "-")
	clusterName := fmt.Sprintf("%s-local-node-%s", blockchainName, networkNameComponent)
	if clusterNameFlagValue != "" {
		clusterName = clusterNameFlagValue
		clusterConfig, err := app.GetClusterConfig(clusterName)
		if err != nil {
			return err
		}
		// check if cluster is local
		if clusterConfig.Local {
			useLocalMachine = true
			if len(bootstrapEndpoints) == 0 {
				bootstrapEndpoints, err = getLocalBootstrapEndpoints()
				if err != nil {
					return fmt.Errorf("error getting local host bootstrap endpoints: %w, "+
						"please create your local node again and call blockchain deploy command again", err)
				}
			}
			network = models.ConvertClusterToNetwork(network)
		}
	}
	if numLocalNodes > 0 {
		useLocalMachine = true
	}
	// ask user if we want to use local machine if cluster is not provided
	if !useLocalMachine && clusterNameFlagValue == "" {
		ux.Logger.PrintToUser("You can use your local machine as a bootstrap validator on the blockchain")
		ux.Logger.PrintToUser("This means that you don't have to to set up a remote server on a cloud service (e.g. AWS / GCP) to be a validator on the blockchain.")

		useLocalMachine, err = app.Prompt.CaptureYesNo("Do you want to use your local machine as a bootstrap validator?")
		if err != nil {
			return err
		}
	}
	// default number of local machine nodes to be 1
	// we set it here instead of at flag level so that we don't prompt if user wants to use local machine when they set numLocalNodes flag value
	if useLocalMachine && numLocalNodes == 0 {
		numLocalNodes = constants.DefaultNumberOfLocalMachineNodes
	}
	// if no cluster provided - we create one with fmt.Sprintf("%s-local-node-%s", blockchainName, networkNameComponent) name
	if useLocalMachine && clusterNameFlagValue == "" {
		if clusterExists, err := node.CheckClusterIsLocal(app, clusterName); err != nil {
			return err
		} else if clusterExists {
			ux.Logger.PrintToUser("")
			ux.Logger.PrintToUser(
				logging.Red.Wrap("A local machine L1 deploy already exists for %s L1 and network %s"),
				blockchainName,
				network.Name(),
			)
			yes, err := app.Prompt.CaptureNoYes(
				fmt.Sprintf("Do you want to overwrite the current local L1 deploy for %s?", blockchainName),
			)
			if err != nil {
				return err
			}
			if !yes {
				return nil
			}
			_ = node.DestroyLocalNode(app, clusterName)
		}
		requiredBalance := deployBalance * uint64(numLocalNodes)
		if availableBalance < requiredBalance {
			return fmt.Errorf(
				"required balance for %d validators dynamic fee on PChain is %d but the given key has %d",
				numLocalNodes,
				requiredBalance,
				availableBalance,
			)
		}
		// stop local avalanchego process so that we can generate new local cluster
		_ = node.StopLocalNode(app)
		anrSettings := node.ANRSettings{}
		avagoVersionSettings := node.AvalancheGoVersionSettings{}
		// setup (install if needed) avalanchego binary
		avagoVersion := userProvidedAvagoVersion
		if userProvidedAvagoVersion == constants.DefaultAvalancheGoVersion && avagoBinaryPath == "" {
			// nothing given: get avago version from RPC compat
			avagoVersion, err = vm.GetLatestAvalancheGoByProtocolVersion(
				app,
				sidecar.RPCVersion,
				constants.AvalancheGoCompatibilityURL,
			)
			if err != nil {
				if err != vm.ErrNoAvagoVersion {
					return err
				}
				avagoVersion = constants.LatestPreReleaseVersionTag
			}
		}
		avagoBinaryPath, err := localnet.SetupAvalancheGoBinary(app, avagoVersion, avagoBinaryPath)
		if err != nil {
			return err
		}
		nodeConfig := map[string]interface{}{}
		if app.AvagoNodeConfigExists(blockchainName) {
			nodeConfig, err = utils.ReadJSON(app.GetAvagoNodeConfigPath(blockchainName))
			if err != nil {
				return err
			}
		}
		if partialSync {
			nodeConfig[config.PartialSyncPrimaryNetworkKey] = true
		}
		if network.Kind == models.Fuji {
			globalNetworkFlags.UseFuji = true
		}
		if network.Kind == models.Mainnet {
			globalNetworkFlags.UseMainnet = true
		}
		// anrSettings, avagoVersionSettings, globalNetworkFlags are empty
		if err = node.StartLocalNode(
			app,
			clusterName,
			avagoBinaryPath,
			uint32(numLocalNodes),
			nodeConfig,
			anrSettings,
			avagoVersionSettings,
			network,
			networkoptions.NetworkFlags{},
			nil,
		); err != nil {
			return err
		}
		clusterNameFlagValue = clusterName
		if len(bootstrapEndpoints) == 0 {
			bootstrapEndpoints, err = getLocalBootstrapEndpoints()
			if err != nil {
				return fmt.Errorf("error getting local host bootstrap endpoints: %w, "+
					"please create your local node again and call blockchain deploy command again", err)
			}
		}
	}
	return nil
}

func InitializeValidatorManager(
	blockchainName,
	validatorManagerOwner string,
	subnetID ids.ID,
	blockchainID ids.ID,
	network models.Network,
	avaGoBootstrapValidators []*txs.ConvertSubnetToL1Validator,
	pos bool,
	validatorManagerAddrStr string,
	proxyContractOwner string,
) (bool, error) {
	var err error
	clusterName := clusterNameFlagValue
	switch {
	case useLocalMachine:
		if err := node.TrackSubnetWithLocalMachine(
			app,
			clusterName,
			blockchainName,
			avagoBinaryPath,
		); err != nil {
			return false, err
		}
	default:
		if clusterName != "" {
			if err = node.SyncSubnet(app, clusterName, blockchainName, true, nil); err != nil {
				return false, err
			}

			if err := node.WaitForHealthyCluster(app, clusterName, node.HealthCheckTimeout, node.HealthCheckPoolTime); err != nil {
				return false, err
			}
		}
	}

	tracked := true

	chainSpec := contract.ChainSpec{
		BlockchainName: blockchainName,
	}
	_, genesisPrivateKey, err := contract.GetEVMSubnetPrefundedKey(
		app,
		network,
		chainSpec,
	)
	if err != nil {
		return tracked, err
	}
	rpcURL, _, err := contract.GetBlockchainEndpoints(
		app,
		network,
		chainSpec,
		true,
		false,
	)
	if err != nil {
		return tracked, err
	}

	client, err := evm.GetClient(rpcURL)
	if err != nil {
		return tracked, err
	}
	evm.WaitForChainID(client)

	if pos {
		deployed, err := validatormanager.ProxyHasValidatorManagerSet(rpcURL)
		if err != nil {
			return tracked, err
		}
		if !deployed {
			// it is not in genesis
			ux.Logger.PrintToUser("Deploying Proof of Stake Validator Manager contract on blockchain %s ...", blockchainName)
			proxyOwnerPrivateKey, err := GetProxyOwnerPrivateKey(
				app,
				network,
				proxyContractOwner,
				ux.Logger.PrintToUser,
			)
			if err != nil {
				return tracked, err
			}
			if _, err := validatormanager.DeployAndRegisterPoSValidatorManagerContrac(
				rpcURL,
				genesisPrivateKey,
				proxyOwnerPrivateKey,
			); err != nil {
				return tracked, err
			}
		}
	}

	extraAggregatorPeers, err := blockchain.GetAggregatorExtraPeers(app, clusterName, aggregatorExtraEndpoints)
	if err != nil {
		return tracked, err
	}

	ownerAddress := common.HexToAddress(validatorManagerOwner)
	subnetSDK := blockchainSDK.Subnet{
		SubnetID:            subnetID,
		BlockchainID:        blockchainID,
		OwnerAddress:        &ownerAddress,
		RPC:                 rpcURL,
		BootstrapValidators: avaGoBootstrapValidators,
	}
	aggregatorLogger, err := utils.NewLogger(
		constants.SignatureAggregatorLogName,
		aggregatorLogLevel,
		constants.DefaultAggregatorLogLevel,
		app.GetAggregatorLogDir(clusterName),
		aggregatorLogToStdout,
		ux.Logger.PrintToUser,
	)
	if err != nil {
		return tracked, err
	}
	aggregatorCtx, aggregatorCancel := sdkutils.GetTimedContext(constants.SignatureAggregatorTimeout)
	defer aggregatorCancel()
	if pos {
		ux.Logger.PrintToUser("Initializing Native Token Proof of Stake Validator Manager contract on blockchain %s ...", blockchainName)
		if err := subnetSDK.InitializeProofOfStake(
			aggregatorCtx,
			network,
			genesisPrivateKey,
			extraAggregatorPeers,
			aggregatorAllowPrivatePeers,
			aggregatorLogger,
			validatorManagerSDK.PoSParams{
				MinimumStakeAmount:      big.NewInt(int64(poSMinimumStakeAmount)),
				MaximumStakeAmount:      big.NewInt(int64(poSMaximumStakeAmount)),
				MinimumStakeDuration:    poSMinimumStakeDuration,
				MinimumDelegationFee:    poSMinimumDelegationFee,
				MaximumStakeMultiplier:  poSMaximumStakeMultiplier,
				WeightToValueFactor:     big.NewInt(int64(poSWeightToValueFactor)),
				RewardCalculatorAddress: validatorManagerSDK.RewardCalculatorAddress,
				UptimeBlockchainID:      blockchainID,
			},
			validatorManagerAddrStr,
		); err != nil {
			return tracked, err
		}
		ux.Logger.GreenCheckmarkToUser("Proof of Stake Validator Manager contract successfully initialized on blockchain %s", blockchainName)
	} else {
		ux.Logger.PrintToUser("Initializing Proof of Authority Validator Manager contract on blockchain %s ...", blockchainName)
		if err := subnetSDK.InitializeProofOfAuthority(
			aggregatorCtx,
			network,
			genesisPrivateKey,
			extraAggregatorPeers,
			aggregatorAllowPrivatePeers,
			aggregatorLogger,
			validatorManagerAddrStr,
		); err != nil {
			return tracked, err
		}
		ux.Logger.GreenCheckmarkToUser("Proof of Authority Validator Manager contract successfully initialized on blockchain %s", blockchainName)
	}
	return tracked, nil
}

func convertSubnetToL1(
	bootstrapValidators []models.SubnetValidator,
	deployer *subnet.PublicDeployer,
	subnetID, blockchainID ids.ID,
	network models.Network,
	chain string,
	sidecar models.Sidecar,
	controlKeysList,
	subnetAuthKeysList []string,
	validatorManagerAddressStr string,
) ([]*txs.ConvertSubnetToL1Validator, bool, error) {
	if subnetID == ids.Empty {
		return nil, false, clierrors.ErrNoSubnetID
	}
	if blockchainID == ids.Empty {
		return nil, false, clierrors.ErrNoBlockchainID
	}
	if !common.IsHexAddress(validatorManagerAddressStr) {
		return nil, false, clierrors.ErrInvalidValidatorManagerAddress
	}
	avaGoBootstrapValidators, err := ConvertToAvalancheGoSubnetValidator(bootstrapValidators)
	if err != nil {
		return avaGoBootstrapValidators, false, err
	}
	deployer.CleanCacheWallet()
	managerAddress := common.HexToAddress(validatorManagerAddressStr)
	isFullySigned, convertL1TxID, tx, remainingSubnetAuthKeys, err := deployer.ConvertL1(
		controlKeysList,
		subnetAuthKeysList,
		subnetID,
		blockchainID,
		managerAddress,
		avaGoBootstrapValidators,
	)
	if err != nil {
		ux.Logger.RedXToUser("error converting blockchain: %s. fix the issue and try again with a new convert cmd", err)
		return avaGoBootstrapValidators, false, err
	}

	savePartialTx := !isFullySigned && err == nil

	if savePartialTx {
		if err := SaveNotFullySignedTx(
			"ConvertSubnetToL1Tx",
			tx,
			chain,
			subnetAuthKeys,
			remainingSubnetAuthKeys,
			outputTxPath,
			false,
		); err != nil {
			return avaGoBootstrapValidators, savePartialTx, err
		}
	} else {
		ux.Logger.PrintToUser("ConvertSubnetToL1Tx ID: %s", convertL1TxID)
		_, err = ux.TimedProgressBar(
			30*time.Second,
			"Waiting for the Subnet to be converted into a sovereign L1 ...",
			0,
		)
		if err != nil {
			return avaGoBootstrapValidators, savePartialTx, err
		}
	}

	ux.Logger.PrintToUser("")
	setBootstrapValidatorValidationID(avaGoBootstrapValidators, bootstrapValidators, subnetID)
	return avaGoBootstrapValidators, savePartialTx, app.UpdateSidecarNetworks(
		&sidecar,
		network,
		subnetID,
		blockchainID,
		"",
		"",
		bootstrapValidators,
		clusterNameFlagValue,
		validatorManagerAddressStr,
	)
}

// convertBlockchain is the cobra command run for converting subnets into sovereign L1
func convertBlockchain(_ *cobra.Command, args []string) error {
	blockchainName := args[0]

	chains, err := ValidateSubnetNameAndGetChains(args)
	if err != nil {
		return err
	}

	var bootstrapValidators []models.SubnetValidator
	if bootstrapValidatorsJSONFilePath != "" {
		bootstrapValidators, err = LoadBootstrapValidator(bootstrapValidatorsJSONFilePath)
		if err != nil {
			return err
		}
	}

	chain := chains[0]

	sidecar, err := app.LoadSidecar(chain)
	if err != nil {
		return fmt.Errorf("failed to load sidecar for later update: %w", err)
	}

	if outputTxPath != "" {
		if _, err := os.Stat(outputTxPath); err == nil {
			return fmt.Errorf("outputTxPath %q already exists", outputTxPath)
		}
	}

	network, err := networkoptions.GetNetworkFromCmdLineFlags(
		app,
		"",
		globalNetworkFlags,
		true,
		false,
		networkoptions.GetNetworkFromSidecar(sidecar, networkoptions.DefaultSupportedNetworkOptions),
		"",
	)
	if err != nil {
		return err
	}
	clusterNameFlagValue = globalNetworkFlags.ClusterName

	subnetID := sidecar.Networks[network.Name()].SubnetID
	blockchainID := sidecar.Networks[network.Name()].BlockchainID

<<<<<<< HEAD
	if subnetID == ids.Empty {
		return clierrors.ErrNoSubnetID
	}
	if blockchainID == ids.Empty {
		return clierrors.ErrNoBlockchainID
	}

	if !convertOnly {
		if validatorManagerAddress == "" {
			validatorManagerAddressAddrFmt, err := app.Prompt.CaptureAddress("What is the address of the Validator Manager?")
			if err != nil {
				return err
			}
			validatorManagerAddress = validatorManagerAddressAddrFmt.String()
=======
	if validatorManagerAddress == "" {
		validatorManagerAddressAddrFmt, err := app.Prompt.CaptureAddress("What is the address of the Validator Manager?")
		if err != nil {
			return err
>>>>>>> 32b16128
		}
		validatorManagerAddress = validatorManagerAddressAddrFmt.String()
	}

	if !convertOnly {
		if err = promptValidatorManagementType(app, &sidecar); err != nil {
			return err
		}
		if err := setSidecarValidatorManageOwner(&sidecar, createFlags); err != nil {
			return err
		}
		sidecar.UpdateValidatorManagerAddress(network.Name(), validatorManagerAddress)
	}

	sidecar.Sovereign = true
	fee := uint64(0)

	kc, err := keychain.GetKeychainFromCmdLineFlags(
		app,
		constants.PayTxsFeesMsg,
		network,
		keyName,
		useEwoq,
		useLedger,
		ledgerAddresses,
		fee,
	)
	if err != nil {
		return err
	}

	availableBalance, err := utils.GetNetworkBalance(kc.Addresses().List(), network.Endpoint)
	if err != nil {
		return err
	}

	deployBalance := uint64(deployBalanceAVAX * float64(units.Avax))

	if len(bootstrapValidators) == 0 {
		if changeOwnerAddress == "" {
			// use provided key as change owner unless already set
			if pAddr, err := kc.PChainFormattedStrAddresses(); err == nil && len(pAddr) > 0 {
				changeOwnerAddress = pAddr[0]
				ux.Logger.PrintToUser("Using [%s] to be set as a change owner for leftover AVAX", changeOwnerAddress)
			}
		}
		if !generateNodeID {
			if err = StartLocalMachine(network, sidecar, blockchainName, deployBalance, availableBalance); err != nil {
				return err
			}
		}
		switch {
		case len(bootstrapEndpoints) > 0:
			if changeOwnerAddress == "" {
				changeOwnerAddress, err = blockchain.GetKeyForChangeOwner(app, network)
				if err != nil {
					return err
				}
			}
			for _, endpoint := range bootstrapEndpoints {
				infoClient := info.NewClient(endpoint)
				ctx, cancel := utils.GetAPILargeContext()
				defer cancel()
				nodeID, proofOfPossession, err := infoClient.GetNodeID(ctx)
				if err != nil {
					return err
				}
				publicKey = "0x" + hex.EncodeToString(proofOfPossession.PublicKey[:])
				pop = "0x" + hex.EncodeToString(proofOfPossession.ProofOfPossession[:])

				bootstrapValidators = append(bootstrapValidators, models.SubnetValidator{
					NodeID:               nodeID.String(),
					Weight:               constants.BootstrapValidatorWeight,
					Balance:              deployBalance,
					BLSPublicKey:         publicKey,
					BLSProofOfPossession: pop,
					ChangeOwnerAddr:      changeOwnerAddress,
				})
			}
		case clusterNameFlagValue != "":
			// for remote clusters we don't need to ask for bootstrap validators and can read it from filesystem
			bootstrapValidators, err = getClusterBootstrapValidators(clusterNameFlagValue, network, deployBalance)
			if err != nil {
				return fmt.Errorf("error getting bootstrap validators from cluster %s: %w", clusterNameFlagValue, err)
			}

		default:
			bootstrapValidators, err = promptBootstrapValidators(
				network,
				changeOwnerAddress,
				numBootstrapValidators,
				deployBalance,
				availableBalance,
			)
			if err != nil {
				return err
			}
		}
	}

	requiredBalance := deployBalance * uint64(len(bootstrapValidators))
	if availableBalance < requiredBalance {
		return fmt.Errorf(
			"required balance for %d validators dynamic fee on PChain is %d but the given key has %d",
			len(bootstrapValidators),
			requiredBalance,
			availableBalance,
		)
	}

	kcKeys, err := kc.PChainFormattedStrAddresses()
	if err != nil {
		return err
	}

	// get keys for blockchain tx signing
	_, controlKeys, threshold, err = txutils.GetOwners(network, subnetID)
	if err != nil {
		return err
	}
	// get keys for convertL1 tx signing
	if subnetAuthKeys != nil {
		if err := prompts.CheckSubnetAuthKeys(kcKeys, subnetAuthKeys, controlKeys, threshold); err != nil {
			return err
		}
	} else {
		subnetAuthKeys, err = prompts.GetSubnetAuthKeys(app.Prompt, kcKeys, controlKeys, threshold)
		if err != nil {
			return err
		}
	}
	ux.Logger.PrintToUser("Your auth keys for add validator tx creation: %s", subnetAuthKeys)

	// deploy to public network
	deployer := subnet.NewPublicDeployer(app, kc, network)

	avaGoBootstrapValidators, savePartialTx, err := convertSubnetToL1(
		bootstrapValidators,
		deployer,
		subnetID,
		blockchainID,
		network,
		chain,
		sidecar,
		controlKeys,
		subnetAuthKeys,
		validatorManagerAddress,
	)
	if err != nil {
		return err
	}

	if savePartialTx {
		return nil
	}

	if !convertOnly && !generateNodeID {
		if _, err = InitializeValidatorManager(
			blockchainName,
			sidecar.ValidatorManagerOwner,
			subnetID,
			blockchainID,
			network,
			avaGoBootstrapValidators,
			sidecar.ValidatorManagement == models.ProofOfStake,
			validatorManagerAddress,
			sidecar.ProxyContractOwner,
		); err != nil {
			return err
		}
	} else {
		ux.Logger.GreenCheckmarkToUser("Converted blockchain successfully generated")
		ux.Logger.PrintToUser("To finish conversion to sovereign L1, create the corresponding Avalanche node(s) with the provided Node ID and BLS Info")
		ux.Logger.PrintToUser("Created Node ID and BLS Info can be found at %s", app.GetSidecarPath(blockchainName))
		ux.Logger.PrintToUser("Once the Avalanche Node(s) are created and are tracking the blockchain, call `avalanche contract initValidatorManager %s` to finish conversion to sovereign L1", blockchainName)
	}

	ux.Logger.PrintToUser("")
	ux.Logger.PrintToUser(logging.Green.Wrap("Your L1 is ready for on-chain interactions."))
	ux.Logger.PrintToUser("")
	ux.Logger.GreenCheckmarkToUser("Subnet is successfully converted to sovereign L1")

	return nil
}<|MERGE_RESOLUTION|>--- conflicted
+++ resolved
@@ -536,7 +536,6 @@
 	subnetID := sidecar.Networks[network.Name()].SubnetID
 	blockchainID := sidecar.Networks[network.Name()].BlockchainID
 
-<<<<<<< HEAD
 	if subnetID == ids.Empty {
 		return clierrors.ErrNoSubnetID
 	}
@@ -544,19 +543,10 @@
 		return clierrors.ErrNoBlockchainID
 	}
 
-	if !convertOnly {
-		if validatorManagerAddress == "" {
-			validatorManagerAddressAddrFmt, err := app.Prompt.CaptureAddress("What is the address of the Validator Manager?")
-			if err != nil {
-				return err
-			}
-			validatorManagerAddress = validatorManagerAddressAddrFmt.String()
-=======
 	if validatorManagerAddress == "" {
 		validatorManagerAddressAddrFmt, err := app.Prompt.CaptureAddress("What is the address of the Validator Manager?")
 		if err != nil {
 			return err
->>>>>>> 32b16128
 		}
 		validatorManagerAddress = validatorManagerAddressAddrFmt.String()
 	}
