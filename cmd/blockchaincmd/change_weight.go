--- conflicted
+++ resolved
@@ -240,11 +240,8 @@
 			blockchainName,
 			nodeID,
 			newWeight,
-<<<<<<< HEAD
 			changeWeightFlags.SigAggFlags.SignatureAggregatorEndpoint,
-=======
-			initiateTxHash,
->>>>>>> 146bd64d
+			initiateTxHash
 		)
 	} else {
 		ux.Logger.PrintToUser(logging.Yellow.Wrap("Validator Manager Protocol: v1.0.0"))
@@ -329,11 +326,8 @@
 	blockchainName string,
 	nodeID ids.NodeID,
 	weight uint64,
-<<<<<<< HEAD
 	signatureAggregatorEndpoint string,
-=======
 	initiateTxHash string,
->>>>>>> 146bd64d
 ) error {
 	chainSpec := contract.ChainSpec{
 		BlockchainName: blockchainName,
@@ -382,7 +376,6 @@
 	if err != nil {
 		return err
 	}
-<<<<<<< HEAD
 	if signatureAggregatorEndpoint == "" {
 		signatureAggregatorEndpoint, err = signatureaggregator.GetSignatureAggregatorEndpoint(app, network)
 		if err != nil {
@@ -396,14 +389,6 @@
 				return err
 			}
 		}
-=======
-	if err = signatureaggregator.UpdateSignatureAggregatorPeers(app, network, extraAggregatorPeers, aggregatorLogger); err != nil {
-		return err
-	}
-	signatureAggregatorEndpoint, err := signatureaggregator.GetSignatureAggregatorEndpoint(app, network)
-	if err != nil {
-		return err
->>>>>>> 146bd64d
 	}
 	signedMessage, validationID, rawTx, err := validatormanager.InitValidatorWeightChange(
 		ux.Logger.PrintToUser,
