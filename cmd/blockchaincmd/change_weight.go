--- conflicted
+++ resolved
@@ -229,94 +229,15 @@
 
 	deployer := subnet.NewPublicDeployer(kc, network)
 
-<<<<<<< HEAD
-	if sc.UseACP99 {
-		ux.Logger.PrintToUser("%s", logging.Yellow.Wrap("Validator Manager Protocol: V2"))
-		return changeWeightACP99(
-			deployer,
-			network,
-			blockchainName,
-			nodeID,
-			newWeight,
-			changeWeightFlags.SigAggFlags.SignatureAggregatorEndpoint,
-			initiateTxHash,
-			kc,
-		)
-	} else {
-		ux.Logger.PrintToUser("%s", logging.Yellow.Wrap("Validator Manager Protocol: v1.0.0"))
-	}
-
-	publicKey, err = formatting.Encode(formatting.HexNC, bls.PublicKeyToCompressedBytes(validatorInfo.PublicKey))
-	if err != nil {
-		return err
-	}
-
-	if pop == "" {
-		_, pop, err = promptProofOfPossession(false, true)
-		if err != nil {
-			return err
-		}
-	}
-
-	var remainingBalanceOwnerAddr, disableOwnerAddr string
-	hrp := key.GetHRP(network.ID)
-	if validatorInfo.RemainingBalanceOwner != nil && len(validatorInfo.RemainingBalanceOwner.Addrs) > 0 {
-		remainingBalanceOwnerAddr, err = address.Format("P", hrp, validatorInfo.RemainingBalanceOwner.Addrs[0][:])
-		if err != nil {
-			return err
-		}
-	}
-	if validatorInfo.DeactivationOwner != nil && len(validatorInfo.DeactivationOwner.Addrs) > 0 {
-		disableOwnerAddr, err = address.Format("P", hrp, validatorInfo.DeactivationOwner.Addrs[0][:])
-		if err != nil {
-			return err
-		}
-	}
-
-	// first remove the validator from subnet
-	err = removeValidatorSOV(
-=======
 	return changeWeight(
->>>>>>> 2331569e
 		deployer,
 		network,
 		blockchainName,
 		nodeID,
-<<<<<<< HEAD
-		0, // automatic uptime
-		isBootstrapValidatorForNetwork(nodeID, sc.Networks[network.Name()]),
-		false, // don't force
-		changeWeightFlags.SigAggFlags.SignatureAggregatorEndpoint,
-		kc,
-	)
-	if err != nil {
-		return err
-	}
-
-	balance := validatorInfo.Balance
-	if validatorInfo.RemainingBalanceOwner != nil && len(validatorInfo.RemainingBalanceOwner.Addrs) > 0 {
-		availableBalance, err := utils.GetNetworkBalance([]ids.ShortID{validatorInfo.RemainingBalanceOwner.Addrs[0]}, network.Endpoint)
-		if err != nil {
-			ux.Logger.RedXToUser("failure checking remaining balance of validator: %s. continuing with default value", err)
-		} else if availableBalance < balance {
-			balance = availableBalance
-		}
-	}
-
-	// add back validator to subnet with updated weight
-	return CallAddValidator(
-		deployer,
-		network,
-		kc,
-		blockchainName,
-		nodeID.String(),
-		publicKey,
-		pop,
-=======
->>>>>>> 2331569e
 		newWeight,
 		changeWeightFlags.SigAggFlags.SignatureAggregatorEndpoint,
 		initiateTxHash,
+		kc,
 	)
 }
 
