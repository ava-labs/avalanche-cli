--- conflicted
+++ resolved
@@ -167,13 +167,8 @@
 		// it may be unregistered from P-Chain, but registered on validator manager
 		// due to a previous partial removal operation
 		validatorManagerAddress = sc.Networks[network.Name()].ValidatorManagerAddress
-<<<<<<< HEAD
-		validationID, err := validatorsdk.GetRegisteredValidator(
+		validationID, err := validatorsdk.GetValidationID(
 			flags.RPC,
-=======
-		validationID, err := validatorsdk.GetValidationID(
-			rpcURL,
->>>>>>> c4e8fa81
 			common.HexToAddress(validatorManagerAddress),
 			nodeID,
 		)
