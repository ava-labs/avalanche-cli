--- conflicted
+++ resolved
@@ -326,21 +326,18 @@
 	if force && sc.PoS() {
 		ux.Logger.PrintToUser(logging.Yellow.Wrap("Forcing removal of %s as it is a PoS bootstrap validator"), nodeID)
 	}
-<<<<<<< HEAD
 	if signatureAggregatorEndpoint == "" {
-=======
-
-	signatureAggregatorEndpoint, err := signatureaggregator.GetSignatureAggregatorEndpoint(app, network)
-	if err != nil {
-		// if local machine does not have a running signature aggregator instance for the network, we will create it first
-		err = signatureaggregator.CreateSignatureAggregatorInstance(app, network, aggregatorLogger, "latest")
-		if err != nil {
-			return err
-		}
->>>>>>> 6bcaa1fb
 		signatureAggregatorEndpoint, err = signatureaggregator.GetSignatureAggregatorEndpoint(app, network)
 		if err != nil {
-			return err
+			// if local machine does not have a running signature aggregator instance for the network, we will create it first
+			err = signatureaggregator.CreateSignatureAggregatorInstance(app, network, aggregatorLogger, "latest")
+			if err != nil {
+				return err
+			}
+			signatureAggregatorEndpoint, err = signatureaggregator.GetSignatureAggregatorEndpoint(app, network)
+			if err != nil {
+				return err
+			}
 		}
 	}
 	// try to remove the validator. If err is "delegator ineligible for rewards" confirm with user and force remove
