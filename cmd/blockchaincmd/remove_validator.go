// Copyright (C) 2022, Ava Labs, Inc. All rights reserved.
// See the file LICENSE for licensing terms.
package blockchaincmd

import (
	"errors"
	"fmt"
	"os"

	"github.com/ava-labs/avalanchego/api/info"
	"github.com/ava-labs/avalanchego/utils/logging"
	"github.com/ethereum/go-ethereum/common"

	"github.com/ava-labs/avalanche-cli/pkg/cobrautils"
	"github.com/ava-labs/avalanche-cli/pkg/contract"
	"github.com/ava-labs/avalanche-cli/pkg/keychain"
	"github.com/ava-labs/avalanche-cli/pkg/models"
	"github.com/ava-labs/avalanche-cli/pkg/networkoptions"
	"github.com/ava-labs/avalanche-cli/pkg/prompts"
	"github.com/ava-labs/avalanche-cli/pkg/subnet"
	"github.com/ava-labs/avalanche-cli/pkg/txutils"
	"github.com/ava-labs/avalanche-cli/pkg/utils"
	"github.com/ava-labs/avalanche-cli/pkg/ux"
	"github.com/ava-labs/avalanche-cli/pkg/validatormanager"
	"github.com/ava-labs/avalanchego/genesis"
	"github.com/ava-labs/avalanchego/ids"
	"github.com/ava-labs/avalanchego/vms/secp256k1fx"
	"github.com/spf13/cobra"
)

var removeValidatorSupportedNetworkOptions = []networkoptions.NetworkOption{
	networkoptions.Local,
	networkoptions.Devnet,
	networkoptions.Fuji,
	networkoptions.Mainnet,
}

// avalanche blockchain removeValidator
func newRemoveValidatorCmd() *cobra.Command {
	cmd := &cobra.Command{
		Use:   "removeValidator [blockchainName]",
		Short: "Remove a permissioned validator from your blockchain's subnet",
		Long: `The blockchain removeValidator command stops a whitelisted, subnet network validator from
validating your deployed Blockchain.

To remove the validator from the Subnet's allow list, provide the validator's unique NodeID. You can bypass
these prompts by providing the values with flags.`,
		RunE: removeValidator,
		Args: cobrautils.ExactArgs(1),
	}
	networkoptions.AddNetworkFlagsToCmd(cmd, &globalNetworkFlags, false, removeValidatorSupportedNetworkOptions)
	cmd.Flags().StringVarP(&keyName, "key", "k", "", "select the key to use [fuji deploy only]")
	cmd.Flags().StringSliceVar(&subnetAuthKeys, "subnet-auth-keys", nil, "(for non-SOV blockchain only) control keys that will be used to authenticate the removeValidator tx")
	cmd.Flags().StringVar(&outputTxPath, "output-tx-path", "", "(for non-SOV blockchain only) file path of the removeValidator tx")
	cmd.Flags().BoolVarP(&useLedger, "ledger", "g", false, "use ledger instead of key (always true on mainnet, defaults to false on fuji)")
	cmd.Flags().StringSliceVar(&ledgerAddresses, "ledger-addrs", []string{}, "use the given ledger addresses")
	cmd.Flags().StringVar(&nodeIDStr, "node-id", "", "node-id of the validator")
	cmd.Flags().BoolVar(&sovereign, "sovereign", true, "set to false if removing validator in a non-sovereign blockchain")
	cmd.Flags().StringVar(&nodeEndpoint, "node-endpoint", "", "remove validator that responds to the given endpoint")
	cmd.Flags().StringSliceVar(&aggregatorExtraEndpoints, "aggregator-extra-endpoints", nil, "endpoints for extra nodes that are needed in signature aggregation")
	privateKeyFlags.AddToCmd(cmd, "to pay fees for completing the validator's removal (blockchain gas token)")
	cmd.Flags().StringVar(&rpcURL, "rpc", "", "connect to validator manager at the given rpc endpoint")
	cmd.Flags().StringVar(&aggregatorLogLevel, "aggregator-log-level", "Off", "log level to use with signature aggregator")
	return cmd
}

func removeValidator(_ *cobra.Command, args []string) error {
	blockchainName := args[0]
	_, err := ValidateSubnetNameAndGetChains([]string{blockchainName})
	if err != nil {
		return err
	}

	network, err := networkoptions.GetNetworkFromCmdLineFlags(
		app,
		"",
		globalNetworkFlags,
		true,
		false,
		removeValidatorSupportedNetworkOptions,
		"",
	)
	if err != nil {
		return err
	}

	fee := network.GenesisParams().TxFeeConfig.StaticFeeConfig.TxFee
	kc, err := keychain.GetKeychainFromCmdLineFlags(
		app,
		"to pay for transaction fees on P-Chain",
		network,
		keyName,
		useEwoq,
		useLedger,
		ledgerAddresses,
		fee,
	)
	if err != nil {
		return err
	}
	network.HandlePublicNetworkSimulation()

	if !sovereign {
		if outputTxPath != "" {
			return errors.New("--output-tx-path flag cannot be used for non-SOV (Subnet-Only Validators) blockchains")
		}

		if len(subnetAuthKeys) > 0 {
			return errors.New("--subnetAuthKeys flag cannot be used for non-SOV (Subnet-Only Validators) blockchains")
		}
	}
	if outputTxPath != "" {
		if _, err := os.Stat(outputTxPath); err == nil {
			return fmt.Errorf("outputTxPath %q already exists", outputTxPath)
		}
	}

	var nodeID ids.NodeID
	switch {
	case nodeEndpoint != "":
		infoClient := info.NewClient(nodeEndpoint)
		ctx, cancel := utils.GetAPILargeContext()
		defer cancel()
		nodeID, _, err = infoClient.GetNodeID(ctx)
		if err != nil {
			return err
		}
	case nodeIDStr == "":
		nodeID, err = PromptNodeID("remove as a blockchain validator")
		if err != nil {
			return err
		}
	default:
		nodeID, err = ids.NodeIDFromString(nodeIDStr)
		if err != nil {
			return err
		}
	}

	if network.Kind == models.Local && !sovereign {
		return removeFromLocalNonSOV(blockchainName, nodeID)
	}

	sc, err := app.LoadSidecar(blockchainName)
	if err != nil {
		return err
	}

	subnetID := sc.Networks[network.Name()].SubnetID
	if subnetID == ids.Empty {
		return errNoSubnetID
	}

	// check that this guy actually is a validator on the subnet
	if !sovereign {
		isValidator, err := subnet.IsSubnetValidator(subnetID, nodeID, network)
		if err != nil {
			// just warn the user, don't fail
			ux.Logger.PrintToUser("failed to check if node is a validator on the subnet: %s", err)
		} else if !isValidator {
			// this is actually an error
			return fmt.Errorf("node %s is not a validator on subnet %s", nodeID, subnetID)
		}
	}

	if !sovereign {
		if err := UpdateKeychainWithSubnetControlKeys(kc, network, blockchainName); err != nil {
			return err
		}
	}
	deployer := subnet.NewPublicDeployer(app, kc, network)
	if !sovereign {
		return removeValidatorNonSOV(deployer, network, subnetID, kc, blockchainName, nodeID)
	}
<<<<<<< HEAD
	return removeValidatorSOV(deployer, network, subnetID, kc, blockchainName, nodeID)
}

func removeValidatorSOV(
	deployer *subnet.PublicDeployer,
	network models.Network,
	subnetID ids.ID,
	kc *keychain.Keychain,
	blockchainName string,
	nodeID ids.NodeID,
) error {
	chainSpec := contract.ChainSpec{
		BlockchainName: blockchainName,
	}

	sc, err := app.LoadSidecar(chainSpec.BlockchainName)
	if err != nil {
		return fmt.Errorf("failed to load sidecar: %w", err)
	}
	ownerPrivateKeyFound, _, _, ownerPrivateKey, err := contract.SearchForManagedKey(
		app,
		network,
		common.HexToAddress(sc.PoAValidatorManagerOwner),
		true,
	)
	if err != nil {
		return err
	}
	if !ownerPrivateKeyFound {
		return fmt.Errorf("not private key found for PoA manager owner %s", sc.PoAValidatorManagerOwner)
	}
	ux.Logger.PrintToUser(logging.Yellow.Wrap("PoA manager owner %s pays for the initialization of the validator's removal (Blockchain gas token)"), sc.PoAValidatorManagerOwner)
=======
	return removeValidatorSOV(deployer, network, subnetID, nodeID)
}

// TODO: implement getMinNonce
// getMinNonce gets minNonce associated with the validationID from P-Chain
func getMinNonce(validationID [32]byte) (uint64, error) { //nolint:all
	return 0, nil
}

// TODO: implement getValidationID
// get validation ID for a node from P Chain
func getValidationID(nodeID ids.NodeID) [32]byte { //nolint:all
	return [32]byte{}
}

// TODO: implement generateWarpMessageRemoveValidator
func generateWarpMessageRemoveValidator(validationID [32]byte, nonce, weight uint64) (warpPlatformVM.Message, error) { //nolint:all
	return warpPlatformVM.Message{}, nil
}
>>>>>>> 7aa4b6d9

	genesisAddress, genesisPrivateKey, err := contract.GetEVMSubnetPrefundedKey(
		app,
		network,
		chainSpec,
	)
	if err != nil {
		return err
	}
	privateKey, err := privateKeyFlags.GetPrivateKey(app, genesisPrivateKey)
	if err != nil {
		return err
	}
	if privateKey == "" {
		privateKey, err = prompts.PromptPrivateKey(
			app.Prompt,
			"pay for completing removal of validator? (Blockchain gas token)",
			app.GetKeyDir(),
			app.GetKey,
			genesisAddress,
			genesisPrivateKey,
		)
		if err != nil {
			return err
		}
	}

	if rpcURL == "" {
		rpcURL, _, err = contract.GetBlockchainEndpoints(
			app,
			network,
			chainSpec,
			true,
			false,
		)
		if err != nil {
			return err
		}
	}
	ux.Logger.PrintToUser(logging.Yellow.Wrap("RPC Endpoint: %s"), rpcURL)

	extraAggregatorPeers, err := GetAggregatorExtraPeers(network, aggregatorExtraEndpoints)
	if err != nil {
		return err
	}

	signedMessage, validationID, err := validatormanager.InitValidatorRemoval(
		app,
		network,
		rpcURL,
		chainSpec,
		ownerPrivateKey,
		nodeID,
		extraAggregatorPeers,
		aggregatorLogLevel,
	)
	if err != nil {
		return err
	}
	ux.Logger.PrintToUser("ValidationID: %s", validationID)

	txID, _, err := deployer.SetL1ValidatorWeight(signedMessage)
	if err != nil {
		return err
	}
	ux.Logger.PrintToUser("SetSubnetValidatorWeightTx ID: %s", txID)

	if err := UpdatePChainHeight(
		deployer,
		kc.Addresses().List()[0],
		"Waiting for P-Chain to update validator information ...",
	); err != nil {
		return err
	}

	if err := validatormanager.FinishValidatorRemoval(
		app,
		network,
		rpcURL,
		chainSpec,
		privateKey,
		validationID,
		extraAggregatorPeers,
		aggregatorLogLevel,
	); err != nil {
		return err
	}

	ux.Logger.GreenCheckmarkToUser("Validator successfully removed from the Subnet")

	return nil
}

func removeValidatorNonSOV(deployer *subnet.PublicDeployer, network models.Network, subnetID ids.ID, kc *keychain.Keychain, blockchainName string, nodeID ids.NodeID) error {
	isPermissioned, controlKeys, threshold, err := txutils.GetOwners(network, subnetID)
	if err != nil {
		return err
	}
	if !isPermissioned {
		return ErrNotPermissionedSubnet
	}

	// add control keys to the keychain whenever possible
	if err := kc.AddAddresses(controlKeys); err != nil {
		return err
	}

	kcKeys, err := kc.PChainFormattedStrAddresses()
	if err != nil {
		return err
	}

	// get keys for add validator tx signing
	if subnetAuthKeys != nil {
		if err := prompts.CheckSubnetAuthKeys(kcKeys, subnetAuthKeys, controlKeys, threshold); err != nil {
			return err
		}
	} else {
		subnetAuthKeys, err = prompts.GetSubnetAuthKeys(app.Prompt, kcKeys, controlKeys, threshold)
		if err != nil {
			return err
		}
	}
	ux.Logger.PrintToUser("Your subnet auth keys for remove validator tx creation: %s", subnetAuthKeys)

	ux.Logger.PrintToUser("NodeID: %s", nodeID.String())
	ux.Logger.PrintToUser("Network: %s", network.Name())
	ux.Logger.PrintToUser("Inputs complete, issuing transaction to remove the specified validator...")

	isFullySigned, tx, remainingSubnetAuthKeys, err := deployer.RemoveValidator(
		controlKeys,
		subnetAuthKeys,
		subnetID,
		nodeID,
	)
	if err != nil {
		return err
	}
	if !isFullySigned {
		if err := SaveNotFullySignedTx(
			"Remove Validator",
			tx,
			blockchainName,
			subnetAuthKeys,
			remainingSubnetAuthKeys,
			outputTxPath,
			false,
		); err != nil {
			return err
		}
	}
	return err
}

func removeFromLocalNonSOV(
	blockchainName string,
	nodeID ids.NodeID,
) error {
	sc, err := app.LoadSidecar(blockchainName)
	if err != nil {
		return err
	}

	subnetID := sc.Networks[models.Local.String()].SubnetID
	if subnetID == ids.Empty {
		return errNoSubnetID
	}

	// Get NodeIDs of all validators on the subnet
	validators, err := subnet.GetSubnetValidators(subnetID)
	if err != nil {
		return err
	}

	// construct list of validators to choose from
	validatorList := make([]string, len(validators))
	for i, v := range validators {
		validatorList[i] = v.NodeID.String()
	}

	testKey := genesis.EWOQKey
	keyChain := secp256k1fx.NewKeychain(testKey)
	_, err = subnet.IssueRemoveSubnetValidatorTx(keyChain, subnetID, nodeID)
	if err != nil {
		return err
	}

	ux.Logger.PrintToUser("Validator removed")

	return nil
}<|MERGE_RESOLUTION|>--- conflicted
+++ resolved
@@ -55,7 +55,6 @@
 	cmd.Flags().BoolVarP(&useLedger, "ledger", "g", false, "use ledger instead of key (always true on mainnet, defaults to false on fuji)")
 	cmd.Flags().StringSliceVar(&ledgerAddresses, "ledger-addrs", []string{}, "use the given ledger addresses")
 	cmd.Flags().StringVar(&nodeIDStr, "node-id", "", "node-id of the validator")
-	cmd.Flags().BoolVar(&sovereign, "sovereign", true, "set to false if removing validator in a non-sovereign blockchain")
 	cmd.Flags().StringVar(&nodeEndpoint, "node-endpoint", "", "remove validator that responds to the given endpoint")
 	cmd.Flags().StringSliceVar(&aggregatorExtraEndpoints, "aggregator-extra-endpoints", nil, "endpoints for extra nodes that are needed in signature aggregation")
 	privateKeyFlags.AddToCmd(cmd, "to pay fees for completing the validator's removal (blockchain gas token)")
@@ -100,7 +99,12 @@
 	}
 	network.HandlePublicNetworkSimulation()
 
-	if !sovereign {
+	sc, err := app.LoadSidecar(blockchainName)
+	if err != nil {
+		return err
+	}
+
+	if !sc.Sovereign {
 		if outputTxPath != "" {
 			return errors.New("--output-tx-path flag cannot be used for non-SOV (Subnet-Only Validators) blockchains")
 		}
@@ -137,13 +141,8 @@
 		}
 	}
 
-	if network.Kind == models.Local && !sovereign {
+	if network.Kind == models.Local && !sc.Sovereign {
 		return removeFromLocalNonSOV(blockchainName, nodeID)
-	}
-
-	sc, err := app.LoadSidecar(blockchainName)
-	if err != nil {
-		return err
 	}
 
 	subnetID := sc.Networks[network.Name()].SubnetID
@@ -152,7 +151,7 @@
 	}
 
 	// check that this guy actually is a validator on the subnet
-	if !sovereign {
+	if !sc.Sovereign {
 		isValidator, err := subnet.IsSubnetValidator(subnetID, nodeID, network)
 		if err != nil {
 			// just warn the user, don't fail
@@ -163,16 +162,15 @@
 		}
 	}
 
-	if !sovereign {
+	if !sc.Sovereign {
 		if err := UpdateKeychainWithSubnetControlKeys(kc, network, blockchainName); err != nil {
 			return err
 		}
 	}
 	deployer := subnet.NewPublicDeployer(app, kc, network)
-	if !sovereign {
+	if !sc.Sovereign {
 		return removeValidatorNonSOV(deployer, network, subnetID, kc, blockchainName, nodeID)
 	}
-<<<<<<< HEAD
 	return removeValidatorSOV(deployer, network, subnetID, kc, blockchainName, nodeID)
 }
 
@@ -205,27 +203,6 @@
 		return fmt.Errorf("not private key found for PoA manager owner %s", sc.PoAValidatorManagerOwner)
 	}
 	ux.Logger.PrintToUser(logging.Yellow.Wrap("PoA manager owner %s pays for the initialization of the validator's removal (Blockchain gas token)"), sc.PoAValidatorManagerOwner)
-=======
-	return removeValidatorSOV(deployer, network, subnetID, nodeID)
-}
-
-// TODO: implement getMinNonce
-// getMinNonce gets minNonce associated with the validationID from P-Chain
-func getMinNonce(validationID [32]byte) (uint64, error) { //nolint:all
-	return 0, nil
-}
-
-// TODO: implement getValidationID
-// get validation ID for a node from P Chain
-func getValidationID(nodeID ids.NodeID) [32]byte { //nolint:all
-	return [32]byte{}
-}
-
-// TODO: implement generateWarpMessageRemoveValidator
-func generateWarpMessageRemoveValidator(validationID [32]byte, nonce, weight uint64) (warpPlatformVM.Message, error) { //nolint:all
-	return warpPlatformVM.Message{}, nil
-}
->>>>>>> 7aa4b6d9
 
 	genesisAddress, genesisPrivateKey, err := contract.GetEVMSubnetPrefundedKey(
 		app,
