--- conflicted
+++ resolved
@@ -20,10 +20,11 @@
 )
 
 type InitPOAManagerFlags struct {
-	Network            networkoptions.NetworkFlags
-	PrivateKeyFlags    contract.PrivateKeyFlags
-	rpcEndpoint        string
-	aggregatorLogLevel string
+	Network                  networkoptions.NetworkFlags
+	PrivateKeyFlags          contract.PrivateKeyFlags
+	rpcEndpoint              string
+	aggregatorLogLevel       string
+	aggregatorExtraEndpoints []string
 }
 
 var (
@@ -32,8 +33,7 @@
 		networkoptions.Devnet,
 		networkoptions.Fuji,
 	}
-	initPOAManagerFlags      InitPOAManagerFlags
-	aggregatorExtraEndpoints []string
+	initPOAManagerFlags InitPOAManagerFlags
 )
 
 // avalanche contract initpoamanager
@@ -48,7 +48,7 @@
 	networkoptions.AddNetworkFlagsToCmd(cmd, &initPOAManagerFlags.Network, true, initPOAManagerSupportedNetworkOptions)
 	initPOAManagerFlags.PrivateKeyFlags.AddToCmd(cmd, "as contract deployer")
 	cmd.Flags().StringVar(&initPOAManagerFlags.rpcEndpoint, "rpc", "", "deploy the contract into the given rpc endpoint")
-	cmd.Flags().StringSliceVar(&aggregatorExtraEndpoints, "aggregator-extra-endpoints", nil, "endpoints for extra nodes that are needed in signature aggregation")
+	cmd.Flags().StringSliceVar(&initPOAManagerFlags.aggregatorExtraEndpoints, "aggregator-extra-endpoints", nil, "endpoints for extra nodes that are needed in signature aggregation")
 	cmd.Flags().StringVar(&initPOAManagerFlags.aggregatorLogLevel, "aggregator-log-level", "Off", "log level to use with signature aggregator")
 	return cmd
 }
@@ -120,21 +120,10 @@
 	if err != nil {
 		return err
 	}
-<<<<<<< HEAD
-	extraAggregatorPeers, err := blockchaincmd.GetAggregatorExtraPeers(network, aggregatorExtraEndpoints)
-=======
-	// given by users
-	extraAggregatorPeers, err := blockchaincmd.UrisToPeers(privateAggregatorEndpoints)
+	extraAggregatorPeers, err := blockchaincmd.GetAggregatorExtraPeers(network, initPOAManagerFlags.aggregatorExtraEndpoints)
 	if err != nil {
 		return err
 	}
-	// available in local cluster
-	networkAggregatorEndpoints, err := blockchaincmd.GetAggregatorExtraPeerEndpoints(network)
->>>>>>> 2c4bc464
-	if err != nil {
-		return err
-	}
-	extraAggregatorPeers = append(extraAggregatorPeers, networkAggregatorEndpoints...)
 	if err := validatormanager.SetupPoA(
 		app,
 		network,
@@ -144,10 +133,7 @@
 		common.HexToAddress(sc.PoAValidatorManagerOwner),
 		avaGoBootstrapValidators,
 		extraAggregatorPeers,
-<<<<<<< HEAD
 		initPOAManagerFlags.aggregatorLogLevel,
-=======
->>>>>>> 2c4bc464
 	); err != nil {
 		return err
 	}
