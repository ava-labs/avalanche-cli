// Copyright (C) 2025, Ava Labs, Inc. All rights reserved.
// See the file LICENSE for licensing terms.
package contractcmd

import (
	"fmt"
	"math/big"

	"github.com/ava-labs/avalanche-cli/cmd/blockchaincmd"
	"github.com/ava-labs/avalanche-cli/cmd/flags"
	"github.com/ava-labs/avalanche-cli/pkg/cobrautils"
	"github.com/ava-labs/avalanche-cli/pkg/constants"
	"github.com/ava-labs/avalanche-cli/pkg/contract"
	"github.com/ava-labs/avalanche-cli/pkg/models"
	"github.com/ava-labs/avalanche-cli/pkg/networkoptions"
	"github.com/ava-labs/avalanche-cli/pkg/prompts"
	"github.com/ava-labs/avalanche-cli/pkg/signatureaggregator"
	"github.com/ava-labs/avalanche-cli/pkg/ux"
	"github.com/ava-labs/avalanche-cli/pkg/validatormanager"
	blockchainSDK "github.com/ava-labs/avalanche-cli/sdk/blockchain"
	validatormanagerSDK "github.com/ava-labs/avalanche-cli/sdk/validatormanager"
	"github.com/ava-labs/avalanchego/ids"
	"github.com/ava-labs/avalanchego/utils/logging"

	"github.com/ethereum/go-ethereum/common"
	"github.com/spf13/cobra"
)

type POSManagerSpecFlags struct {
	rewardCalculatorAddress string
	minimumStakeAmount      uint64 // big.Int
	maximumStakeAmount      uint64 // big.Int
	minimumStakeDuration    uint64
	minimumDelegationFee    uint16
	maximumStakeMultiplier  uint8
	weightToValueFactor     uint64 // big.Int
}

var (
	initPOSManagerFlags       POSManagerSpecFlags
	network                   networkoptions.NetworkFlags
	privateKeyFlags           contract.PrivateKeyFlags
	initValidatorManagerFlags ContractInitValidatorManagerFlags
)

type ContractInitValidatorManagerFlags struct {
	RPC         string
	SigAggFlags flags.SignatureAggregatorFlags
}

// avalanche contract initValidatorManager
func newInitValidatorManagerCmd() *cobra.Command {
	cmd := &cobra.Command{
		Use:     "initValidatorManager blockchainName",
		Short:   "Initializes Proof of Authority(PoA) or Proof of Stake(PoS) Validator Manager on a given Network and Blockchain",
		Long:    "Initializes Proof of Authority(PoA) or Proof of Stake(PoS)Validator Manager contract on a Blockchain and sets up initial validator set on the Blockchain. For more info on Validator Manager, please head to https://github.com/ava-labs/icm-contracts/tree/main/contracts/validator-manager",
		RunE:    initValidatorManager,
		PreRunE: cobrautils.ExactArgs(1),
	}
	networkoptions.AddNetworkFlagsToCmd(cmd, &network, true, networkoptions.DefaultSupportedNetworkOptions)
	privateKeyFlags.AddToCmd(cmd, "as contract deployer")
	flags.AddRPCFlagToCmd(cmd, app, &initValidatorManagerFlags.RPC)
	sigAggGroup := flags.AddSignatureAggregatorFlagsToCmd(cmd, &initValidatorManagerFlags.SigAggFlags)

	cmd.Flags().StringVar(&initPOSManagerFlags.rewardCalculatorAddress, "pos-reward-calculator-address", "", "(PoS only) initialize the ValidatorManager with reward calculator address")
	cmd.Flags().Uint64Var(&initPOSManagerFlags.minimumStakeAmount, "pos-minimum-stake-amount", 1, "(PoS only) minimum stake amount")
	cmd.Flags().Uint64Var(&initPOSManagerFlags.maximumStakeAmount, "pos-maximum-stake-amount", 1000, "(PoS only) maximum stake amount")
	cmd.Flags().Uint64Var(&initPOSManagerFlags.minimumStakeDuration, "pos-minimum-stake-duration", constants.PoSL1MinimumStakeDurationSeconds, "(PoS only) minimum stake duration (in seconds)")
	cmd.Flags().Uint16Var(&initPOSManagerFlags.minimumDelegationFee, "pos-minimum-delegation-fee", 1, "(PoS only) minimum delegation fee")
	cmd.Flags().Uint8Var(&initPOSManagerFlags.maximumStakeMultiplier, "pos-maximum-stake-multiplier", 1, "(PoS only )maximum stake multiplier")
	cmd.Flags().Uint64Var(&initPOSManagerFlags.weightToValueFactor, "pos-weight-to-value-factor", 1, "(PoS only) weight to value factor")
	cmd.SetHelpFunc(flags.WithGroupedHelp([]flags.GroupedFlags{sigAggGroup}))
	return cmd
}

func initValidatorManager(_ *cobra.Command, args []string) error {
	blockchainName := args[0]
	chainSpec := contract.ChainSpec{
		BlockchainName: blockchainName,
	}
	network, err := networkoptions.GetNetworkFromCmdLineFlags(
		app,
		"",
		network,
		true,
		false,
		networkoptions.DefaultSupportedNetworkOptions,
		"",
	)
	if err != nil {
		return err
	}
	if network.ClusterName != "" {
		network = models.ConvertClusterToNetwork(network)
	}
	if initValidatorManagerFlags.RPC == "" {
		initValidatorManagerFlags.RPC, _, err = contract.GetBlockchainEndpoints(
			app,
			network,
			chainSpec,
			true,
			false,
		)
		if err != nil {
			return err
		}
	}
	ux.Logger.PrintToUser(logging.Yellow.Wrap("RPC Endpoint: %s"), initValidatorManagerFlags.RPC)
	genesisAddress, genesisPrivateKey, err := contract.GetEVMSubnetPrefundedKey(
		app,
		network,
		chainSpec,
	)
	if err != nil {
		return err
	}
	privateKey, err := privateKeyFlags.GetPrivateKey(app, genesisPrivateKey)
	if err != nil {
		return err
	}
	if privateKey == "" {
		privateKey, err = prompts.PromptPrivateKey(
			app.Prompt,
			"pay for initializing Proof of Authority Validator Manager contract? (Uses Blockchain gas token)",
			app.GetKeyDir(),
			app.GetKey,
			genesisAddress,
			genesisPrivateKey,
		)
		if err != nil {
			return err
		}
	}
	sc, err := app.LoadSidecar(chainSpec.BlockchainName)
	if err != nil {
		return fmt.Errorf("failed to load sidecar: %w", err)
	}
	if sc.Networks[network.Name()].ValidatorManagerAddress == "" {
		return fmt.Errorf("unable to find Validator Manager address")
	}
	managerAddress := sc.Networks[network.Name()].ValidatorManagerAddress
	scNetwork := sc.Networks[network.Name()]
	if scNetwork.BlockchainID == ids.Empty {
		return fmt.Errorf("blockchain has not been deployed to %s", network.Name())
	}
	bootstrapValidators := scNetwork.BootstrapValidators
	avaGoBootstrapValidators, err := blockchaincmd.ConvertToAvalancheGoSubnetValidator(bootstrapValidators)
	if err != nil {
		return err
	}
	clusterName := scNetwork.ClusterName
	aggregatorLogger, err := signatureaggregator.NewSignatureAggregatorLogger(
		initValidatorManagerFlags.SigAggFlags.AggregatorLogLevel,
		initValidatorManagerFlags.SigAggFlags.AggregatorLogToStdout,
		app.GetAggregatorLogDir(clusterName),
	)
	if err != nil {
		return err
	}
	subnetID, err := contract.GetSubnetID(
		app,
		network,
		chainSpec,
	)
	if err != nil {
		return err
	}
	blockchainID, err := contract.GetBlockchainID(
		app,
		network,
		chainSpec,
	)
	if err != nil {
		return err
	}
	ownerAddress := common.HexToAddress(sc.ProxyContractOwner)
	subnetSDK := blockchainSDK.Subnet{
		SubnetID:            subnetID,
		BlockchainID:        blockchainID,
		BootstrapValidators: avaGoBootstrapValidators,
		OwnerAddress:        &ownerAddress,
		RPC:                 initValidatorManagerFlags.RPC,
	}
	var signatureAggregatorEndpoint string
	if initValidatorManagerFlags.SigAggFlags.SignatureAggregatorEndpoint == "" {
<<<<<<< HEAD
		err = signatureaggregator.CreateSignatureAggregatorInstance(app, network, aggregatorLogger, initValidatorManagerFlags.SigAggFlags.SignatureAggregatorVersion)
		if err != nil {
			return err
		}
=======
>>>>>>> 8d362dd9
		signatureAggregatorEndpoint, err = signatureaggregator.GetSignatureAggregatorEndpoint(app, network)
		if err != nil {
			// if local machine does not have a running signature aggregator instance for the network, we will create it first
			err = signatureaggregator.CreateSignatureAggregatorInstance(app, network, aggregatorLogger, "latest")
			if err != nil {
				return err
			}
			signatureAggregatorEndpoint, err = signatureaggregator.GetSignatureAggregatorEndpoint(app, network)
			if err != nil {
				return err
			}
		}
	} else {
		signatureAggregatorEndpoint = initValidatorManagerFlags.SigAggFlags.SignatureAggregatorEndpoint
	}
	switch {
	case sc.PoA(): // PoA
		ux.Logger.PrintToUser(logging.Yellow.Wrap("Initializing Proof of Authority Validator Manager contract on blockchain %s"), blockchainName)
		if err := validatormanager.SetupPoA(
			app.Log,
			subnetSDK,
			network,
			privateKey,
			aggregatorLogger,
			managerAddress,
			sc.UseACP99,
			signatureAggregatorEndpoint,
		); err != nil {
			return err
		}
		ux.Logger.GreenCheckmarkToUser("Proof of Authority Validator Manager contract successfully initialized on blockchain %s", blockchainName)
	case sc.PoS(): // PoS
		deployed, err := validatormanager.ValidatorProxyHasImplementationSet(initValidatorManagerFlags.RPC)
		if err != nil {
			return err
		}
		if !deployed {
			// it is not in genesis
			ux.Logger.PrintToUser("Deploying Proof of Stake Validator Manager contract on blockchain %s ...", blockchainName)
			proxyOwnerPrivateKey, err := blockchaincmd.GetProxyOwnerPrivateKey(
				app,
				network,
				sc.ProxyContractOwner,
				ux.Logger.PrintToUser,
			)
			if err != nil {
				return err
			}
			if sc.UseACP99 {
				_, err := validatormanager.DeployAndRegisterValidatorManagerV2_0_0Contract(
					initValidatorManagerFlags.RPC,
					genesisPrivateKey,
					proxyOwnerPrivateKey,
				)
				if err != nil {
					return err
				}
				_, err = validatormanager.DeployAndRegisterPoSValidatorManagerV2_0_0Contract(
					initValidatorManagerFlags.RPC,
					genesisPrivateKey,
					proxyOwnerPrivateKey,
				)
				if err != nil {
					return err
				}
			} else {
				if _, err := validatormanager.DeployAndRegisterPoSValidatorManagerV1_0_0Contract(
					initValidatorManagerFlags.RPC,
					genesisPrivateKey,
					proxyOwnerPrivateKey,
				); err != nil {
					return err
				}
			}
		}
		ux.Logger.PrintToUser(logging.Yellow.Wrap("Initializing Proof of Stake Validator Manager contract on blockchain %s"), blockchainName)
		if initPOSManagerFlags.rewardCalculatorAddress == "" {
			initPOSManagerFlags.rewardCalculatorAddress = validatormanagerSDK.RewardCalculatorAddress
		}
		found, _, _, managerOwnerPrivateKey, err := contract.SearchForManagedKey(
			app,
			network,
			ownerAddress,
			true,
		)
		if err != nil {
			return err
		}
		if !found {
			return fmt.Errorf("could not find validator manager owner private key")
		}
		if err := validatormanager.SetupPoS(
			app.Log,
			subnetSDK,
			network,
			privateKey,
			aggregatorLogger,
			validatormanagerSDK.PoSParams{
				MinimumStakeAmount:      big.NewInt(int64(initPOSManagerFlags.minimumStakeAmount)),
				MaximumStakeAmount:      big.NewInt(int64(initPOSManagerFlags.maximumStakeAmount)),
				MinimumStakeDuration:    initPOSManagerFlags.minimumStakeDuration,
				MinimumDelegationFee:    initPOSManagerFlags.minimumDelegationFee,
				MaximumStakeMultiplier:  initPOSManagerFlags.maximumStakeMultiplier,
				WeightToValueFactor:     big.NewInt(int64(initPOSManagerFlags.weightToValueFactor)),
				RewardCalculatorAddress: initPOSManagerFlags.rewardCalculatorAddress,
				UptimeBlockchainID:      blockchainID,
			},
			managerAddress,
			validatormanagerSDK.SpecializationProxyContractAddress,
			managerOwnerPrivateKey,
			sc.UseACP99,
			signatureAggregatorEndpoint,
		); err != nil {
			return err
		}
		sidecar, err := app.LoadSidecar(blockchainName)
		if err != nil {
			return err
		}
		networkInfo := sidecar.Networks[network.Name()]
		networkInfo.ValidatorManagerAddress = validatormanagerSDK.SpecializationProxyContractAddress
		sidecar.Networks[network.Name()] = networkInfo
		if err := app.UpdateSidecar(&sidecar); err != nil {
			return err
		}
		ux.Logger.GreenCheckmarkToUser("Native Token Proof of Stake Validator Manager contract successfully initialized on blockchain %s", blockchainName)
	default: // unsupported
		return fmt.Errorf("only PoA and PoS supported")
	}
	return nil
}<|MERGE_RESOLUTION|>--- conflicted
+++ resolved
@@ -183,13 +183,6 @@
 	}
 	var signatureAggregatorEndpoint string
 	if initValidatorManagerFlags.SigAggFlags.SignatureAggregatorEndpoint == "" {
-<<<<<<< HEAD
-		err = signatureaggregator.CreateSignatureAggregatorInstance(app, network, aggregatorLogger, initValidatorManagerFlags.SigAggFlags.SignatureAggregatorVersion)
-		if err != nil {
-			return err
-		}
-=======
->>>>>>> 8d362dd9
 		signatureAggregatorEndpoint, err = signatureaggregator.GetSignatureAggregatorEndpoint(app, network)
 		if err != nil {
 			// if local machine does not have a running signature aggregator instance for the network, we will create it first
