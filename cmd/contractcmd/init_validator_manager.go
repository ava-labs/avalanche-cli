// Copyright (C) 2025, Ava Labs, Inc. All rights reserved.
// See the file LICENSE for licensing terms.
package contractcmd

import (
	"fmt"
	"math/big"

	"github.com/ava-labs/avalanche-cli/pkg/duallogger"

	"github.com/ava-labs/avalanche-cli/cmd/blockchaincmd"
	"github.com/ava-labs/avalanche-cli/cmd/flags"
	"github.com/ava-labs/avalanche-cli/pkg/cobrautils"
	"github.com/ava-labs/avalanche-cli/pkg/constants"
	"github.com/ava-labs/avalanche-cli/pkg/contract"
	"github.com/ava-labs/avalanche-cli/pkg/models"
	"github.com/ava-labs/avalanche-cli/pkg/networkoptions"
	"github.com/ava-labs/avalanche-cli/pkg/prompts"
	"github.com/ava-labs/avalanche-cli/pkg/signatureaggregator"
	"github.com/ava-labs/avalanche-cli/pkg/ux"
	"github.com/ava-labs/avalanche-cli/pkg/validatormanager"
	blockchainSDK "github.com/ava-labs/avalanche-cli/sdk/blockchain"
	validatormanagerSDK "github.com/ava-labs/avalanche-cli/sdk/validatormanager"
	"github.com/ava-labs/avalanchego/ids"
	"github.com/ava-labs/avalanchego/utils/logging"

	"github.com/ethereum/go-ethereum/common"
	"github.com/spf13/cobra"
)

type POSManagerSpecFlags struct {
	rewardCalculatorAddress string
	minimumStakeAmount      uint64 // big.Int
	maximumStakeAmount      uint64 // big.Int
	minimumStakeDuration    uint64
	minimumDelegationFee    uint16
	maximumStakeMultiplier  uint8
	weightToValueFactor     uint64 // big.Int
}

var (
	initPOSManagerFlags       POSManagerSpecFlags
	network                   networkoptions.NetworkFlags
	privateKeyFlags           contract.PrivateKeyFlags
	initValidatorManagerFlags ContractInitValidatorManagerFlags
)

type ContractInitValidatorManagerFlags struct {
	RPC         string
	SigAggFlags flags.SignatureAggregatorFlags
}

// avalanche contract initValidatorManager
func newInitValidatorManagerCmd() *cobra.Command {
	cmd := &cobra.Command{
		Use:     "initValidatorManager blockchainName",
		Short:   "Initializes Proof of Authority(PoA) or Proof of Stake(PoS) Validator Manager on a given Network and Blockchain",
		Long:    "Initializes Proof of Authority(PoA) or Proof of Stake(PoS)Validator Manager contract on a Blockchain and sets up initial validator set on the Blockchain. For more info on Validator Manager, please head to https://github.com/ava-labs/icm-contracts/tree/main/contracts/validator-manager",
		RunE:    initValidatorManager,
		PreRunE: cobrautils.ExactArgs(1),
	}
	networkoptions.AddNetworkFlagsToCmd(cmd, &network, true, networkoptions.DefaultSupportedNetworkOptions)
	privateKeyFlags.AddToCmd(cmd, "as contract deployer")
	flags.AddRPCFlagToCmd(cmd, app, &initValidatorManagerFlags.RPC)
	sigAggGroup := flags.AddSignatureAggregatorFlagsToCmd(cmd, &initValidatorManagerFlags.SigAggFlags)

	cmd.Flags().StringVar(&initPOSManagerFlags.rewardCalculatorAddress, "pos-reward-calculator-address", "", "(PoS only) initialize the ValidatorManager with reward calculator address")
	cmd.Flags().Uint64Var(&initPOSManagerFlags.minimumStakeAmount, "pos-minimum-stake-amount", 1, "(PoS only) minimum stake amount")
	cmd.Flags().Uint64Var(&initPOSManagerFlags.maximumStakeAmount, "pos-maximum-stake-amount", 1000, "(PoS only) maximum stake amount")
	cmd.Flags().Uint64Var(&initPOSManagerFlags.minimumStakeDuration, "pos-minimum-stake-duration", constants.PoSL1MinimumStakeDurationSeconds, "(PoS only) minimum stake duration (in seconds)")
	cmd.Flags().Uint16Var(&initPOSManagerFlags.minimumDelegationFee, "pos-minimum-delegation-fee", 1, "(PoS only) minimum delegation fee")
	cmd.Flags().Uint8Var(&initPOSManagerFlags.maximumStakeMultiplier, "pos-maximum-stake-multiplier", 1, "(PoS only )maximum stake multiplier")
	cmd.Flags().Uint64Var(&initPOSManagerFlags.weightToValueFactor, "pos-weight-to-value-factor", 1, "(PoS only) weight to value factor")
	cmd.SetHelpFunc(flags.WithGroupedHelp([]flags.GroupedFlags{sigAggGroup}))
	return cmd
}

func initValidatorManager(_ *cobra.Command, args []string) error {
	blockchainName := args[0]
	network, err := networkoptions.GetNetworkFromCmdLineFlags(
		app,
		"",
		network,
		true,
		false,
		networkoptions.DefaultSupportedNetworkOptions,
		"",
	)
	if err != nil {
		return err
	}
	if network.ClusterName != "" {
		network = models.ConvertClusterToNetwork(network)
	}

	sc, err := app.LoadSidecar(blockchainName)
	if err != nil {
		return fmt.Errorf("failed to load sidecar: %w", err)
	}

	blockchainID := sc.Networks[network.Name()].BlockchainID
	if blockchainID == ids.Empty {
		return fmt.Errorf("blockchain has not been deployed to %s", network.Name())
	}

	subnetID := sc.Networks[network.Name()].SubnetID
	if subnetID == ids.Empty {
		return fmt.Errorf("unable to find Subnet ID")
	}

	validatorManagerRPCEndpoint := sc.Networks[network.Name()].ValidatorManagerRPCEndpoint
	validatorManagerBlockchainID := sc.Networks[network.Name()].ValidatorManagerBlockchainID
	validatorManagerAddressStr := sc.Networks[network.Name()].ValidatorManagerAddress
	specializedValidatorManagerAddressStr := sc.Networks[network.Name()].SpecializedValidatorManagerAddress

	if validatorManagerBlockchainID == ids.Empty {
		return fmt.Errorf("unable to find Validator Manager blockchain ID")
	}
	if validatorManagerAddressStr == "" {
		return fmt.Errorf("unable to find Validator Manager address")
	}

	validatorManagerSubnetID, err := blockchaincmd.GetValidatorManagerSubnetID(network, validatorManagerBlockchainID)
	if err != nil {
		return err
	}

	if initValidatorManagerFlags.RPC != "" {
		validatorManagerRPCEndpoint = initValidatorManagerFlags.RPC
	}

	if validatorManagerRPCEndpoint == "" {
		validatorManagerRPCEndpoint, err = blockchaincmd.GetValidatorManagerRPCEndpoint(
			network,
			blockchainName,
			blockchainID,
			validatorManagerBlockchainID,
		)
		if err != nil {
			return err
		}
	}
	ux.Logger.PrintToUser(logging.Yellow.Wrap("RPC Endpoint: %s"), validatorManagerRPCEndpoint)

	genesisAddress, genesisPrivateKey, err := contract.GetEVMSubnetPrefundedKey(
		app,
		network,
		contract.ChainSpec{
			BlockchainID: validatorManagerBlockchainID.String(),
		},
	)
	if err != nil {
		return err
	}
	privateKey, err := privateKeyFlags.GetPrivateKey(app, genesisPrivateKey)
	if err != nil {
		return err
	}
	if privateKey == "" {
		privateKey, err = prompts.PromptPrivateKey(
			app.Prompt,
			"pay for initializing Validator Manager contract? (Uses Blockchain gas token)",
			app.GetKeyDir(),
			app.GetKey,
			genesisAddress,
			genesisPrivateKey,
		)
		if err != nil {
			return err
		}
	}

	if specializedValidatorManagerAddressStr == "" && sc.UseACP99 && sc.PoS() {
		if blockchainID == validatorManagerBlockchainID && validatorManagerAddressStr == validatormanagerSDK.ValidatorProxyContractAddress {
			// assumed to be managed by CLI
			specializedValidatorManagerAddressStr = validatormanagerSDK.SpecializationProxyContractAddress
		} else {
			specializedValidatorManagerAddress, err := app.Prompt.CaptureAddress("What is the address of the Specialized Validator Manager?")
			if err != nil {
				return err
			}
			specializedValidatorManagerAddressStr = specializedValidatorManagerAddress.String()
		}
	}

	validatorManagerAddress := common.HexToAddress(validatorManagerAddressStr)
	specializedValidatorManagerAddress := common.HexToAddress(specializedValidatorManagerAddressStr)

	validatorManagerOwnerAddressStr := sc.ValidatorManagerOwner
	validatorManagerOwnerAddress := common.HexToAddress(validatorManagerOwnerAddressStr)

	// needed for ACP99 PoS (that flow will fail if missing)
	_, _, _, validatorManagerOwnerPrivateKey, err := contract.SearchForManagedKey(
		app,
		network,
		validatorManagerOwnerAddress,
		true,
	)
	if err != nil {
		return err
	}

	bootstrapValidators := sc.Networks[network.Name()].BootstrapValidators
	avaGoBootstrapValidators, err := blockchaincmd.ConvertToAvalancheGoSubnetValidator(bootstrapValidators)
	if err != nil {
		return err
	}

	clusterName := sc.Networks[network.Name()].ClusterName

	aggregatorLogger, err := signatureaggregator.NewSignatureAggregatorLogger(
		initValidatorManagerFlags.SigAggFlags.AggregatorLogLevel,
		initValidatorManagerFlags.SigAggFlags.AggregatorLogToStdout,
		app.GetAggregatorLogDir(clusterName),
	)
	if err != nil {
		return err
	}

	subnetSDK := blockchainSDK.Subnet{
		Network:                            network.SDKNetwork(),
		SubnetID:                           subnetID,
		ValidatorManagerRPC:                validatorManagerRPCEndpoint,
		ValidatorManagerSubnetID:           validatorManagerSubnetID,
		ValidatorManagerBlockchainID:       validatorManagerBlockchainID,
		ValidatorManagerAddress:            &validatorManagerAddress,
		SpecializedValidatorManagerAddress: &specializedValidatorManagerAddress,
		ValidatorManagerOwnerAddress:       &validatorManagerOwnerAddress,
		ValidatorManagerOwnerPrivateKey:    validatorManagerOwnerPrivateKey,
		BootstrapValidators:                avaGoBootstrapValidators,
	}

	var signatureAggregatorEndpoint string
	if initValidatorManagerFlags.SigAggFlags.SignatureAggregatorEndpoint == "" {
		signatureAggregatorEndpoint, err = signatureaggregator.GetSignatureAggregatorEndpoint(app, network)
		if err != nil {
			// if local machine does not have a running signature aggregator instance for the network, we will create it first
			err = signatureaggregator.CreateSignatureAggregatorInstance(app, network, aggregatorLogger, "latest")
			if err != nil {
				return err
			}
			signatureAggregatorEndpoint, err = signatureaggregator.GetSignatureAggregatorEndpoint(app, network)
			if err != nil {
				return err
			}
		}
	} else {
		signatureAggregatorEndpoint = initValidatorManagerFlags.SigAggFlags.SignatureAggregatorEndpoint
	}

	switch {
	case sc.PoA(): // PoA
		ux.Logger.PrintToUser(logging.Yellow.Wrap("Initializing Proof of Authority Validator Manager contract on blockchain %s"), blockchainName)
		if err := validatormanager.SetupPoA(
			app.Log,
			subnetSDK,
			privateKey,
			aggregatorLogger,
			sc.UseACP99,
			signatureAggregatorEndpoint,
		); err != nil {
			return err
		}
		ux.Logger.GreenCheckmarkToUser("Proof of Authority Validator Manager contract successfully initialized on blockchain %s", blockchainName)
	case sc.PoS(): // PoS
		if blockchainID == validatorManagerBlockchainID && validatorManagerAddressStr == validatormanagerSDK.ValidatorProxyContractAddress {
			// we assume it is fully CLI managed
			if err := blockchaincmd.CompleteValidatorManagerL1Deploy(
				network,
				blockchainName,
				validatorManagerRPCEndpoint,
				sc.ProxyContractOwner,
				sc.PoS(),
				sc.UseACP99,
			); err != nil {
				return err
			}
<<<<<<< HEAD
=======
			if sc.UseACP99 {
				_, err := validatormanager.DeployAndRegisterValidatorManagerV2_0_0Contract(
					duallogger.NewDualLogger(true, app),
					initValidatorManagerFlags.RPC,
					genesisPrivateKey,
					proxyOwnerPrivateKey,
				)
				if err != nil {
					return err
				}
				_, err = validatormanager.DeployAndRegisterPoSValidatorManagerV2_0_0Contract(
					duallogger.NewDualLogger(true, app),
					initValidatorManagerFlags.RPC,
					genesisPrivateKey,
					proxyOwnerPrivateKey,
				)
				if err != nil {
					return err
				}
			} else {
				if _, err := validatormanager.DeployAndRegisterPoSValidatorManagerV1_0_0Contract(
					duallogger.NewDualLogger(true, app),
					initValidatorManagerFlags.RPC,
					genesisPrivateKey,
					proxyOwnerPrivateKey,
				); err != nil {
					return err
				}
			}
>>>>>>> 0740a705
		}

		ux.Logger.PrintToUser(logging.Yellow.Wrap("Initializing Proof of Stake Validator Manager contract on blockchain %s"), blockchainName)
		if initPOSManagerFlags.rewardCalculatorAddress == "" {
			initPOSManagerFlags.rewardCalculatorAddress = validatormanagerSDK.RewardCalculatorAddress
		}
		if err := validatormanager.SetupPoS(
			app.Log,
			subnetSDK,
			privateKey,
			aggregatorLogger,
			validatormanagerSDK.PoSParams{
				MinimumStakeAmount:      big.NewInt(int64(initPOSManagerFlags.minimumStakeAmount)),
				MaximumStakeAmount:      big.NewInt(int64(initPOSManagerFlags.maximumStakeAmount)),
				MinimumStakeDuration:    initPOSManagerFlags.minimumStakeDuration,
				MinimumDelegationFee:    initPOSManagerFlags.minimumDelegationFee,
				MaximumStakeMultiplier:  initPOSManagerFlags.maximumStakeMultiplier,
				WeightToValueFactor:     big.NewInt(int64(initPOSManagerFlags.weightToValueFactor)),
				RewardCalculatorAddress: initPOSManagerFlags.rewardCalculatorAddress,
				UptimeBlockchainID:      blockchainID,
			},
			sc.UseACP99,
			signatureAggregatorEndpoint,
		); err != nil {
			return err
		}
		ux.Logger.GreenCheckmarkToUser("Native Token Proof of Stake Validator Manager contract successfully initialized on blockchain %s", blockchainName)
	default: // unsupported
		return fmt.Errorf("only PoA and PoS supported")
	}

	sidecar, err := app.LoadSidecar(blockchainName)
	if err != nil {
		return err
	}
	sidecar.UpdateValidatorManagerAddress(
		network.Name(),
		validatorManagerRPCEndpoint,
		validatorManagerBlockchainID,
		validatorManagerAddress.String(),
		specializedValidatorManagerAddress.String(),
	)
	if err := app.UpdateSidecar(&sidecar); err != nil {
		return err
	}

	return nil
}<|MERGE_RESOLUTION|>--- conflicted
+++ resolved
@@ -266,6 +266,7 @@
 		if blockchainID == validatorManagerBlockchainID && validatorManagerAddressStr == validatormanagerSDK.ValidatorProxyContractAddress {
 			// we assume it is fully CLI managed
 			if err := blockchaincmd.CompleteValidatorManagerL1Deploy(
+				duallogger.NewDualLogger(true, app),
 				network,
 				blockchainName,
 				validatorManagerRPCEndpoint,
@@ -275,38 +276,6 @@
 			); err != nil {
 				return err
 			}
-<<<<<<< HEAD
-=======
-			if sc.UseACP99 {
-				_, err := validatormanager.DeployAndRegisterValidatorManagerV2_0_0Contract(
-					duallogger.NewDualLogger(true, app),
-					initValidatorManagerFlags.RPC,
-					genesisPrivateKey,
-					proxyOwnerPrivateKey,
-				)
-				if err != nil {
-					return err
-				}
-				_, err = validatormanager.DeployAndRegisterPoSValidatorManagerV2_0_0Contract(
-					duallogger.NewDualLogger(true, app),
-					initValidatorManagerFlags.RPC,
-					genesisPrivateKey,
-					proxyOwnerPrivateKey,
-				)
-				if err != nil {
-					return err
-				}
-			} else {
-				if _, err := validatormanager.DeployAndRegisterPoSValidatorManagerV1_0_0Contract(
-					duallogger.NewDualLogger(true, app),
-					initValidatorManagerFlags.RPC,
-					genesisPrivateKey,
-					proxyOwnerPrivateKey,
-				); err != nil {
-					return err
-				}
-			}
->>>>>>> 0740a705
 		}
 
 		ux.Logger.PrintToUser(logging.Yellow.Wrap("Initializing Proof of Stake Validator Manager contract on blockchain %s"), blockchainName)
