// Copyright (C) 2022, Ava Labs, Inc. All rights reserved.
// See the file LICENSE for licensing terms.
package relayercmd

import (
	"fmt"
	"math/big"
	"os"
	"strings"

	"github.com/ava-labs/avalanche-cli/pkg/cobrautils"
	"github.com/ava-labs/avalanche-cli/pkg/constants"
	"github.com/ava-labs/avalanche-cli/pkg/contract"
	"github.com/ava-labs/avalanche-cli/pkg/interchain/relayer"
	"github.com/ava-labs/avalanche-cli/pkg/localnet"
	"github.com/ava-labs/avalanche-cli/pkg/models"
	"github.com/ava-labs/avalanche-cli/pkg/networkoptions"
	"github.com/ava-labs/avalanche-cli/pkg/prompts"
	"github.com/ava-labs/avalanche-cli/pkg/utils"
	"github.com/ava-labs/avalanche-cli/pkg/ux"
	"github.com/ava-labs/avalanche-cli/pkg/vm"
	"github.com/ava-labs/avalanche-cli/sdk/evm"
	"github.com/ava-labs/avalanchego/utils/logging"

	"github.com/spf13/cobra"
)

type DeployFlags struct {
	Network              networkoptions.NetworkFlags
	Version              string
	LogLevel             string
	RelayCChain          bool
	BlockchainsToRelay   []string
	Key                  string
	Amount               float64
	CChainAmount         float64
	BlockchainFundingKey string
	CChainFundingKey     string
	BinPath              string
	AllowPrivateIPs      bool
}

var deployFlags DeployFlags

const (
	disableDeployToRemotePrompt = true
	aproxFundingFee             = 0.01
)

// avalanche interchain relayer deploy
func newDeployCmd() *cobra.Command {
	cmd := &cobra.Command{
		Use:   "deploy",
		Short: "Deploys an ICM Relayer for the given Network",
		Long:  `Deploys an ICM Relayer for the given Network.`,
		RunE:  deploy,
		Args:  cobrautils.ExactArgs(0),
	}
	networkoptions.AddNetworkFlagsToCmd(cmd, &deployFlags.Network, true, networkoptions.NonMainnetSupportedNetworkOptions)
	cmd.Flags().StringVar(&deployFlags.BinPath, "bin-path", "", "use the given relayer binary")
	cmd.Flags().StringVar(
		&deployFlags.Version,
		"version",
		constants.DefaultRelayerVersion,
		"version to deploy",
	)
	cmd.Flags().StringVar(&deployFlags.LogLevel, "log-level", "", "log level to use for relayer logs")
	cmd.Flags().StringSliceVar(&deployFlags.BlockchainsToRelay, "blockchains", nil, "blockchains to relay as source and destination")
	cmd.Flags().BoolVar(&deployFlags.RelayCChain, "cchain", false, "relay C-Chain as source and destination")
	cmd.Flags().StringVar(&deployFlags.Key, "key", "", "key to be used by default both for rewards and to pay fees")
	cmd.Flags().Float64Var(&deployFlags.Amount, "amount", 0, "automatically fund l1s fee payments with the given amount")
	cmd.Flags().Float64Var(&deployFlags.CChainAmount, "cchain-amount", 0, "automatically fund cchain fee payments with the given amount")
	cmd.Flags().StringVar(&deployFlags.BlockchainFundingKey, "blockchain-funding-key", "", "key to be used to fund relayer account on all l1s")
	cmd.Flags().StringVar(&deployFlags.CChainFundingKey, "cchain-funding-key", "", "key to be used to fund relayer account on cchain")
	cmd.Flags().BoolVar(&deployFlags.AllowPrivateIPs, "allow-private-ips", true, "allow relayer to connec to private ips")
	return cmd
}

func deploy(_ *cobra.Command, args []string) error {
	return CallDeploy(args, deployFlags, models.UndefinedNetwork)
}

func CallDeploy(_ []string, flags DeployFlags, network models.Network) error {
	var err error
	if network == models.UndefinedNetwork {
		network, err = networkoptions.GetNetworkFromCmdLineFlags(
			app,
			"In which Network will operate the Relayer?",
			flags.Network,
			true,
			false,
			networkoptions.NonMainnetSupportedNetworkOptions,
			"",
		)
		if err != nil {
			return err
		}
	}

	deployToRemote := false
	if !disableDeployToRemotePrompt && network.Kind != models.Local {
		prompt := "Do you want to deploy the relayer to a remote or a local host?"
		remoteHostOption := "I want to deploy the relayer into a remote node in the cloud"
		localHostOption := "I prefer to deploy into a localhost process"
		options := []string{remoteHostOption, localHostOption, explainOption}
		for {
			option, err := app.Prompt.CaptureList(
				prompt,
				options,
			)
			if err != nil {
				return err
			}
			switch option {
			case remoteHostOption:
				deployToRemote = true
			case localHostOption:
			case explainOption:
				ux.Logger.PrintToUser("A local host relayer is for temporary networks, won't survive a host restart")
				ux.Logger.PrintToUser("or a relayer transient failure (but anyway can be manually restarted by cmd)")
				ux.Logger.PrintToUser("A remote relayer is deployed into a new cloud node, and will recover from")
				ux.Logger.PrintToUser("temporary relayer failures and from host restarts.")
				continue
			}
			break
		}
	}

	if !deployToRemote {
		if isUP, _, _, err := relayer.RelayerIsUp(app.GetLocalRelayerRunPath(network.Kind)); err != nil {
			return err
		} else if isUP {
			return fmt.Errorf("there is already a local relayer deployed for %s", network.Kind.String())
		}
	}

	if flags.LogLevel == "" {
		prompt := "Which log level do you prefer for your relayer?"
		options := []string{
			logging.Info.LowerString(),
			logging.Warn.LowerString(),
			logging.Error.LowerString(),
			logging.Off.LowerString(),
			logging.Fatal.LowerString(),
			logging.Debug.LowerString(),
			logging.Trace.LowerString(),
			logging.Verbo.LowerString(),
		}
		flags.LogLevel, err = app.Prompt.CaptureList(
			prompt,
			options,
		)
		if err != nil {
			return err
		}
	}

	networkUP := true
	_, err = utils.GetChainID(network.Endpoint, "C")
	if err != nil {
		if !strings.Contains(err.Error(), "connection refused") {
			return err
		}
		networkUP = false
	}

	configureBlockchains := false
	if networkUP {
		if flags.BlockchainsToRelay != nil || flags.RelayCChain {
			configureBlockchains = true
		} else {
			prompt := "Do you want to add blockchain information to your relayer?"
			yesOption := "Yes, I want to configure source and destination blockchains"
			noOption := "No, I prefer to configure the relayer later on"
			options := []string{yesOption, noOption, explainOption}
			for {
				option, err := app.Prompt.CaptureList(
					prompt,
					options,
				)
				if err != nil {
					return err
				}
				switch option {
				case yesOption:
					configureBlockchains = true
				case noOption:
				case explainOption:
					ux.Logger.PrintToUser("You can configure a list of source and destination blockchains, so that the")
					ux.Logger.PrintToUser("relayer will listen for new messages on each source, and deliver them to the")
					ux.Logger.PrintToUser("destinations.")
					ux.Logger.PrintToUser("Or you can not configure those later on, by using the 'relayer config' cmd.")
					continue
				}
				break
			}
		}
	}

	var configSpec ConfigSpec
	if configureBlockchains {
		// TODO: this is the base for a 'relayer config' cmd
		// that should load the current config, generate a configSpec for that,
		// and use this to change the config, before saving it
		// most probably, also, relayer config should restart the relayer
		var cancel bool
		configSpec, cancel, err = GenerateConfigSpec(
			network,
			flags.RelayCChain,
			flags.BlockchainsToRelay,
			flags.Key,
		)
		if cancel {
			return nil
		}
		if err != nil {
			return err
		}
	}

	fundBlockchains := false
	if networkUP && len(configSpec.destinations) > 0 {
		if flags.Amount != 0 {
			fundBlockchains = true
		} else {
			// TODO: this (and the next section) are the base for a 'relayer fund' cmd
			// it must be based on relayer conf, and try to gather a nice blockchain desc
			// from the blockchain id (as relayer logs cmd)
			ux.Logger.PrintToUser("")
			for _, destination := range configSpec.destinations {
				addr, err := evm.PrivateKeyToAddress(destination.privateKey)
				if err != nil {
					return err
				}
				client, err := evm.GetClient(destination.rpcEndpoint)
				if err != nil {
					return err
				}
				balance, err := client.GetAddressBalance(addr.Hex())
				if err != nil {
					return err
				}
				balanceFlt := new(big.Float).SetInt(balance)
				balanceFlt = balanceFlt.Quo(balanceFlt, new(big.Float).SetInt(vm.OneAvax))
				ux.Logger.PrintToUser("Relayer private key on destination %s has a balance of %.9f", destination.blockchainDesc, balanceFlt)
			}
			ux.Logger.PrintToUser("")

			prompt := "Do you want to fund relayer destinations?"
			yesOption := "Yes, I want to fund destination blockchains"
			noOption := "No, I prefer to fund the relayer later on"
			options := []string{yesOption, noOption, explainOption}
			for {
				option, err := app.Prompt.CaptureList(
					prompt,
					options,
				)
				if err != nil {
					return err
				}
				switch option {
				case yesOption:
					fundBlockchains = true
				case noOption:
				case explainOption:
					ux.Logger.PrintToUser("You need to set some balance on the destination addresses")
					ux.Logger.PrintToUser("so the relayer can pay for fees when delivering messages.")
					continue
				}
				break
			}
		}
	}

	if fundBlockchains {
		for _, destination := range configSpec.destinations {
			addr, err := evm.PrivateKeyToAddress(destination.privateKey)
			if err != nil {
				return err
			}
			client, err := evm.GetClient(destination.rpcEndpoint)
			if err != nil {
				return err
			}
			cchainBlockchainID, err := contract.GetBlockchainID(
				app,
				network,
				contract.ChainSpec{
					CChain: true,
				},
			)
			if err != nil {
				return err
			}
			isCChainDestination := cchainBlockchainID.String() == destination.blockchainID
			doPay := false
			switch {
			case !isCChainDestination && flags.Amount != 0:
				doPay = true
			case isCChainDestination && flags.CChainAmount != 0:
				doPay = true
			default:
				balance, err := client.GetAddressBalance(addr.Hex())
				if err != nil {
					return err
				}
				balanceFlt := new(big.Float).SetInt(balance)
				balanceFlt = balanceFlt.Quo(balanceFlt, new(big.Float).SetInt(vm.OneAvax))
				prompt := fmt.Sprintf("Do you want to fund relayer for destination %s (current C-Chain AVAX balance: %.9f)?", destination.blockchainDesc, balanceFlt)
				yesOption := "Yes, I will send funds to it"
				noOption := "Not now"
				options := []string{yesOption, noOption}
				option, err := app.Prompt.CaptureList(
					prompt,
					options,
				)
				if err != nil {
					return err
				}
				switch option {
				case yesOption:
					doPay = true
				case noOption:
				}
			}
			if doPay {
				genesisAddress, genesisPrivateKey, err := contract.GetEVMSubnetPrefundedKey(
					app,
					network,
					contract.ChainSpec{
						BlockchainID: destination.blockchainID,
					},
				)
				if err != nil {
					return err
				}
				privateKey := ""
				if flags.Amount != 0 {
					privateKey = genesisPrivateKey
				}
				if flags.BlockchainFundingKey != "" || flags.CChainFundingKey != "" {
					if isCChainDestination {
						if flags.CChainFundingKey != "" {
							k, err := app.GetKey(flags.CChainFundingKey, network, false)
							if err != nil {
								return err
							}
							privateKey = k.PrivKeyHex()
						}
					} else {
						if flags.BlockchainFundingKey != "" {
							k, err := app.GetKey(flags.BlockchainFundingKey, network, false)
							if err != nil {
								return err
							}
							privateKey = k.PrivKeyHex()
						}
					}
				}
				if privateKey == "" {
					privateKey, err = prompts.PromptPrivateKey(
						app.Prompt,
						fmt.Sprintf("fund the relayer destination %s", destination.blockchainDesc),
						app.GetKeyDir(),
						app.GetKey,
						genesisAddress,
						genesisPrivateKey,
					)
					if err != nil {
						return err
					}
				}
				balance, err := client.GetPrivateKeyBalance(privateKey)
				if err != nil {
					return err
				}
				if balance.Cmp(big.NewInt(0)) == 0 {
					return fmt.Errorf("destination %s funding key as no balance", destination.blockchainDesc)
				}
				balanceBigFlt := new(big.Float).SetInt(balance)
				balanceBigFlt = balanceBigFlt.Quo(balanceBigFlt, new(big.Float).SetInt(vm.OneAvax))
				balanceFlt, _ := balanceBigFlt.Float64()
				balanceFlt -= aproxFundingFee
				var amountFlt float64
				switch {
				case !isCChainDestination && flags.Amount != 0:
					amountFlt = flags.Amount
				case isCChainDestination && flags.CChainAmount != 0:
					amountFlt = flags.CChainAmount
				default:
					amountFlt, err = app.Prompt.CaptureFloat(
						fmt.Sprintf("Amount to transfer (available: %f)", balanceFlt),
						func(f float64) error {
							if f <= 0 {
								return fmt.Errorf("%f is not positive", f)
							}
							if f > balanceFlt {
								return fmt.Errorf("%f exceeds available funding balance of %f", f, balanceFlt)
							}
							return nil
						},
					)
					if err != nil {
						return err
					}
				}
				if amountFlt > balanceFlt {
					return fmt.Errorf(
						"desired balance %f for destination %s exceeds available funding balance of %f",
						amountFlt,
						destination.blockchainDesc,
						balanceFlt,
					)
				}
				amountBigFlt := new(big.Float).SetFloat64(amountFlt)
				amountBigFlt = amountBigFlt.Mul(amountBigFlt, new(big.Float).SetInt(vm.OneAvax))
				amount, _ := amountBigFlt.Int(nil)
<<<<<<< HEAD
				if _, err := evm.FundAddress(client, privateKey, addr.Hex(), amount); err != nil {
=======
				if err := client.FundAddress(privateKey, addr.Hex(), amount); err != nil {
>>>>>>> 0a0af972
					return err
				}
			}
		}
	}

	if deployToRemote {
		return nil
	}

	runFilePath := app.GetLocalRelayerRunPath(network.Kind)
	storageDir := app.GetLocalRelayerStorageDir(network.Kind)
	localNetworkRootDir := ""
	if network.Kind == models.Local {
		localNetworkRootDir, err = localnet.GetLocalNetworkDir(app)
		if err != nil {
			return err
		}
	}
	configPath := app.GetLocalRelayerConfigPath(network.Kind, localNetworkRootDir)
	logPath := app.GetLocalRelayerLogPath(network.Kind)

	metricsPort := constants.RemoteICMRelayerMetricsPort
	if !deployToRemote {
		switch network.Kind {
		case models.Local:
			metricsPort = constants.LocalNetworkLocalICMRelayerMetricsPort
		case models.Devnet:
			metricsPort = constants.DevnetLocalICMRelayerMetricsPort
		case models.Fuji:
			metricsPort = constants.FujiLocalICMRelayerMetricsPort
		}
	}

	// create config
	ux.Logger.PrintToUser("")
	ux.Logger.PrintToUser("Generating relayer config file at %s", configPath)
	if err := relayer.CreateBaseRelayerConfig(
		configPath,
		flags.LogLevel,
		storageDir,
		uint16(metricsPort),
		network,
		flags.AllowPrivateIPs,
	); err != nil {
		return err
	}
	for _, source := range configSpec.sources {
		if err := relayer.AddSourceToRelayerConfig(
			configPath,
			source.rpcEndpoint,
			source.wsEndpoint,
			source.subnetID,
			source.blockchainID,
			source.icmRegistryAddress,
			source.icmMessengerAddress,
			source.rewardAddress,
		); err != nil {
			return err
		}
	}
	for _, destination := range configSpec.destinations {
		if err := relayer.AddDestinationToRelayerConfig(
			configPath,
			destination.rpcEndpoint,
			destination.subnetID,
			destination.blockchainID,
			destination.privateKey,
		); err != nil {
			return err
		}
	}

	if len(configSpec.sources) > 0 && len(configSpec.destinations) > 0 {
		// relayer fails for empty configs
		binPath, err := relayer.DeployRelayer(
			flags.Version,
			flags.BinPath,
			app.GetICMRelayerBinDir(),
			configPath,
			logPath,
			runFilePath,
			storageDir,
		)
		if err != nil {
			if bs, err := os.ReadFile(logPath); err == nil {
				ux.Logger.PrintToUser("")
				ux.Logger.PrintToUser(string(bs))
			}
			return err
		}
		if network.Kind == models.Local {
			if err := localnet.WriteExtraLocalNetworkData(app, "", binPath, "", ""); err != nil {
				return err
			}
		}
	}

	return nil
}<|MERGE_RESOLUTION|>--- conflicted
+++ resolved
@@ -415,11 +415,7 @@
 				amountBigFlt := new(big.Float).SetFloat64(amountFlt)
 				amountBigFlt = amountBigFlt.Mul(amountBigFlt, new(big.Float).SetInt(vm.OneAvax))
 				amount, _ := amountBigFlt.Int(nil)
-<<<<<<< HEAD
-				if _, err := evm.FundAddress(client, privateKey, addr.Hex(), amount); err != nil {
-=======
-				if err := client.FundAddress(privateKey, addr.Hex(), amount); err != nil {
->>>>>>> 0a0af972
+				if _, err := client.FundAddress(privateKey, addr.Hex(), amount); err != nil {
 					return err
 				}
 			}
