// Copyright (C) 2022, Ava Labs, Inc. All rights reserved.
// See the file LICENSE for licensing terms.
package keycmd

import (
	"context"
	"fmt"
	"math/big"
	"time"

	"github.com/ava-labs/avalanche-cli/pkg/cobrautils"
	"github.com/ava-labs/avalanche-cli/pkg/contract"
	"github.com/ava-labs/avalanche-cli/pkg/ictt"
	"github.com/ava-labs/avalanche-cli/pkg/key"
	"github.com/ava-labs/avalanche-cli/pkg/models"
	"github.com/ava-labs/avalanche-cli/pkg/networkoptions"
	"github.com/ava-labs/avalanche-cli/pkg/prompts"
	"github.com/ava-labs/avalanche-cli/pkg/utils"
	"github.com/ava-labs/avalanche-cli/pkg/ux"
	"github.com/ava-labs/avalanche-cli/pkg/vm"
	"github.com/ava-labs/avalanche-cli/sdk/evm"
	"github.com/ava-labs/avalanchego/ids"
	avagoconstants "github.com/ava-labs/avalanchego/utils/constants"
	"github.com/ava-labs/avalanchego/utils/crypto/keychain"
	ledger "github.com/ava-labs/avalanchego/utils/crypto/ledger"
	"github.com/ava-labs/avalanchego/utils/formatting/address"
	"github.com/ava-labs/avalanchego/utils/units"
	avmtxs "github.com/ava-labs/avalanchego/vms/avm/txs"
	"github.com/ava-labs/avalanchego/vms/components/avax"
	"github.com/ava-labs/avalanchego/vms/platformvm/txs"
	avagofee "github.com/ava-labs/avalanchego/vms/platformvm/txs/fee"
	"github.com/ava-labs/avalanchego/vms/secp256k1fx"
	"github.com/ava-labs/avalanchego/wallet/subnet/primary"
	"github.com/ava-labs/avalanchego/wallet/subnet/primary/common"
	"github.com/ava-labs/coreth/plugin/evm/atomic"
	goethereumcommon "github.com/ethereum/go-ethereum/common"
	"github.com/spf13/cobra"
)

const (
	keyNameFlag         = "key"
	ledgerIndexFlag     = "ledger"
	amountFlag          = "amount"
	destinationAddrFlag = "destination-addr"
	wrongLedgerIndexVal = 32768
)

var (
	keyName            string
	ledgerIndex        uint32
	destinationAddrStr string
	amountFlt          float64
	// token transferrer experimental
	originSubnet                  string
	destinationSubnet             string
	originTransferrerAddress      string
	destinationTransferrerAddress string
	destinationKeyName            string
	//
	senderChainFlags   contract.ChainSpec
	receiverChainFlags contract.ChainSpec
)

func newTransferCmd() *cobra.Command {
	cmd := &cobra.Command{
		Use:   "transfer [options]",
		Short: "Fund a ledger address or stored key from another one",
		Long:  `The key transfer command allows to transfer funds between stored keys or ledger addresses.`,
		RunE:  transferF,
		Args:  cobrautils.ExactArgs(0),
	}
	networkoptions.AddNetworkFlagsToCmd(cmd, &globalNetworkFlags, false, networkoptions.DefaultSupportedNetworkOptions)
	cmd.Flags().StringVarP(
		&keyName,
		keyNameFlag,
		"k",
		"",
		"key associated to the sender or receiver address",
	)
	cmd.Flags().Uint32VarP(
		&ledgerIndex,
		ledgerIndexFlag,
		"i",
		wrongLedgerIndexVal,
		"ledger index associated to the sender or receiver address",
	)
	cmd.Flags().StringVarP(
		&destinationAddrStr,
		destinationAddrFlag,
		"a",
		"",
		"destination address",
	)
	cmd.Flags().StringVar(
		&destinationKeyName,
		"destination-key",
		"",
		"key associated to a destination address",
	)
	cmd.Flags().Float64VarP(
		&amountFlt,
		amountFlag,
		"o",
		0,
		"amount to send or receive (AVAX or TOKEN units)",
	)
	cmd.Flags().StringVar(
		&originSubnet,
		"origin-subnet",
		"",
		"subnet where the funds belong (token transferrer experimental)",
	)
	cmd.Flags().StringVar(
		&destinationSubnet,
		"destination-subnet",
		"",
		"subnet where the funds will be sent (token transferrer experimental)",
	)
	cmd.Flags().StringVar(
		&originTransferrerAddress,
		"origin-transferrer-address",
		"",
		"token transferrer address at the origin subnet (token transferrer experimental)",
	)
	cmd.Flags().StringVar(
		&destinationTransferrerAddress,
		"destination-transferrer-address",
		"",
		"token transferrer address at the destination subnet (token transferrer experimental)",
	)
	senderChainFlags.SetFlagNames(
		"sender-blockchain",
		"c-chain-sender",
		"p-chain-sender",
		"x-chain-sender",
		"sender-blockchain-id",
	)
	senderChainFlags.AddToCmd(cmd, "send from %s")
	receiverChainFlags.SetFlagNames(
		"receiver-blockchain",
		"c-chain-receiver",
		"p-chain-receiver",
		"x-chain-receiver",
		"receiver-blockchain-id",
	)
	receiverChainFlags.AddToCmd(cmd, "receive at %s")
	return cmd
}

func transferF(*cobra.Command, []string) error {
	if keyName != "" && ledgerIndex != wrongLedgerIndexVal {
		return fmt.Errorf("only one between a keyname or a ledger index must be given")
	}

	network, err := networkoptions.GetNetworkFromCmdLineFlags(
		app,
		"On what Network do you want to execute the transfer?",
		globalNetworkFlags,
		true,
		false,
		networkoptions.DefaultSupportedNetworkOptions,
		"",
	)
	if err != nil {
		return err
	}

	if !senderChainFlags.Defined() {
		prompt := "Where are the funds to transfer?"
		if cancel, err := contract.PromptChain(
			app,
			network,
			prompt,
			"",
			&senderChainFlags,
		); err != nil {
			return err
		} else if cancel {
			return nil
		}
	}

	if !receiverChainFlags.Defined() {
		prompt := "Where are the funds going to?"
		if cancel, err := contract.PromptChain(
			app,
			network,
			prompt,
			"",
			&receiverChainFlags,
		); err != nil {
			return err
		} else if cancel {
			return nil
		}
	}

	//TODO[artem]: remove
	// C -> C +
	// Subnet -> Subnet
	if (senderChainFlags.CChain && receiverChainFlags.CChain) ||
		(senderChainFlags.BlockchainName != "" && senderChainFlags.BlockchainName == receiverChainFlags.BlockchainName) {
		return intraEvmSend(network, senderChainFlags)
	}

	//TODO[artem]: remove
	// C -> Subnet
	// Subnet -> C
	if !senderChainFlags.PChain && !senderChainFlags.XChain && !receiverChainFlags.PChain && !receiverChainFlags.XChain {
		return interEvmSend(network, senderChainFlags, receiverChainFlags)
	}

	//TODO[artem]: remove
	// Subnet -> P Not allowed
	// Subnet -> X Not allowed
	// P -> P +
	// P -> C +
	// P -> Subnet Not allowed
	// P -> X +
	// C -> P +
	// C -> X Not Supported
	// X -> X Not allowed
	// X -> C Not allowed
	// X -> P Not allowed
	// X -> Subnet Not allowed

	senderDesc, err := contract.GetBlockchainDesc(senderChainFlags)
	if err != nil {
		return err
	}
	receiverDesc, err := contract.GetBlockchainDesc(receiverChainFlags)
	if err != nil {
		return err
	}
	if senderChainFlags.BlockchainName != "" || receiverChainFlags.BlockchainName != "" || senderChainFlags.XChain {
		return fmt.Errorf("transfer from %s to %s is not supported", senderDesc, receiverDesc)
	}

	if keyName == "" && ledgerIndex == wrongLedgerIndexVal {
		var useLedger bool
		goalStr := "as the sender address"
		if receiverChainFlags.XChain {
			ux.Logger.PrintToUser("P->X transfer is an intra-account operation.")
			ux.Logger.PrintToUser("Tokens will be transferred to the same account address on the other chain")
			goalStr = "specify the sender/receiver address"
		}
		if senderChainFlags.CChain && receiverChainFlags.PChain {
			ux.Logger.PrintToUser("C->P transfer is an intra-account operation.")
			ux.Logger.PrintToUser("Tokens will be transferred to the same account address on the other chain")
			goalStr = "as the sender/receiver address"
		}
		useLedger, keyName, err = prompts.GetKeyOrLedger(app.Prompt, goalStr, app.GetKeyDir(), true)
		if err != nil {
			return err
		}
		if useLedger {
			ledgerIndex, err = app.Prompt.CaptureUint32("Ledger index to use")
			if err != nil {
				return err
			}
		}
	}

	var kc keychain.Keychain
	var sk *key.SoftKey
	if keyName != "" {
		sk, err = app.GetKey(keyName, network, false)
		if err != nil {
			return err
		}
		kc = sk.KeyChain()
	} else {
		ledgerDevice, err := ledger.New()
		if err != nil {
			return err
		}
		ledgerIndices := []uint32{ledgerIndex}
		kc, err = keychain.NewLedgerKeychainFromIndices(ledgerDevice, ledgerIndices)
		if err != nil {
			return err
		}
	}
	usingLedger := ledgerIndex != wrongLedgerIndexVal

	if amountFlt == 0 {
		amountFlt, err = captureAmount("AVAX units")
		if err != nil {
			return err
		}
	}
	amount := uint64(amountFlt * float64(units.Avax))

	if destinationAddrStr == "" && senderChainFlags.PChain && (receiverChainFlags.PChain || receiverChainFlags.CChain) {
		if destinationKeyName != "" {
			k, err := app.GetKey(destinationKeyName, network, false)
			if err != nil {
				return err
			}
			if receiverChainFlags.CChain {
				destinationAddrStr = k.C()
			}
			if receiverChainFlags.PChain {
				addrs := k.P()
				if len(addrs) == 0 {
					return fmt.Errorf("unexpected null number of P-Chain addresses for key")
				}
				destinationAddrStr = addrs[0]
			}
		} else {
			format := prompts.EVMFormat
			if receiverChainFlags.PChain {
				format = prompts.PChainFormat
			}
			destinationAddrStr, err = prompts.PromptAddress(
				app.Prompt,
				"destination address",
				app.GetKeyDir(),
				app.GetKey,
				"",
				network,
				format,
				"destination address",
			)
			if err != nil {
				return err
			}
		}
	}

	if senderChainFlags.PChain && receiverChainFlags.PChain {
		return pToPSend(
			network,
			kc,
			usingLedger,
			destinationAddrStr,
			amount,
		)
	}

	if senderChainFlags.PChain && receiverChainFlags.CChain {
		return pToCSend(
			network,
			kc,
			usingLedger,
			destinationAddrStr,
			amount,
		)
	}
	if senderChainFlags.CChain && receiverChainFlags.PChain {
		return cToPSend(
			network,
			kc,
			sk,
			usingLedger,
			amount,
		)
	}
	if senderChainFlags.PChain && receiverChainFlags.XChain {
		return pToXSend(
			network,
			kc,
			usingLedger,
			amount,
		)
	}

	return nil
}

func captureAmount(tokenDesc string) (float64, error) {
	promptStr := fmt.Sprintf("Amount to send (%s)", tokenDesc)
	amountFlt, err := app.Prompt.CaptureFloat(promptStr, func(v float64) error {
		if v <= 0 {
			return fmt.Errorf("value %f must be greater than zero", v)
		}
		return nil
	})
	if err != nil {
		return 0, err
	}
	return amountFlt, nil
}

func intraEvmSend(
	network models.Network,
	senderChain contract.ChainSpec,
) error {
	var (
		err        error
		privateKey string
	)
	if keyName != "" {
		k, err := app.GetKey(keyName, network, false)
		if err != nil {
			return err
		}
		privateKey = k.PrivKeyHex()
	} else {
		privateKey, err = prompts.PromptPrivateKey(
			app.Prompt,
			"sender private key",
			app.GetKeyDir(),
			app.GetKey,
			"",
			"",
		)
		if err != nil {
			return err
		}
	}
	if destinationKeyName != "" {
		k, err := app.GetKey(destinationKeyName, network, false)
		if err != nil {
			return err
		}
		destinationAddrStr = k.C()
	}
	if destinationAddrStr == "" {
		destinationAddrStr, err = prompts.PromptAddress(
			app.Prompt,
			"destination address",
			app.GetKeyDir(),
			app.GetKey,
			"",
			network,
			prompts.EVMFormat,
			"destination address",
		)
		if err != nil {
			return err
		}
	}
	if amountFlt == 0 {
		amountFlt, err = app.Prompt.CaptureFloat(
			"Amount to transfer",
			func(f float64) error {
				if f <= 0 {
					return fmt.Errorf("not positive")
				}
				return nil
			},
		)
		if err != nil {
			return err
		}
	} else if amountFlt < 0 {
		return fmt.Errorf("amount must be positive")
	}
	amountBigFlt := new(big.Float).SetFloat64(amountFlt)
	amountBigFlt = amountBigFlt.Mul(amountBigFlt, new(big.Float).SetInt(vm.OneAvax))
	amount, _ := amountBigFlt.Int(nil)
	senderURL, _, err := contract.GetBlockchainEndpoints(
		app,
		network,
		senderChain,
		true,
		false,
	)
	if err != nil {
		return err
	}
	client, err := evm.GetClient(senderURL)
	if err != nil {
		return err
	}
<<<<<<< HEAD

	receipt, err := clievm.FundAddress(client, privateKey, destinationAddrStr, amount)
	chainName, err := contract.GetBlockchainDesc(senderChain)
	if err != nil {
		return err
	}
	ux.Logger.PrintToUser("%s Paid fee: %.9f",
		chainName,
		calculateEvmFee(receipt.GasUsed, receipt.EffectiveGasPrice))
	return err
=======
	return client.FundAddress(privateKey, destinationAddrStr, amount)
>>>>>>> 0a0af972
}

func interEvmSend(
	network models.Network,
	senderChain contract.ChainSpec,
	receiverChain contract.ChainSpec,
) error {
	senderURL, _, err := contract.GetBlockchainEndpoints(
		app,
		network,
		senderChain,
		true,
		false,
	)
	if err != nil {
		return err
	}
	receiverBlockchainID, err := contract.GetBlockchainID(
		app,
		network,
		receiverChain,
	)
	if err != nil {
		return err
	}
	senderDesc, err := contract.GetBlockchainDesc(senderChainFlags)
	if err != nil {
		return err
	}
	receiverDesc, err := contract.GetBlockchainDesc(receiverChainFlags)
	if err != nil {
		return err
	}
	if originTransferrerAddress == "" {
		addr, err := app.Prompt.CaptureAddress(
			fmt.Sprintf("Enter the address of the Token Transferrer on %s", senderDesc),
		)
		if err != nil {
			return err
		}
		originTransferrerAddress = addr.Hex()
	} else {
		if err := prompts.ValidateAddress(originTransferrerAddress); err != nil {
			return err
		}
	}
	if destinationTransferrerAddress == "" {
		addr, err := app.Prompt.CaptureAddress(
			fmt.Sprintf("Enter the address of the Token Transferrer on %s", receiverDesc),
		)
		if err != nil {
			return err
		}
		destinationTransferrerAddress = addr.Hex()
	} else {
		if err := prompts.ValidateAddress(destinationTransferrerAddress); err != nil {
			return err
		}
	}
	if keyName == "" {
		keyName, err = prompts.CaptureKeyName(app.Prompt, "fund the transfer", app.GetKeyDir(), true)
		if err != nil {
			return err
		}
	}
	originK, err := app.GetKey(keyName, network, false)
	if err != nil {
		return err
	}
	privateKey := originK.PrivKeyHex()
	var destinationAddr goethereumcommon.Address
	if destinationAddrStr == "" && destinationKeyName == "" {
		option, err := app.Prompt.CaptureList(
			"Do you want to choose a stored key for the destination, or input a destination address?",
			[]string{"Key", "Address"},
		)
		if err != nil {
			return err
		}
		switch option {
		case "Key":
			destinationKeyName, err = prompts.CaptureKeyName(app.Prompt, "receive the transfer", app.GetKeyDir(), true)
			if err != nil {
				return err
			}
		case "Address":
			addr, err := app.Prompt.CaptureAddress(
				"Enter the destination address",
			)
			if err != nil {
				return err
			}
			destinationAddrStr = addr.Hex()
		}
	}
	switch {
	case destinationAddrStr != "":
		if err := prompts.ValidateAddress(destinationAddrStr); err != nil {
			return err
		}
		destinationAddr = goethereumcommon.HexToAddress(destinationAddrStr)
	case destinationKeyName != "":
		destinationK, err := app.GetKey(destinationKeyName, network, false)
		if err != nil {
			return err
		}
		destinationAddrStr = destinationK.C()
		destinationAddr = goethereumcommon.HexToAddress(destinationAddrStr)
	default:
		return fmt.Errorf("you should set the destination address or destination key")
	}
	if amountFlt == 0 {
		amountFlt, err = captureAmount("TOKEN units")
		if err != nil {
			return err
		}
	}
	amount := new(big.Float).SetFloat64(amountFlt)
	amount = amount.Mul(amount, new(big.Float).SetFloat64(float64(units.Avax)))
	amount = amount.Mul(amount, new(big.Float).SetFloat64(float64(units.Avax)))
	amountInt, _ := amount.Int(nil)
	return ictt.Send(
		senderURL,
		goethereumcommon.HexToAddress(originTransferrerAddress),
		privateKey,
		receiverBlockchainID,
		goethereumcommon.HexToAddress(destinationTransferrerAddress),
		destinationAddr,
		amountInt,
	)
}

func pToPSend(
	network models.Network,
	kc keychain.Keychain,
	usingLedger bool,
	destinationAddrStr string,
	amount uint64,
) error {
	ethKeychain := secp256k1fx.NewKeychain()
	wallet, err := primary.MakeWallet(
		context.Background(),
		network.Endpoint,
		kc,
		ethKeychain,
		primary.WalletConfig{},
	)
	if err != nil {
		return err
	}
	destinationAddr, err := address.ParseToID(destinationAddrStr)
	if err != nil {
		return err
	}
	to := secp256k1fx.OutputOwners{
		Threshold: 1,
		Addrs:     []ids.ShortID{destinationAddr},
	}
	output := &avax.TransferableOutput{
		Asset: avax.Asset{ID: wallet.P().Builder().Context().AVAXAssetID},
		Out: &secp256k1fx.TransferOutput{
			Amt:          amount,
			OutputOwners: to,
		},
	}
	outputs := []*avax.TransferableOutput{output}
	ux.Logger.PrintToUser("Issuing BaseTx P -> P")
	if usingLedger {
		ux.Logger.PrintToUser("*** Please sign 'Export Tx / P to X Chain' transaction on the ledger device *** ")
	}
	unsignedTx, err := wallet.P().Builder().NewBaseTx(
		outputs,
	)
	if err != nil {
		return fmt.Errorf("error building tx: %w", err)
	}
	tx := txs.Tx{Unsigned: unsignedTx}
	if err := wallet.P().Signer().Sign(context.Background(), &tx); err != nil {
		return fmt.Errorf("error signing tx: %w", err)
	}
	ctx, cancel := utils.GetAPIContext()
	defer cancel()
	err = wallet.P().IssueTx(
		&tx,
		common.WithContext(ctx),
	)
	if err != nil {
		if ctx.Err() != nil {
			err = fmt.Errorf("timeout issuing/verifying tx with ID %s: %w", tx.ID(), err)
		} else {
			err = fmt.Errorf("error issuing tx with ID %s: %w", tx.ID(), err)
		}
		return err
	}
	pContext := wallet.P().Builder().Context()
	pFeeCalculator := avagofee.NewDynamicCalculator(pContext.ComplexityWeights, pContext.GasPrice)
	txFee, err := pFeeCalculator.CalculateFee(unsignedTx)
	if err != nil {
		return err
	}
	ux.Logger.PrintToUser("P-Chain Paid fee: %.9f", float64(txFee)/float64(units.Avax))
	return nil
}

func pToXSend(
	network models.Network,
	kc keychain.Keychain,
	usingLedger bool,
	amount uint64,
) error {
	ethKeychain := secp256k1fx.NewKeychain()
	wallet, err := primary.MakeWallet(
		context.Background(),
		network.Endpoint,
		kc,
		ethKeychain,
		primary.WalletConfig{},
	)
	if err != nil {
		return err
	}
	to := secp256k1fx.OutputOwners{
		Threshold: 1,
		Addrs:     kc.Addresses().List(),
	}
	if err := exportFromP(
		amount,
		wallet,
		wallet.X().Builder().Context().BlockchainID,
		"X",
		to,
		usingLedger,
	); err != nil {
		return err
	}
	time.Sleep(5 * time.Second)
	return importIntoX(
		wallet,
		avagoconstants.PlatformChainID,
		"P",
		to,
		usingLedger,
	)
}

func exportFromP(
	amount uint64,
	wallet *primary.Wallet,
	blockchainID ids.ID,
	blockchainAlias string,
	to secp256k1fx.OutputOwners,
	usingLedger bool,
) error {
	output := &avax.TransferableOutput{
		Asset: avax.Asset{ID: wallet.P().Builder().Context().AVAXAssetID},
		Out: &secp256k1fx.TransferOutput{
			Amt:          amount,
			OutputOwners: to,
		},
	}
	outputs := []*avax.TransferableOutput{output}
	ux.Logger.PrintToUser("Issuing ExportTx P -> %s", blockchainAlias)
	if usingLedger {
		ux.Logger.PrintToUser("*** Please sign 'Export Tx / P to %s Chain' transaction on the ledger device *** ", blockchainAlias)
	}
	unsignedTx, err := wallet.P().Builder().NewExportTx(
		blockchainID,
		outputs,
	)
	if err != nil {
		return fmt.Errorf("error building tx: %w", err)
	}
	tx := txs.Tx{Unsigned: unsignedTx}
	if err := wallet.P().Signer().Sign(context.Background(), &tx); err != nil {
		return fmt.Errorf("error signing tx: %w", err)
	}
	ctx, cancel := utils.GetAPIContext()
	defer cancel()
	err = wallet.P().IssueTx(
		&tx,
		common.WithContext(ctx),
	)
	if err != nil {
		if ctx.Err() != nil {
			err = fmt.Errorf("timeout issuing/verifying tx with ID %s: %w", tx.ID(), err)
		} else {
			err = fmt.Errorf("error issuing tx with ID %s: %w", tx.ID(), err)
		}
		return err
	}
	pContext := wallet.P().Builder().Context()
	pFeeCalculator := avagofee.NewDynamicCalculator(pContext.ComplexityWeights, pContext.GasPrice)
	txFee, err := pFeeCalculator.CalculateFee(unsignedTx)
	if err != nil {
		return err
	}
	ux.Logger.PrintToUser("P-Chain Paid fee: %.9f", float64(txFee)/float64(units.Avax))
	return nil
}

func importIntoX(
	wallet *primary.Wallet,
	blockchainID ids.ID,
	blockchainAlias string,
	to secp256k1fx.OutputOwners,
	usingLedger bool,
) error {
	ux.Logger.PrintToUser("Issuing ImportTx %s -> X", blockchainAlias)
	if usingLedger {
		ux.Logger.PrintToUser("*** Please sign ImportTx transaction on the ledger device *** ")
	}
	unsignedTx, err := wallet.X().Builder().NewImportTx(
		blockchainID,
		&to,
	)
	if err != nil {
		return fmt.Errorf("error building tx: %w", err)
	}
	tx := avmtxs.Tx{Unsigned: unsignedTx}
	if err := wallet.X().Signer().Sign(context.Background(), &tx); err != nil {
		return fmt.Errorf("error signing tx: %w", err)
	}
	ctx, cancel := utils.GetAPIContext()
	defer cancel()
	err = wallet.X().IssueTx(
		&tx,
		common.WithContext(ctx),
	)
	if err != nil {
		if ctx.Err() != nil {
			err = fmt.Errorf("timeout issuing/verifying tx with ID %s: %w", tx.ID(), err)
		} else {
			err = fmt.Errorf("error issuing tx with ID %s: %w", tx.ID(), err)
		}
		return err
	}
	ux.Logger.PrintToUser("X-Chain Paid fee: %.9f", float64(wallet.X().Builder().Context().BaseTxFee)/float64(units.Avax))
	return nil
}

func pToCSend(
	network models.Network,
	kc keychain.Keychain,
	usingLedger bool,
	destinationAddrStr string,
	amount uint64,
) error {
	ethKeychain := secp256k1fx.NewKeychain()
	wallet, err := primary.MakeWallet(
		context.Background(),
		network.Endpoint,
		kc,
		ethKeychain,
		primary.WalletConfig{},
	)
	if err != nil {
		return err
	}
	to := secp256k1fx.OutputOwners{
		Threshold: 1,
		Addrs:     kc.Addresses().List(),
	}
	if err := exportFromP(
		amount,
		wallet,
		wallet.C().Builder().Context().BlockchainID,
		"C",
		to,
		usingLedger,
	); err != nil {
		return err
	}
	time.Sleep(5 * time.Second)
	if err != nil {
		return err
	}
	return importIntoC(
		network,
		wallet,
		avagoconstants.PlatformChainID,
		"P",
		destinationAddrStr,
		usingLedger,
	)
}

func importIntoC(
	network models.Network,
	wallet *primary.Wallet,
	blockchainID ids.ID,
	blockchainAlias string,
	destinationAddrStr string,
	usingLedger bool,
) error {
	ux.Logger.PrintToUser("Issuing ImportTx %s -> C", blockchainAlias)
	if usingLedger {
		ux.Logger.PrintToUser("*** Please sign ImportTx transaction on the ledger device *** ")
	}
<<<<<<< HEAD
	amt, err := wallet.C().Builder().GetImportableBalance(blockchainID)
	if err != nil {
		return fmt.Errorf("error getting importable balance: %w", err)
	}
	client, err := clievm.GetClient(network.BlockchainEndpoint("C"))
=======
	client, err := evm.GetClient(network.BlockchainEndpoint("C"))
>>>>>>> 0a0af972
	if err != nil {
		return err
	}
	baseFee, err := client.EstimateBaseFee()
	if err != nil {
		return err
	}
	unsignedTx, err := wallet.C().Builder().NewImportTx(
		blockchainID,
		goethereumcommon.HexToAddress(destinationAddrStr),
		baseFee,
	)
	if err != nil {
		return fmt.Errorf("error building tx: %w", err)
	}
	tx := atomic.Tx{UnsignedAtomicTx: unsignedTx}
	if err := wallet.C().Signer().SignAtomic(context.Background(), &tx); err != nil {
		return fmt.Errorf("error signing tx: %w", err)
	}
	ctx, cancel := utils.GetAPIContext()
	defer cancel()
	err = wallet.C().IssueAtomicTx(
		&tx,
		common.WithContext(ctx),
	)
	if err != nil {
		if ctx.Err() != nil {
			err = fmt.Errorf("timeout issuing/verifying tx with ID %s: %w", tx.ID(), err)
		} else {
			err = fmt.Errorf("error issuing tx with ID %s: %w", tx.ID(), err)
		}
		return err
	}
	ux.Logger.PrintToUser("C-Chain Paid fee: %.9f", float64(amt-unsignedTx.Outs[0].Amount)/float64(units.Avax))
	return nil
}

func cToPSend(
	network models.Network,
	kc keychain.Keychain,
	sk *key.SoftKey,
	usingLedger bool,
	amount uint64,
) error {
	ethKeychain := sk.KeyChain()
	wallet, err := primary.MakeWallet(
		context.Background(),
		network.Endpoint,
		kc,
		ethKeychain,
		primary.WalletConfig{},
	)
	if err != nil {
		return err
	}
	to := secp256k1fx.OutputOwners{
		Threshold: 1,
		Addrs:     kc.Addresses().List(),
	}
	if err := exportFromC(
		network,
		amount,
		wallet,
		avagoconstants.PlatformChainID,
		"P",
		to,
		usingLedger,
	); err != nil {
		return err
	}
	time.Sleep(5 * time.Second)
	wallet, err = primary.MakeWallet(
		context.Background(),
		network.Endpoint,
		kc,
		ethKeychain,
		primary.WalletConfig{},
	)
	if err != nil {
		return err
	}
	return importIntoP(
		wallet,
		wallet.C().Builder().Context().BlockchainID,
		"C",
		to,
		usingLedger,
	)
}

func exportFromC(
	network models.Network,
	amount uint64,
	wallet *primary.Wallet,
	blockchainID ids.ID,
	blockchainAlias string,
	to secp256k1fx.OutputOwners,
	usingLedger bool,
) error {
	ux.Logger.PrintToUser("Issuing ExportTx C -> %s", blockchainAlias)
	if usingLedger {
		ux.Logger.PrintToUser("*** Please sign ExportTx transaction on the ledger device *** ")
	}
	client, err := evm.GetClient(network.BlockchainEndpoint("C"))
	if err != nil {
		return err
	}
	baseFee, err := client.EstimateBaseFee()
	if err != nil {
		return err
	}
	outputs := []*secp256k1fx.TransferOutput{
		{
			Amt:          amount,
			OutputOwners: to,
		},
	}
	unsignedTx, err := wallet.C().Builder().NewExportTx(
		blockchainID,
		outputs,
		baseFee,
	)
	if err != nil {
		return fmt.Errorf("error building tx: %w", err)
	}
	tx := atomic.Tx{UnsignedAtomicTx: unsignedTx}
	if err := wallet.C().Signer().SignAtomic(context.Background(), &tx); err != nil {
		return fmt.Errorf("error signing tx: %w", err)
	}
	ctx, cancel := utils.GetAPIContext()
	defer cancel()
	err = wallet.C().IssueAtomicTx(
		&tx,
		common.WithContext(ctx),
	)
	if err != nil {
		if ctx.Err() != nil {
			err = fmt.Errorf("timeout issuing/verifying tx with ID %s: %w", tx.ID(), err)
		} else {
			err = fmt.Errorf("error issuing tx with ID %s: %w", tx.ID(), err)
		}
		return err
	}
	ux.Logger.PrintToUser("C-Chain Paid fee: %.9f", float64(unsignedTx.Ins[0].Amount-amount)/float64(units.Avax))

	return nil
}

func importIntoP(
	wallet *primary.Wallet,
	blockchainID ids.ID,
	blockchainAlias string,
	to secp256k1fx.OutputOwners,
	usingLedger bool,
) error {
	ux.Logger.PrintToUser("Issuing ImportTx %s -> P", blockchainAlias)
	if usingLedger {
		ux.Logger.PrintToUser("*** Please sign ImportTx transaction on the ledger device *** ")
	}
	unsignedTx, err := wallet.P().Builder().NewImportTx(
		blockchainID,
		&to,
	)
	if err != nil {
		return fmt.Errorf("error building tx: %w", err)
	}
	tx := txs.Tx{Unsigned: unsignedTx}
	if err := wallet.P().Signer().Sign(context.Background(), &tx); err != nil {
		return fmt.Errorf("error signing tx: %w", err)
	}
	ctx, cancel := utils.GetAPIContext()
	defer cancel()
	err = wallet.P().IssueTx(
		&tx,
		common.WithContext(ctx),
	)
	if err != nil {
		if ctx.Err() != nil {
			err = fmt.Errorf("timeout issuing/verifying tx with ID %s: %w", tx.ID(), err)
		} else {
			err = fmt.Errorf("error issuing tx with ID %s: %w", tx.ID(), err)
		}
		return err
	}
	pContext := wallet.P().Builder().Context()
	pFeeCalculator := avagofee.NewDynamicCalculator(pContext.ComplexityWeights, pContext.GasPrice)
	txFee, err := pFeeCalculator.CalculateFee(unsignedTx)
	if err != nil {
		return err
	}
	ux.Logger.PrintToUser("P-Chain Paid fee: %.9f", float64(txFee)/float64(units.Avax))

	return nil
}

func calculateEvmFee(gasUsed uint64, gasPrice *big.Int) float64 {
	// Convert gasUsed to a big.Int
	gasUsedBig := new(big.Int).SetUint64(gasUsed)

	// Multiply gasUsed * gasPrice
	totalCost := new(big.Int).Mul(gasUsedBig, gasPrice)

	// Divide by units.Avax (to normalize to AVAX units)
	avaxUnits := new(big.Int).SetUint64(units.Avax)
	totalCostInAvax := new(big.Int).Div(totalCost, avaxUnits)

	// Convert to float64 for display purposes
	result, _ := new(big.Float).SetInt(totalCostInAvax).Float64()

	return result / float64(units.Avax)
}<|MERGE_RESOLUTION|>--- conflicted
+++ resolved
@@ -463,9 +463,8 @@
 	if err != nil {
 		return err
 	}
-<<<<<<< HEAD
-
-	receipt, err := clievm.FundAddress(client, privateKey, destinationAddrStr, amount)
+
+	receipt, err := client.FundAddress(privateKey, destinationAddrStr, amount)
 	chainName, err := contract.GetBlockchainDesc(senderChain)
 	if err != nil {
 		return err
@@ -474,9 +473,6 @@
 		chainName,
 		calculateEvmFee(receipt.GasUsed, receipt.EffectiveGasPrice))
 	return err
-=======
-	return client.FundAddress(privateKey, destinationAddrStr, amount)
->>>>>>> 0a0af972
 }
 
 func interEvmSend(
@@ -875,15 +871,11 @@
 	if usingLedger {
 		ux.Logger.PrintToUser("*** Please sign ImportTx transaction on the ledger device *** ")
 	}
-<<<<<<< HEAD
 	amt, err := wallet.C().Builder().GetImportableBalance(blockchainID)
 	if err != nil {
 		return fmt.Errorf("error getting importable balance: %w", err)
 	}
 	client, err := clievm.GetClient(network.BlockchainEndpoint("C"))
-=======
-	client, err := evm.GetClient(network.BlockchainEndpoint("C"))
->>>>>>> 0a0af972
 	if err != nil {
 		return err
 	}
