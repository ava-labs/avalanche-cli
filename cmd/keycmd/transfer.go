// Copyright (C) 2022, Ava Labs, Inc. All rights reserved.
// See the file LICENSE for licensing terms.
package keycmd

import (
	"context"
	"fmt"
	"math/big"
	"time"

	"github.com/ava-labs/avalanche-cli/pkg/cobrautils"
	"github.com/ava-labs/avalanche-cli/pkg/contract"
	clievm "github.com/ava-labs/avalanche-cli/pkg/evm"
	"github.com/ava-labs/avalanche-cli/pkg/ictt"
	"github.com/ava-labs/avalanche-cli/pkg/key"
	"github.com/ava-labs/avalanche-cli/pkg/models"
	"github.com/ava-labs/avalanche-cli/pkg/networkoptions"
	"github.com/ava-labs/avalanche-cli/pkg/prompts"
	"github.com/ava-labs/avalanche-cli/pkg/utils"
	"github.com/ava-labs/avalanche-cli/pkg/ux"
	"github.com/ava-labs/avalanche-cli/pkg/vm"
	"github.com/ava-labs/avalanchego/ids"
	avagoconstants "github.com/ava-labs/avalanchego/utils/constants"
	"github.com/ava-labs/avalanchego/utils/crypto/keychain"
	ledger "github.com/ava-labs/avalanchego/utils/crypto/ledger"
	"github.com/ava-labs/avalanchego/utils/formatting/address"
	"github.com/ava-labs/avalanchego/utils/units"
	avmtxs "github.com/ava-labs/avalanchego/vms/avm/txs"
	"github.com/ava-labs/avalanchego/vms/components/avax"
	"github.com/ava-labs/avalanchego/vms/platformvm/txs"
	avagofee "github.com/ava-labs/avalanchego/vms/platformvm/txs/fee"
	"github.com/ava-labs/avalanchego/vms/secp256k1fx"
	"github.com/ava-labs/avalanchego/wallet/subnet/primary"
	"github.com/ava-labs/avalanchego/wallet/subnet/primary/common"
	"github.com/ava-labs/coreth/plugin/evm"
	goethereumcommon "github.com/ethereum/go-ethereum/common"
	"github.com/spf13/cobra"
)

const (
	keyNameFlag         = "key"
	ledgerIndexFlag     = "ledger"
	amountFlag          = "amount"
	destinationAddrFlag = "destination-addr"
	wrongLedgerIndexVal = 32768
)

var (
	transferSupportedNetworkOptions = []networkoptions.NetworkOption{
		networkoptions.Mainnet,
		networkoptions.Fuji,
		networkoptions.Devnet,
		networkoptions.Local,
	}
	keyName            string
	ledgerIndex        uint32
	destinationAddrStr string
	amountFlt          float64
	// token transferrer experimental
	originSubnet                  string
	destinationSubnet             string
	originTransferrerAddress      string
	destinationTransferrerAddress string
	destinationKeyName            string
	//
	senderChainFlags   contract.ChainSpec
	receiverChainFlags contract.ChainSpec
)

func newTransferCmd() *cobra.Command {
	cmd := &cobra.Command{
		Use:   "transfer [options]",
		Short: "Fund a ledger address or stored key from another one",
		Long:  `The key transfer command allows to transfer funds between stored keys or ledger addresses.`,
		RunE:  transferF,
		Args:  cobrautils.ExactArgs(0),
	}
	networkoptions.AddNetworkFlagsToCmd(cmd, &globalNetworkFlags, false, transferSupportedNetworkOptions)
	cmd.Flags().StringVarP(
		&keyName,
		keyNameFlag,
		"k",
		"",
		"key associated to the sender or receiver address",
	)
	cmd.Flags().Uint32VarP(
		&ledgerIndex,
		ledgerIndexFlag,
		"i",
		wrongLedgerIndexVal,
		"ledger index associated to the sender or receiver address",
	)
	cmd.Flags().StringVarP(
		&destinationAddrStr,
		destinationAddrFlag,
		"a",
		"",
		"destination address",
	)
	cmd.Flags().StringVar(
		&destinationKeyName,
		"destination-key",
		"",
		"key associated to a destination address",
	)
	cmd.Flags().Float64VarP(
		&amountFlt,
		amountFlag,
		"o",
		0,
		"amount to send or receive (AVAX or TOKEN units)",
	)
	cmd.Flags().StringVar(
		&originSubnet,
		"origin-subnet",
		"",
		"subnet where the funds belong (token transferrer experimental)",
	)
	cmd.Flags().StringVar(
		&destinationSubnet,
		"destination-subnet",
		"",
		"subnet where the funds will be sent (token transferrer experimental)",
	)
	cmd.Flags().StringVar(
		&originTransferrerAddress,
		"origin-transferrer-address",
		"",
		"token transferrer address at the origin subnet (token transferrer experimental)",
	)
	cmd.Flags().StringVar(
		&destinationTransferrerAddress,
		"destination-transferrer-address",
		"",
		"token transferrer address at the destination subnet (token transferrer experimental)",
	)
	senderChainFlags.SetFlagNames(
		"sender-blockchain",
		"c-chain-sender",
		"p-chain-sender",
		"x-chain-sender",
		"sender-blockchain-id",
	)
	senderChainFlags.AddToCmd(cmd, "send from %s")
	receiverChainFlags.SetFlagNames(
		"receiver-blockchain",
		"c-chain-receiver",
		"p-chain-receiver",
		"x-chain-receiver",
		"receiver-blockchain-id",
	)
	receiverChainFlags.AddToCmd(cmd, "receive at %s")
	return cmd
}

func transferF(*cobra.Command, []string) error {
	if keyName != "" && ledgerIndex != wrongLedgerIndexVal {
		return fmt.Errorf("only one between a keyname or a ledger index must be given")
	}

	network, err := networkoptions.GetNetworkFromCmdLineFlags(
		app,
		"On what Network do you want to execute the transfer?",
		globalNetworkFlags,
		true,
		false,
		transferSupportedNetworkOptions,
		"",
	)
	if err != nil {
		return err
	}

	if !senderChainFlags.Defined() {
		prompt := "Where are the funds to transfer?"
		if cancel, err := contract.PromptChain(
			app,
			network,
			prompt,
			"",
			&senderChainFlags,
		); err != nil {
			return err
		} else if cancel {
			return nil
		}
	}

	if !receiverChainFlags.Defined() {
		prompt := "Where are the funds going to?"
		if cancel, err := contract.PromptChain(
			app,
			network,
			prompt,
			"",
			&receiverChainFlags,
		); err != nil {
			return err
		} else if cancel {
			return nil
		}
	}

	if (senderChainFlags.CChain && receiverChainFlags.CChain) ||
		(senderChainFlags.BlockchainName != "" && senderChainFlags.BlockchainName == receiverChainFlags.BlockchainName) {
		return intraEvmSend(network, senderChainFlags)
	}

	if !senderChainFlags.PChain && !senderChainFlags.XChain && !receiverChainFlags.PChain && !receiverChainFlags.XChain {
		return interEvmSend(network, senderChainFlags, receiverChainFlags)
	}

	senderDesc, err := contract.GetBlockchainDesc(senderChainFlags)
	if err != nil {
		return err
	}
	receiverDesc, err := contract.GetBlockchainDesc(receiverChainFlags)
	if err != nil {
		return err
	}
	if senderChainFlags.BlockchainName != "" || receiverChainFlags.BlockchainName != "" || senderChainFlags.XChain {
		return fmt.Errorf("tranfer from %s to %s is not supported", senderDesc, receiverDesc)
	}

	if keyName == "" && ledgerIndex == wrongLedgerIndexVal {
		var useLedger bool
<<<<<<< HEAD
		goalStr := "specify the sender address"
		if receiverChainFlags.XChain {
			ux.Logger.PrintToUser("P->X transfer is an intra-account operation.")
			ux.Logger.PrintToUser("Tokens will be transferred to the same account address on the other chain")
			goalStr = "specify the sender/receiver address"
		}
		if senderChainFlags.CChain && receiverChainFlags.PChain {
			ux.Logger.PrintToUser("C->P transfer is an intra-account operation.")
			ux.Logger.PrintToUser("Tokens will be transferred to the same account address on the other chain")
			goalStr = "specify the sender/receiver address"
=======
		goalStr := ""
		if send {
			goalStr = "as the sender address"
		} else {
			goalStr = "as the destination address"
>>>>>>> 5bfbdec3
		}
		useLedger, keyName, err = prompts.GetKeyOrLedger(app.Prompt, goalStr, app.GetKeyDir(), true)
		if err != nil {
			return err
		}
		if useLedger {
			ledgerIndex, err = app.Prompt.CaptureUint32("Ledger index to use")
			if err != nil {
				return err
			}
		}
	}

	var kc keychain.Keychain
	var sk *key.SoftKey
	if keyName != "" {
		sk, err = app.GetKey(keyName, network, false)
		if err != nil {
			return err
		}
		kc = sk.KeyChain()
	} else {
		ledgerDevice, err := ledger.New()
		if err != nil {
			return err
		}
		ledgerIndices := []uint32{ledgerIndex}
		kc, err = keychain.NewLedgerKeychainFromIndices(ledgerDevice, ledgerIndices)
		if err != nil {
			return err
		}
	}
	usingLedger := ledgerIndex != wrongLedgerIndexVal

	if amountFlt == 0 {
		amountFlt, err = captureAmount("AVAX units")
		if err != nil {
			return err
		}
	}
	amount := uint64(amountFlt * float64(units.Avax))

	if destinationAddrStr == "" && !receiverChainFlags.XChain &&
		!(senderChainFlags.CChain && receiverChainFlags.PChain) {
		format := prompts.EVMFormat
		if receiverChainFlags.PChain {
			format = prompts.PChainFormat
		}
		if receiverChainFlags.XChain {
			format = prompts.XChainFormat
		}
		destinationAddrStr, err = prompts.PromptAddress(
			app.Prompt,
			"destination address",
			app.GetKeyDir(),
			app.GetKey,
			"",
			network,
			format,
			"destination address",
		)
		if err != nil {
			return err
		}
	}

	if senderChainFlags.PChain && receiverChainFlags.PChain {
		return pToPSend(
			network,
			kc,
			usingLedger,
			destinationAddrStr,
			amount,
		)
	}

	if senderChainFlags.PChain && receiverChainFlags.CChain {
		return pToCSend(
			network,
			kc,
			usingLedger,
			destinationAddrStr,
			amount,
		)
	}
	if senderChainFlags.CChain && receiverChainFlags.PChain {
		return cToPSend(
			network,
			kc,
			sk,
			usingLedger,
			amount,
		)
	}
	if senderChainFlags.PChain && receiverChainFlags.XChain {
		return pToXSend(
			network,
			kc,
			usingLedger,
			amount,
		)
	}

	return nil
}

func captureAmount(tokenDesc string) (float64, error) {
	promptStr := fmt.Sprintf("Amount to send (%s)", tokenDesc)
	amountFlt, err := app.Prompt.CaptureFloat(promptStr, func(v float64) error {
		if v <= 0 {
			return fmt.Errorf("value %f must be greater than zero", v)
		}
		return nil
	})
	if err != nil {
		return 0, err
	}
	return amountFlt, nil
}

func intraEvmSend(
	network models.Network,
	senderChain contract.ChainSpec,
) error {
	privateKey, err := prompts.PromptPrivateKey(
		app.Prompt,
		"sender private key",
		app.GetKeyDir(),
		app.GetKey,
		"",
		"",
	)
	if err != nil {
		return err
	}
	destinationAddr, err := prompts.PromptAddress(
		app.Prompt,
		"destination address",
		app.GetKeyDir(),
		app.GetKey,
		"",
		network,
		prompts.EVMFormat,
		"destination address",
	)
	if err != nil {
		return err
	}
	amountFlt, err := app.Prompt.CaptureFloat(
		"Amount to transfer",
		func(f float64) error {
			if f <= 0 {
				return fmt.Errorf("not positive")
			}
			return nil
		},
	)
	if err != nil {
		return err
	}
	amountBigFlt := new(big.Float).SetFloat64(amountFlt)
	amountBigFlt = amountBigFlt.Mul(amountBigFlt, new(big.Float).SetInt(vm.OneAvax))
	amount, _ := amountBigFlt.Int(nil)
	senderURL, _, err := contract.GetBlockchainEndpoints(
		app,
		network,
		senderChain,
		true,
		false,
	)
	if err != nil {
		return err
	}
	client, err := clievm.GetClient(senderURL)
	if err != nil {
		return err
	}
	return clievm.FundAddress(client, privateKey, destinationAddr, amount)
}

func interEvmSend(
	network models.Network,
	senderChain contract.ChainSpec,
	receiverChain contract.ChainSpec,
) error {
	senderURL, _, err := contract.GetBlockchainEndpoints(
		app,
		network,
		senderChain,
		true,
		false,
	)
	if err != nil {
		return err
	}
	receiverBlockchainID, err := contract.GetBlockchainID(
		app,
		network,
		receiverChain,
	)
	if err != nil {
		return err
	}
	if originTransferrerAddress == "" {
		addr, err := app.Prompt.CaptureAddress(
			fmt.Sprintf("Enter the address of the Token Transferrer on %s", originSubnet),
		)
		if err != nil {
			return err
		}
		originTransferrerAddress = addr.Hex()
	} else {
		if err := prompts.ValidateAddress(originTransferrerAddress); err != nil {
			return err
		}
	}
	if destinationTransferrerAddress == "" {
		addr, err := app.Prompt.CaptureAddress(
			fmt.Sprintf("Enter the address of the Token Transferrer on %s", destinationSubnet),
		)
		if err != nil {
			return err
		}
		destinationTransferrerAddress = addr.Hex()
	} else {
		if err := prompts.ValidateAddress(destinationTransferrerAddress); err != nil {
			return err
		}
	}
	if keyName == "" {
		keyName, err = prompts.CaptureKeyName(app.Prompt, "fund the transfer", app.GetKeyDir(), true)
		if err != nil {
			return err
		}
	}
	originK, err := app.GetKey(keyName, network, false)
	if err != nil {
		return err
	}
	privateKey := originK.PrivKeyHex()
	var destinationAddr goethereumcommon.Address
	if destinationAddrStr == "" && destinationKeyName == "" {
		option, err := app.Prompt.CaptureList(
			"Do you want to choose a stored key for the destination, or input a destination address?",
			[]string{"Key", "Address"},
		)
		if err != nil {
			return err
		}
		switch option {
		case "Key":
			destinationKeyName, err = prompts.CaptureKeyName(app.Prompt, "receive the transfer", app.GetKeyDir(), true)
			if err != nil {
				return err
			}
		case "Address":
			addr, err := app.Prompt.CaptureAddress(
				"Enter the destination address",
			)
			if err != nil {
				return err
			}
			destinationAddrStr = addr.Hex()
		}
	}
	switch {
	case destinationAddrStr != "":
		if err := prompts.ValidateAddress(destinationAddrStr); err != nil {
			return err
		}
<<<<<<< HEAD
		destinationAddr = goethereumcommon.HexToAddress(destinationAddrStr)
	case destinationKeyName != "":
		destinationK, err := app.GetKey(destinationKeyName, network, false)
=======

		pContext := wallet.P().Builder().Context()
		var pFeeCalculator avagofee.Calculator
		if pContext.GasPrice != 0 {
			pFeeCalculator = avagofee.NewDynamicCalculator(pContext.ComplexityWeights, pContext.GasPrice)
		} else {
			pFeeCalculator = avagofee.NewStaticCalculator(pContext.StaticFeeConfig)
		}
		txFee, err := pFeeCalculator.CalculateFee(unsignedTx)
		if err != nil {
			return err
		}
		ux.Logger.PrintToUser("")
		ux.Logger.PrintToUser("Paid fee: %.9f", float64(txFee)/float64(units.Avax))

		ctx, cancel := utils.GetAPIContext()
		defer cancel()
		err = wallet.P().IssueTx(
			&tx,
			common.WithContext(ctx),
		)
>>>>>>> 5bfbdec3
		if err != nil {
			return err
		}
		destinationAddrStr = destinationK.C()
		destinationAddr = goethereumcommon.HexToAddress(destinationAddrStr)
	default:
		return fmt.Errorf("you should set the destination address or destination key")
	}
	if amountFlt == 0 {
		amountFlt, err = captureAmount("TOKEN units")
		if err != nil {
			return err
		}
	}
	amount := new(big.Float).SetFloat64(amountFlt)
	amount = amount.Mul(amount, new(big.Float).SetFloat64(float64(units.Avax)))
	amount = amount.Mul(amount, new(big.Float).SetFloat64(float64(units.Avax)))
	amountInt, _ := amount.Int(nil)
	return ictt.Send(
		senderURL,
		goethereumcommon.HexToAddress(originTransferrerAddress),
		privateKey,
		receiverBlockchainID,
		goethereumcommon.HexToAddress(destinationTransferrerAddress),
		destinationAddr,
		amountInt,
	)
}

func pToPSend(
	network models.Network,
	kc keychain.Keychain,
	usingLedger bool,
	destinationAddrStr string,
	amount uint64,
) error {
	ethKeychain := secp256k1fx.NewKeychain()
	wallet, err := primary.MakeWallet(
		context.Background(),
		&primary.WalletConfig{
			URI:          network.Endpoint,
			AVAXKeychain: kc,
			EthKeychain:  ethKeychain,
		},
	)
	if err != nil {
		return err
	}
	destinationAddr, err := address.ParseToID(destinationAddrStr)
	if err != nil {
		return err
	}
	to := secp256k1fx.OutputOwners{
		Threshold: 1,
		Addrs:     []ids.ShortID{destinationAddr},
	}
	output := &avax.TransferableOutput{
		Asset: avax.Asset{ID: wallet.P().Builder().Context().AVAXAssetID},
		Out: &secp256k1fx.TransferOutput{
			Amt:          amount,
			OutputOwners: to,
		},
	}
	outputs := []*avax.TransferableOutput{output}
	ux.Logger.PrintToUser("Issuing BaseTx P -> P")
	if usingLedger {
		ux.Logger.PrintToUser("*** Please sign 'Export Tx / P to X Chain' transaction on the ledger device *** ")
	}
	unsignedTx, err := wallet.P().Builder().NewBaseTx(
		outputs,
	)
	if err != nil {
		return fmt.Errorf("error building tx: %w", err)
	}
	tx := txs.Tx{Unsigned: unsignedTx}
	if err := wallet.P().Signer().Sign(context.Background(), &tx); err != nil {
		return fmt.Errorf("error signing tx: %w", err)
	}
	ctx, cancel := utils.GetAPIContext()
	defer cancel()
	err = wallet.P().IssueTx(
		&tx,
		common.WithContext(ctx),
	)
	if err != nil {
		if ctx.Err() != nil {
			err = fmt.Errorf("timeout issuing/verifying tx with ID %s: %w", tx.ID(), err)
		} else {
			err = fmt.Errorf("error issuing tx with ID %s: %w", tx.ID(), err)
		}
		return err
	}
	return nil
}

func pToXSend(
	network models.Network,
	kc keychain.Keychain,
	usingLedger bool,
	amount uint64,
) error {
	ethKeychain := secp256k1fx.NewKeychain()
	wallet, err := primary.MakeWallet(
		context.Background(),
		&primary.WalletConfig{
			URI:          network.Endpoint,
			AVAXKeychain: kc,
			EthKeychain:  ethKeychain,
		},
	)
	if err != nil {
		return err
	}
	to := secp256k1fx.OutputOwners{
		Threshold: 1,
		Addrs:     kc.Addresses().List(),
	}
	if err := exportFromP(
		amount,
		wallet,
		wallet.X().Builder().Context().BlockchainID,
		"X",
		to,
		usingLedger,
	); err != nil {
		return err
	}
	time.Sleep(5 * time.Second)
	return importIntoX(
		wallet,
		avagoconstants.PlatformChainID,
		"P",
		to,
		usingLedger,
	)
}

func exportFromP(
	amount uint64,
	wallet primary.Wallet,
	blockchainID ids.ID,
	blockchainAlias string,
	to secp256k1fx.OutputOwners,
	usingLedger bool,
) error {
	output := &avax.TransferableOutput{
		Asset: avax.Asset{ID: wallet.P().Builder().Context().AVAXAssetID},
		Out: &secp256k1fx.TransferOutput{
			Amt:          amount,
			OutputOwners: to,
		},
	}
	outputs := []*avax.TransferableOutput{output}
	ux.Logger.PrintToUser("Issuing ExportTx P -> %s", blockchainAlias)
	if usingLedger {
		ux.Logger.PrintToUser("*** Please sign 'Export Tx / P to %s Chain' transaction on the ledger device *** ", blockchainAlias)
	}
	unsignedTx, err := wallet.P().Builder().NewExportTx(
		blockchainID,
		outputs,
	)
	if err != nil {
		return fmt.Errorf("error building tx: %w", err)
	}
	tx := txs.Tx{Unsigned: unsignedTx}
	if err := wallet.P().Signer().Sign(context.Background(), &tx); err != nil {
		return fmt.Errorf("error signing tx: %w", err)
	}
	ctx, cancel := utils.GetAPIContext()
	defer cancel()
	err = wallet.P().IssueTx(
		&tx,
		common.WithContext(ctx),
	)
	if err != nil {
		if ctx.Err() != nil {
			err = fmt.Errorf("timeout issuing/verifying tx with ID %s: %w", tx.ID(), err)
		} else {
			err = fmt.Errorf("error issuing tx with ID %s: %w", tx.ID(), err)
		}
		return err
	}
	return nil
}

func importIntoX(
	wallet primary.Wallet,
	blockchainID ids.ID,
	blockchainAlias string,
	to secp256k1fx.OutputOwners,
	usingLedger bool,
) error {
	ux.Logger.PrintToUser("Issuing ImportTx %s -> X", blockchainAlias)
	if usingLedger {
		ux.Logger.PrintToUser("*** Please sign ImportTx transaction on the ledger device *** ")
	}
	unsignedTx, err := wallet.X().Builder().NewImportTx(
		blockchainID,
		&to,
	)
	if err != nil {
		return fmt.Errorf("error building tx: %w", err)
	}
	tx := avmtxs.Tx{Unsigned: unsignedTx}
	if err := wallet.X().Signer().Sign(context.Background(), &tx); err != nil {
		return fmt.Errorf("error signing tx: %w", err)
	}
	ctx, cancel := utils.GetAPIContext()
	defer cancel()
	err = wallet.X().IssueTx(
		&tx,
		common.WithContext(ctx),
	)
	if err != nil {
		if ctx.Err() != nil {
			err = fmt.Errorf("timeout issuing/verifying tx with ID %s: %w", tx.ID(), err)
		} else {
			err = fmt.Errorf("error issuing tx with ID %s: %w", tx.ID(), err)
		}
		return err
	}
	return nil
}

func pToCSend(
	network models.Network,
	kc keychain.Keychain,
	usingLedger bool,
	destinationAddrStr string,
	amount uint64,
) error {
	ethKeychain := secp256k1fx.NewKeychain()
	wallet, err := primary.MakeWallet(
		context.Background(),
		&primary.WalletConfig{
			URI:          network.Endpoint,
			AVAXKeychain: kc,
			EthKeychain:  ethKeychain,
		},
	)
	if err != nil {
		return err
	}
	to := secp256k1fx.OutputOwners{
		Threshold: 1,
		Addrs:     kc.Addresses().List(),
	}
	if err := exportFromP(
		amount,
		wallet,
		wallet.C().Builder().Context().BlockchainID,
		"C",
		to,
		usingLedger,
	); err != nil {
		return err
	}
	time.Sleep(5 * time.Second)
	if err != nil {
		return err
	}
	return importIntoC(
		network,
		wallet,
		avagoconstants.PlatformChainID,
		"P",
		destinationAddrStr,
		usingLedger,
	)
}

func importIntoC(
	network models.Network,
	wallet primary.Wallet,
	blockchainID ids.ID,
	blockchainAlias string,
	destinationAddrStr string,
	usingLedger bool,
) error {
	ux.Logger.PrintToUser("Issuing ImportTx %s -> C", blockchainAlias)
	if usingLedger {
		ux.Logger.PrintToUser("*** Please sign ImportTx transaction on the ledger device *** ")
	}
	client, err := clievm.GetClient(network.BlockchainEndpoint("C"))
	if err != nil {
		return err
	}
	baseFee, err := clievm.EstimateBaseFee(client)
	if err != nil {
		return err
	}
	unsignedTx, err := wallet.C().Builder().NewImportTx(
		blockchainID,
		goethereumcommon.HexToAddress(destinationAddrStr),
		baseFee,
	)
	if err != nil {
		return fmt.Errorf("error building tx: %w", err)
	}
	tx := evm.Tx{UnsignedAtomicTx: unsignedTx}
	if err := wallet.C().Signer().SignAtomic(context.Background(), &tx); err != nil {
		return fmt.Errorf("error signing tx: %w", err)
	}
	ctx, cancel := utils.GetAPIContext()
	defer cancel()
	err = wallet.C().IssueAtomicTx(
		&tx,
		common.WithContext(ctx),
	)
	if err != nil {
		if ctx.Err() != nil {
			err = fmt.Errorf("timeout issuing/verifying tx with ID %s: %w", tx.ID(), err)
		} else {
			err = fmt.Errorf("error issuing tx with ID %s: %w", tx.ID(), err)
		}
		return err
	}
	return nil
}

func cToPSend(
	network models.Network,
	kc keychain.Keychain,
	sk *key.SoftKey,
	usingLedger bool,
	amount uint64,
) error {
	ethKeychain := sk.KeyChain()
	wallet, err := primary.MakeWallet(
		context.Background(),
		&primary.WalletConfig{
			URI:          network.Endpoint,
			AVAXKeychain: kc,
			EthKeychain:  ethKeychain,
		},
	)
	if err != nil {
		return err
	}
	to := secp256k1fx.OutputOwners{
		Threshold: 1,
		Addrs:     kc.Addresses().List(),
	}
	if err := exportFromC(
		network,
		amount,
		wallet,
		avagoconstants.PlatformChainID,
		"P",
		to,
		usingLedger,
	); err != nil {
		return err
	}
	time.Sleep(5 * time.Second)
	wallet, err = primary.MakeWallet(
		context.Background(),
		&primary.WalletConfig{
			URI:          network.Endpoint,
			AVAXKeychain: kc,
			EthKeychain:  ethKeychain,
		},
	)
	if err != nil {
		return err
	}
	return importIntoP(
		wallet,
		wallet.C().Builder().Context().BlockchainID,
		"C",
		to,
		usingLedger,
	)
}

func exportFromC(
	network models.Network,
	amount uint64,
	wallet primary.Wallet,
	blockchainID ids.ID,
	blockchainAlias string,
	to secp256k1fx.OutputOwners,
	usingLedger bool,
) error {
	ux.Logger.PrintToUser("Issuing ExportTx C -> %s", blockchainAlias)
	if usingLedger {
		ux.Logger.PrintToUser("*** Please sign ExportTx transaction on the ledger device *** ")
	}
	client, err := clievm.GetClient(network.BlockchainEndpoint("C"))
	if err != nil {
		return err
	}
	baseFee, err := clievm.EstimateBaseFee(client)
	if err != nil {
		return err
	}
	outputs := []*secp256k1fx.TransferOutput{
		{
			Amt:          amount,
			OutputOwners: to,
		},
	}
	unsignedTx, err := wallet.C().Builder().NewExportTx(
		blockchainID,
		outputs,
		baseFee,
	)
	if err != nil {
		return fmt.Errorf("error building tx: %w", err)
	}
	tx := evm.Tx{UnsignedAtomicTx: unsignedTx}
	if err := wallet.C().Signer().SignAtomic(context.Background(), &tx); err != nil {
		return fmt.Errorf("error signing tx: %w", err)
	}
	ctx, cancel := utils.GetAPIContext()
	defer cancel()
	err = wallet.C().IssueAtomicTx(
		&tx,
		common.WithContext(ctx),
	)
	if err != nil {
		if ctx.Err() != nil {
			err = fmt.Errorf("timeout issuing/verifying tx with ID %s: %w", tx.ID(), err)
		} else {
			err = fmt.Errorf("error issuing tx with ID %s: %w", tx.ID(), err)
		}
		return err
	}
	return nil
}

func importIntoP(
	wallet primary.Wallet,
	blockchainID ids.ID,
	blockchainAlias string,
	to secp256k1fx.OutputOwners,
	usingLedger bool,
) error {
	ux.Logger.PrintToUser("Issuing ImportTx %s -> P", blockchainAlias)
	if usingLedger {
		ux.Logger.PrintToUser("*** Please sign ImportTx transaction on the ledger device *** ")
	}
	unsignedTx, err := wallet.P().Builder().NewImportTx(
		blockchainID,
		&to,
	)
	if err != nil {
		return fmt.Errorf("error building tx: %w", err)
	}
	tx := txs.Tx{Unsigned: unsignedTx}
	if err := wallet.P().Signer().Sign(context.Background(), &tx); err != nil {
		return fmt.Errorf("error signing tx: %w", err)
	}
	ctx, cancel := utils.GetAPIContext()
	defer cancel()
	err = wallet.P().IssueTx(
		&tx,
		common.WithContext(ctx),
	)
	if err != nil {
		if ctx.Err() != nil {
			err = fmt.Errorf("timeout issuing/verifying tx with ID %s: %w", tx.ID(), err)
		} else {
			err = fmt.Errorf("error issuing tx with ID %s: %w", tx.ID(), err)
		}
		return err
	}
	return nil
}<|MERGE_RESOLUTION|>--- conflicted
+++ resolved
@@ -224,8 +224,7 @@
 
 	if keyName == "" && ledgerIndex == wrongLedgerIndexVal {
 		var useLedger bool
-<<<<<<< HEAD
-		goalStr := "specify the sender address"
+		goalStr := "as the sender address"
 		if receiverChainFlags.XChain {
 			ux.Logger.PrintToUser("P->X transfer is an intra-account operation.")
 			ux.Logger.PrintToUser("Tokens will be transferred to the same account address on the other chain")
@@ -234,14 +233,7 @@
 		if senderChainFlags.CChain && receiverChainFlags.PChain {
 			ux.Logger.PrintToUser("C->P transfer is an intra-account operation.")
 			ux.Logger.PrintToUser("Tokens will be transferred to the same account address on the other chain")
-			goalStr = "specify the sender/receiver address"
-=======
-		goalStr := ""
-		if send {
-			goalStr = "as the sender address"
-		} else {
-			goalStr = "as the destination address"
->>>>>>> 5bfbdec3
+			goalStr = "as the sender/receiver address"
 		}
 		useLedger, keyName, err = prompts.GetKeyOrLedger(app.Prompt, goalStr, app.GetKeyDir(), true)
 		if err != nil {
@@ -512,33 +504,9 @@
 		if err := prompts.ValidateAddress(destinationAddrStr); err != nil {
 			return err
 		}
-<<<<<<< HEAD
 		destinationAddr = goethereumcommon.HexToAddress(destinationAddrStr)
 	case destinationKeyName != "":
 		destinationK, err := app.GetKey(destinationKeyName, network, false)
-=======
-
-		pContext := wallet.P().Builder().Context()
-		var pFeeCalculator avagofee.Calculator
-		if pContext.GasPrice != 0 {
-			pFeeCalculator = avagofee.NewDynamicCalculator(pContext.ComplexityWeights, pContext.GasPrice)
-		} else {
-			pFeeCalculator = avagofee.NewStaticCalculator(pContext.StaticFeeConfig)
-		}
-		txFee, err := pFeeCalculator.CalculateFee(unsignedTx)
-		if err != nil {
-			return err
-		}
-		ux.Logger.PrintToUser("")
-		ux.Logger.PrintToUser("Paid fee: %.9f", float64(txFee)/float64(units.Avax))
-
-		ctx, cancel := utils.GetAPIContext()
-		defer cancel()
-		err = wallet.P().IssueTx(
-			&tx,
-			common.WithContext(ctx),
-		)
->>>>>>> 5bfbdec3
 		if err != nil {
 			return err
 		}
@@ -631,6 +599,19 @@
 		}
 		return err
 	}
+	pContext := wallet.P().Builder().Context()
+	var pFeeCalculator avagofee.Calculator
+	if pContext.GasPrice != 0 {
+		pFeeCalculator = avagofee.NewDynamicCalculator(pContext.ComplexityWeights, pContext.GasPrice)
+	} else {
+		pFeeCalculator = avagofee.NewStaticCalculator(pContext.StaticFeeConfig)
+	}
+	txFee, err := pFeeCalculator.CalculateFee(unsignedTx)
+	if err != nil {
+		return err
+	}
+	ux.Logger.PrintToUser("")
+	ux.Logger.PrintToUser("Paid fee: %.9f", float64(txFee)/float64(units.Avax))
 	return nil
 }
 
