// Copyright (C) 2022, Ava Labs, Inc. All rights reserved.
// See the file LICENSE for licensing terms.
package keycmd

import (
	"context"
	"fmt"
	"math/big"
	"time"

	"github.com/ava-labs/avalanche-cli/pkg/cobrautils"
	"github.com/ava-labs/avalanche-cli/pkg/contract"
	"github.com/ava-labs/avalanche-cli/pkg/ictt"
	"github.com/ava-labs/avalanche-cli/pkg/key"
	"github.com/ava-labs/avalanche-cli/pkg/models"
	"github.com/ava-labs/avalanche-cli/pkg/networkoptions"
	"github.com/ava-labs/avalanche-cli/pkg/prompts"
	"github.com/ava-labs/avalanche-cli/pkg/utils"
	"github.com/ava-labs/avalanche-cli/pkg/ux"
	"github.com/ava-labs/avalanche-cli/pkg/vm"
	"github.com/ava-labs/avalanche-cli/sdk/evm"
	"github.com/ava-labs/avalanchego/ids"
	avagoconstants "github.com/ava-labs/avalanchego/utils/constants"
	"github.com/ava-labs/avalanchego/utils/crypto/keychain"
	ledger "github.com/ava-labs/avalanchego/utils/crypto/ledger"
	"github.com/ava-labs/avalanchego/utils/formatting/address"
	"github.com/ava-labs/avalanchego/utils/units"
	avmtxs "github.com/ava-labs/avalanchego/vms/avm/txs"
	"github.com/ava-labs/avalanchego/vms/components/avax"
	"github.com/ava-labs/avalanchego/vms/platformvm/txs"
	avagofee "github.com/ava-labs/avalanchego/vms/platformvm/txs/fee"
	"github.com/ava-labs/avalanchego/vms/secp256k1fx"
	"github.com/ava-labs/avalanchego/wallet/subnet/primary"
	"github.com/ava-labs/avalanchego/wallet/subnet/primary/common"
	"github.com/ava-labs/coreth/plugin/evm/atomic"
	goethereumcommon "github.com/ethereum/go-ethereum/common"
	"github.com/spf13/cobra"
)

const (
	keyNameFlag         = "key"
	ledgerIndexFlag     = "ledger"
	amountFlag          = "amount"
	destinationAddrFlag = "destination-addr"
	wrongLedgerIndexVal = 32768
)

var (
	keyName            string
	ledgerIndex        uint32
	destinationAddrStr string
	amountFlt          float64
	// token transferrer experimental
	originSubnet                  string
	destinationSubnet             string
	originTransferrerAddress      string
	destinationTransferrerAddress string
	destinationKeyName            string
	//
	senderChainFlags   contract.ChainSpec
	receiverChainFlags contract.ChainSpec
)

func newTransferCmd() *cobra.Command {
	cmd := &cobra.Command{
		Use:   "transfer [options]",
		Short: "Fund a ledger address or stored key from another one",
		Long:  `The key transfer command allows to transfer funds between stored keys or ledger addresses.`,
		RunE:  transferF,
		Args:  cobrautils.ExactArgs(0),
	}
	networkoptions.AddNetworkFlagsToCmd(cmd, &globalNetworkFlags, false, networkoptions.DefaultSupportedNetworkOptions)
	cmd.Flags().StringVarP(
		&keyName,
		keyNameFlag,
		"k",
		"",
		"key associated to the sender or receiver address",
	)
	cmd.Flags().Uint32VarP(
		&ledgerIndex,
		ledgerIndexFlag,
		"i",
		wrongLedgerIndexVal,
		"ledger index associated to the sender or receiver address",
	)
	cmd.Flags().StringVarP(
		&destinationAddrStr,
		destinationAddrFlag,
		"a",
		"",
		"destination address",
	)
	cmd.Flags().StringVar(
		&destinationKeyName,
		"destination-key",
		"",
		"key associated to a destination address",
	)
	cmd.Flags().Float64VarP(
		&amountFlt,
		amountFlag,
		"o",
		0,
		"amount to send or receive (AVAX or TOKEN units)",
	)
	cmd.Flags().StringVar(
		&originSubnet,
		"origin-subnet",
		"",
		"subnet where the funds belong (token transferrer experimental)",
	)
	cmd.Flags().StringVar(
		&destinationSubnet,
		"destination-subnet",
		"",
		"subnet where the funds will be sent (token transferrer experimental)",
	)
	cmd.Flags().StringVar(
		&originTransferrerAddress,
		"origin-transferrer-address",
		"",
		"token transferrer address at the origin subnet (token transferrer experimental)",
	)
	cmd.Flags().StringVar(
		&destinationTransferrerAddress,
		"destination-transferrer-address",
		"",
		"token transferrer address at the destination subnet (token transferrer experimental)",
	)
	senderChainFlags.SetFlagNames(
		"sender-blockchain",
		"c-chain-sender",
		"p-chain-sender",
		"x-chain-sender",
		"sender-blockchain-id",
	)
	senderChainFlags.AddToCmd(cmd, "send from %s")
	receiverChainFlags.SetFlagNames(
		"receiver-blockchain",
		"c-chain-receiver",
		"p-chain-receiver",
		"x-chain-receiver",
		"receiver-blockchain-id",
	)
	receiverChainFlags.AddToCmd(cmd, "receive at %s")
	return cmd
}

func transferF(*cobra.Command, []string) error {
	if keyName != "" && ledgerIndex != wrongLedgerIndexVal {
		return fmt.Errorf("only one between a keyname or a ledger index must be given")
	}

	network, err := networkoptions.GetNetworkFromCmdLineFlags(
		app,
		"On what Network do you want to execute the transfer?",
		globalNetworkFlags,
		true,
		false,
		networkoptions.DefaultSupportedNetworkOptions,
		"",
	)
	if err != nil {
		return err
	}

	if !senderChainFlags.Defined() {
		prompt := "Where are the funds to transfer?"
		if cancel, err := contract.PromptChain(
			app,
			network,
			prompt,
			"",
			&senderChainFlags,
		); err != nil {
			return err
		} else if cancel {
			return nil
		}
	}

	if !receiverChainFlags.Defined() {
		prompt := "Where are the funds going to?"
		if cancel, err := contract.PromptChain(
			app,
			network,
			prompt,
			"",
			&receiverChainFlags,
		); err != nil {
			return err
		} else if cancel {
			return nil
		}
	}

	if (senderChainFlags.CChain && receiverChainFlags.CChain) ||
		(senderChainFlags.BlockchainName != "" && senderChainFlags.BlockchainName == receiverChainFlags.BlockchainName) {
		return intraEvmSend(network, senderChainFlags)
	}

	if !senderChainFlags.PChain && !senderChainFlags.XChain && !receiverChainFlags.PChain && !receiverChainFlags.XChain {
		return interEvmSend(network, senderChainFlags, receiverChainFlags)
	}

	senderDesc, err := contract.GetBlockchainDesc(senderChainFlags)
	if err != nil {
		return err
	}
	receiverDesc, err := contract.GetBlockchainDesc(receiverChainFlags)
	if err != nil {
		return err
	}
	if senderChainFlags.BlockchainName != "" || receiverChainFlags.BlockchainName != "" || senderChainFlags.XChain {
		return fmt.Errorf("transfer from %s to %s is not supported", senderDesc, receiverDesc)
	}

	if keyName == "" && ledgerIndex == wrongLedgerIndexVal {
		var useLedger bool
		goalStr := "as the sender address"
		if receiverChainFlags.XChain {
			ux.Logger.PrintToUser("P->X transfer is an intra-account operation.")
			ux.Logger.PrintToUser("Tokens will be transferred to the same account address on the other chain")
			goalStr = "specify the sender/receiver address"
		}
		if senderChainFlags.CChain && receiverChainFlags.PChain {
			ux.Logger.PrintToUser("C->P transfer is an intra-account operation.")
			ux.Logger.PrintToUser("Tokens will be transferred to the same account address on the other chain")
			goalStr = "as the sender/receiver address"
		}
		useLedger, keyName, err = prompts.GetKeyOrLedger(app.Prompt, goalStr, app.GetKeyDir(), true)
		if err != nil {
			return err
		}
		if useLedger {
			ledgerIndex, err = app.Prompt.CaptureUint32("Ledger index to use")
			if err != nil {
				return err
			}
		}
	}

	var kc keychain.Keychain
	var sk *key.SoftKey
	if keyName != "" {
		sk, err = app.GetKey(keyName, network, false)
		if err != nil {
			return err
		}
		kc = sk.KeyChain()
	} else {
		ledgerDevice, err := ledger.New()
		if err != nil {
			return err
		}
		ledgerIndices := []uint32{ledgerIndex}
		kc, err = keychain.NewLedgerKeychainFromIndices(ledgerDevice, ledgerIndices)
		if err != nil {
			return err
		}
	}
	usingLedger := ledgerIndex != wrongLedgerIndexVal

	if amountFlt == 0 {
		amountFlt, err = captureAmount("AVAX units")
		if err != nil {
			return err
		}
	}
	amount := uint64(amountFlt * float64(units.Avax))

	if destinationAddrStr == "" && senderChainFlags.PChain && (receiverChainFlags.PChain || receiverChainFlags.CChain) {
		if destinationKeyName != "" {
			k, err := app.GetKey(destinationKeyName, network, false)
			if err != nil {
				return err
			}
			if receiverChainFlags.CChain {
				destinationAddrStr = k.C()
			}
			if receiverChainFlags.PChain {
				addrs := k.P()
				if len(addrs) == 0 {
					return fmt.Errorf("unexpected null number of P-Chain addresses for key")
				}
				destinationAddrStr = addrs[0]
			}
		} else {
			format := prompts.EVMFormat
			if receiverChainFlags.PChain {
				format = prompts.PChainFormat
			}
			destinationAddrStr, err = prompts.PromptAddress(
				app.Prompt,
				"destination address",
				app.GetKeyDir(),
				app.GetKey,
				"",
				network,
				format,
				"destination address",
			)
			if err != nil {
				return err
			}
		}
	}

	if senderChainFlags.PChain && receiverChainFlags.PChain {
		return pToPSend(
			network,
			kc,
			usingLedger,
			destinationAddrStr,
			amount,
		)
	}

	if senderChainFlags.PChain && receiverChainFlags.CChain {
		return pToCSend(
			network,
			kc,
			usingLedger,
			destinationAddrStr,
			amount,
		)
	}
	if senderChainFlags.CChain && receiverChainFlags.PChain {
		return cToPSend(
			network,
			kc,
			sk,
			usingLedger,
			amount,
		)
	}
	if senderChainFlags.PChain && receiverChainFlags.XChain {
		return pToXSend(
			network,
			kc,
			usingLedger,
			amount,
		)
	}

	return nil
}

func captureAmount(tokenDesc string) (float64, error) {
	promptStr := fmt.Sprintf("Amount to send (%s)", tokenDesc)
	amountFlt, err := app.Prompt.CaptureFloat(promptStr, func(v float64) error {
		if v <= 0 {
			return fmt.Errorf("value %f must be greater than zero", v)
		}
		return nil
	})
	if err != nil {
		return 0, err
	}
	return amountFlt, nil
}

func intraEvmSend(
	network models.Network,
	senderChain contract.ChainSpec,
) error {
	var (
		err        error
		privateKey string
	)
	if keyName != "" {
		k, err := app.GetKey(keyName, network, false)
		if err != nil {
			return err
		}
		privateKey = k.PrivKeyHex()
	} else {
		privateKey, err = prompts.PromptPrivateKey(
			app.Prompt,
			"sender private key",
			app.GetKeyDir(),
			app.GetKey,
			"",
			"",
		)
		if err != nil {
			return err
		}
	}
	if destinationKeyName != "" {
		k, err := app.GetKey(destinationKeyName, network, false)
		if err != nil {
			return err
		}
		destinationAddrStr = k.C()
	}
	if destinationAddrStr == "" {
		destinationAddrStr, err = prompts.PromptAddress(
			app.Prompt,
			"destination address",
			app.GetKeyDir(),
			app.GetKey,
			"",
			network,
			prompts.EVMFormat,
			"destination address",
		)
		if err != nil {
			return err
		}
	}
	if amountFlt == 0 {
		amountFlt, err = app.Prompt.CaptureFloat(
			"Amount to transfer",
			func(f float64) error {
				if f <= 0 {
					return fmt.Errorf("not positive")
				}
				return nil
			},
		)
		if err != nil {
			return err
		}
	}
	amountBigFlt := new(big.Float).SetFloat64(amountFlt)
	amountBigFlt = amountBigFlt.Mul(amountBigFlt, new(big.Float).SetInt(vm.OneAvax))
	amount, _ := amountBigFlt.Int(nil)
	senderURL, _, err := contract.GetBlockchainEndpoints(
		app,
		network,
		senderChain,
		true,
		false,
	)
	if err != nil {
		return err
	}
	client, err := evm.GetClient(senderURL)
	if err != nil {
		return err
	}
<<<<<<< HEAD
	return client.FundAddress(privateKey, destinationAddr, amount)
=======
	return clievm.FundAddress(client, privateKey, destinationAddrStr, amount)
>>>>>>> d8792aa0
}

func interEvmSend(
	network models.Network,
	senderChain contract.ChainSpec,
	receiverChain contract.ChainSpec,
) error {
	senderURL, _, err := contract.GetBlockchainEndpoints(
		app,
		network,
		senderChain,
		true,
		false,
	)
	if err != nil {
		return err
	}
	receiverBlockchainID, err := contract.GetBlockchainID(
		app,
		network,
		receiverChain,
	)
	if err != nil {
		return err
	}
	senderDesc, err := contract.GetBlockchainDesc(senderChainFlags)
	if err != nil {
		return err
	}
	receiverDesc, err := contract.GetBlockchainDesc(receiverChainFlags)
	if err != nil {
		return err
	}
	if originTransferrerAddress == "" {
		addr, err := app.Prompt.CaptureAddress(
			fmt.Sprintf("Enter the address of the Token Transferrer on %s", senderDesc),
		)
		if err != nil {
			return err
		}
		originTransferrerAddress = addr.Hex()
	} else {
		if err := prompts.ValidateAddress(originTransferrerAddress); err != nil {
			return err
		}
	}
	if destinationTransferrerAddress == "" {
		addr, err := app.Prompt.CaptureAddress(
			fmt.Sprintf("Enter the address of the Token Transferrer on %s", receiverDesc),
		)
		if err != nil {
			return err
		}
		destinationTransferrerAddress = addr.Hex()
	} else {
		if err := prompts.ValidateAddress(destinationTransferrerAddress); err != nil {
			return err
		}
	}
	if keyName == "" {
		keyName, err = prompts.CaptureKeyName(app.Prompt, "fund the transfer", app.GetKeyDir(), true)
		if err != nil {
			return err
		}
	}
	originK, err := app.GetKey(keyName, network, false)
	if err != nil {
		return err
	}
	privateKey := originK.PrivKeyHex()
	var destinationAddr goethereumcommon.Address
	if destinationAddrStr == "" && destinationKeyName == "" {
		option, err := app.Prompt.CaptureList(
			"Do you want to choose a stored key for the destination, or input a destination address?",
			[]string{"Key", "Address"},
		)
		if err != nil {
			return err
		}
		switch option {
		case "Key":
			destinationKeyName, err = prompts.CaptureKeyName(app.Prompt, "receive the transfer", app.GetKeyDir(), true)
			if err != nil {
				return err
			}
		case "Address":
			addr, err := app.Prompt.CaptureAddress(
				"Enter the destination address",
			)
			if err != nil {
				return err
			}
			destinationAddrStr = addr.Hex()
		}
	}
	switch {
	case destinationAddrStr != "":
		if err := prompts.ValidateAddress(destinationAddrStr); err != nil {
			return err
		}
		destinationAddr = goethereumcommon.HexToAddress(destinationAddrStr)
	case destinationKeyName != "":
		destinationK, err := app.GetKey(destinationKeyName, network, false)
		if err != nil {
			return err
		}
		destinationAddrStr = destinationK.C()
		destinationAddr = goethereumcommon.HexToAddress(destinationAddrStr)
	default:
		return fmt.Errorf("you should set the destination address or destination key")
	}
	if amountFlt == 0 {
		amountFlt, err = captureAmount("TOKEN units")
		if err != nil {
			return err
		}
	}
	amount := new(big.Float).SetFloat64(amountFlt)
	amount = amount.Mul(amount, new(big.Float).SetFloat64(float64(units.Avax)))
	amount = amount.Mul(amount, new(big.Float).SetFloat64(float64(units.Avax)))
	amountInt, _ := amount.Int(nil)
	return ictt.Send(
		senderURL,
		goethereumcommon.HexToAddress(originTransferrerAddress),
		privateKey,
		receiverBlockchainID,
		goethereumcommon.HexToAddress(destinationTransferrerAddress),
		destinationAddr,
		amountInt,
	)
}

func pToPSend(
	network models.Network,
	kc keychain.Keychain,
	usingLedger bool,
	destinationAddrStr string,
	amount uint64,
) error {
	ethKeychain := secp256k1fx.NewKeychain()
	wallet, err := primary.MakeWallet(
		context.Background(),
		network.Endpoint,
		kc,
		ethKeychain,
		primary.WalletConfig{},
	)
	if err != nil {
		return err
	}
	destinationAddr, err := address.ParseToID(destinationAddrStr)
	if err != nil {
		return err
	}
	to := secp256k1fx.OutputOwners{
		Threshold: 1,
		Addrs:     []ids.ShortID{destinationAddr},
	}
	output := &avax.TransferableOutput{
		Asset: avax.Asset{ID: wallet.P().Builder().Context().AVAXAssetID},
		Out: &secp256k1fx.TransferOutput{
			Amt:          amount,
			OutputOwners: to,
		},
	}
	outputs := []*avax.TransferableOutput{output}
	ux.Logger.PrintToUser("Issuing BaseTx P -> P")
	if usingLedger {
		ux.Logger.PrintToUser("*** Please sign 'Export Tx / P to X Chain' transaction on the ledger device *** ")
	}
	unsignedTx, err := wallet.P().Builder().NewBaseTx(
		outputs,
	)
	if err != nil {
		return fmt.Errorf("error building tx: %w", err)
	}
	tx := txs.Tx{Unsigned: unsignedTx}
	if err := wallet.P().Signer().Sign(context.Background(), &tx); err != nil {
		return fmt.Errorf("error signing tx: %w", err)
	}
	ctx, cancel := utils.GetAPIContext()
	defer cancel()
	err = wallet.P().IssueTx(
		&tx,
		common.WithContext(ctx),
	)
	if err != nil {
		if ctx.Err() != nil {
			err = fmt.Errorf("timeout issuing/verifying tx with ID %s: %w", tx.ID(), err)
		} else {
			err = fmt.Errorf("error issuing tx with ID %s: %w", tx.ID(), err)
		}
		return err
	}
	pContext := wallet.P().Builder().Context()
	pFeeCalculator := avagofee.NewDynamicCalculator(pContext.ComplexityWeights, pContext.GasPrice)
	txFee, err := pFeeCalculator.CalculateFee(unsignedTx)
	if err != nil {
		return err
	}
	ux.Logger.PrintToUser("Paid fee: %.9f", float64(txFee)/float64(units.Avax))
	return nil
}

func pToXSend(
	network models.Network,
	kc keychain.Keychain,
	usingLedger bool,
	amount uint64,
) error {
	ethKeychain := secp256k1fx.NewKeychain()
	wallet, err := primary.MakeWallet(
		context.Background(),
		network.Endpoint,
		kc,
		ethKeychain,
		primary.WalletConfig{},
	)
	if err != nil {
		return err
	}
	to := secp256k1fx.OutputOwners{
		Threshold: 1,
		Addrs:     kc.Addresses().List(),
	}
	if err := exportFromP(
		amount,
		wallet,
		wallet.X().Builder().Context().BlockchainID,
		"X",
		to,
		usingLedger,
	); err != nil {
		return err
	}
	time.Sleep(5 * time.Second)
	return importIntoX(
		wallet,
		avagoconstants.PlatformChainID,
		"P",
		to,
		usingLedger,
	)
}

func exportFromP(
	amount uint64,
	wallet *primary.Wallet,
	blockchainID ids.ID,
	blockchainAlias string,
	to secp256k1fx.OutputOwners,
	usingLedger bool,
) error {
	output := &avax.TransferableOutput{
		Asset: avax.Asset{ID: wallet.P().Builder().Context().AVAXAssetID},
		Out: &secp256k1fx.TransferOutput{
			Amt:          amount,
			OutputOwners: to,
		},
	}
	outputs := []*avax.TransferableOutput{output}
	ux.Logger.PrintToUser("Issuing ExportTx P -> %s", blockchainAlias)
	if usingLedger {
		ux.Logger.PrintToUser("*** Please sign 'Export Tx / P to %s Chain' transaction on the ledger device *** ", blockchainAlias)
	}
	unsignedTx, err := wallet.P().Builder().NewExportTx(
		blockchainID,
		outputs,
	)
	if err != nil {
		return fmt.Errorf("error building tx: %w", err)
	}
	tx := txs.Tx{Unsigned: unsignedTx}
	if err := wallet.P().Signer().Sign(context.Background(), &tx); err != nil {
		return fmt.Errorf("error signing tx: %w", err)
	}
	ctx, cancel := utils.GetAPIContext()
	defer cancel()
	err = wallet.P().IssueTx(
		&tx,
		common.WithContext(ctx),
	)
	if err != nil {
		if ctx.Err() != nil {
			err = fmt.Errorf("timeout issuing/verifying tx with ID %s: %w", tx.ID(), err)
		} else {
			err = fmt.Errorf("error issuing tx with ID %s: %w", tx.ID(), err)
		}
		return err
	}
	return nil
}

func importIntoX(
	wallet *primary.Wallet,
	blockchainID ids.ID,
	blockchainAlias string,
	to secp256k1fx.OutputOwners,
	usingLedger bool,
) error {
	ux.Logger.PrintToUser("Issuing ImportTx %s -> X", blockchainAlias)
	if usingLedger {
		ux.Logger.PrintToUser("*** Please sign ImportTx transaction on the ledger device *** ")
	}
	unsignedTx, err := wallet.X().Builder().NewImportTx(
		blockchainID,
		&to,
	)
	if err != nil {
		return fmt.Errorf("error building tx: %w", err)
	}
	tx := avmtxs.Tx{Unsigned: unsignedTx}
	if err := wallet.X().Signer().Sign(context.Background(), &tx); err != nil {
		return fmt.Errorf("error signing tx: %w", err)
	}
	ctx, cancel := utils.GetAPIContext()
	defer cancel()
	err = wallet.X().IssueTx(
		&tx,
		common.WithContext(ctx),
	)
	if err != nil {
		if ctx.Err() != nil {
			err = fmt.Errorf("timeout issuing/verifying tx with ID %s: %w", tx.ID(), err)
		} else {
			err = fmt.Errorf("error issuing tx with ID %s: %w", tx.ID(), err)
		}
		return err
	}
	return nil
}

func pToCSend(
	network models.Network,
	kc keychain.Keychain,
	usingLedger bool,
	destinationAddrStr string,
	amount uint64,
) error {
	ethKeychain := secp256k1fx.NewKeychain()
	wallet, err := primary.MakeWallet(
		context.Background(),
		network.Endpoint,
		kc,
		ethKeychain,
		primary.WalletConfig{},
	)
	if err != nil {
		return err
	}
	to := secp256k1fx.OutputOwners{
		Threshold: 1,
		Addrs:     kc.Addresses().List(),
	}
	if err := exportFromP(
		amount,
		wallet,
		wallet.C().Builder().Context().BlockchainID,
		"C",
		to,
		usingLedger,
	); err != nil {
		return err
	}
	time.Sleep(5 * time.Second)
	if err != nil {
		return err
	}
	return importIntoC(
		network,
		wallet,
		avagoconstants.PlatformChainID,
		"P",
		destinationAddrStr,
		usingLedger,
	)
}

func importIntoC(
	network models.Network,
	wallet *primary.Wallet,
	blockchainID ids.ID,
	blockchainAlias string,
	destinationAddrStr string,
	usingLedger bool,
) error {
	ux.Logger.PrintToUser("Issuing ImportTx %s -> C", blockchainAlias)
	if usingLedger {
		ux.Logger.PrintToUser("*** Please sign ImportTx transaction on the ledger device *** ")
	}
	client, err := evm.GetClient(network.BlockchainEndpoint("C"))
	if err != nil {
		return err
	}
	baseFee, err := client.EstimateBaseFee()
	if err != nil {
		return err
	}
	unsignedTx, err := wallet.C().Builder().NewImportTx(
		blockchainID,
		goethereumcommon.HexToAddress(destinationAddrStr),
		baseFee,
	)
	if err != nil {
		return fmt.Errorf("error building tx: %w", err)
	}
	tx := atomic.Tx{UnsignedAtomicTx: unsignedTx}
	if err := wallet.C().Signer().SignAtomic(context.Background(), &tx); err != nil {
		return fmt.Errorf("error signing tx: %w", err)
	}
	ctx, cancel := utils.GetAPIContext()
	defer cancel()
	err = wallet.C().IssueAtomicTx(
		&tx,
		common.WithContext(ctx),
	)
	if err != nil {
		if ctx.Err() != nil {
			err = fmt.Errorf("timeout issuing/verifying tx with ID %s: %w", tx.ID(), err)
		} else {
			err = fmt.Errorf("error issuing tx with ID %s: %w", tx.ID(), err)
		}
		return err
	}
	return nil
}

func cToPSend(
	network models.Network,
	kc keychain.Keychain,
	sk *key.SoftKey,
	usingLedger bool,
	amount uint64,
) error {
	ethKeychain := sk.KeyChain()
	wallet, err := primary.MakeWallet(
		context.Background(),
		network.Endpoint,
		kc,
		ethKeychain,
		primary.WalletConfig{},
	)
	if err != nil {
		return err
	}
	to := secp256k1fx.OutputOwners{
		Threshold: 1,
		Addrs:     kc.Addresses().List(),
	}
	if err := exportFromC(
		network,
		amount,
		wallet,
		avagoconstants.PlatformChainID,
		"P",
		to,
		usingLedger,
	); err != nil {
		return err
	}
	time.Sleep(5 * time.Second)
	wallet, err = primary.MakeWallet(
		context.Background(),
		network.Endpoint,
		kc,
		ethKeychain,
		primary.WalletConfig{},
	)
	if err != nil {
		return err
	}
	return importIntoP(
		wallet,
		wallet.C().Builder().Context().BlockchainID,
		"C",
		to,
		usingLedger,
	)
}

func exportFromC(
	network models.Network,
	amount uint64,
	wallet *primary.Wallet,
	blockchainID ids.ID,
	blockchainAlias string,
	to secp256k1fx.OutputOwners,
	usingLedger bool,
) error {
	ux.Logger.PrintToUser("Issuing ExportTx C -> %s", blockchainAlias)
	if usingLedger {
		ux.Logger.PrintToUser("*** Please sign ExportTx transaction on the ledger device *** ")
	}
	client, err := evm.GetClient(network.BlockchainEndpoint("C"))
	if err != nil {
		return err
	}
	baseFee, err := client.EstimateBaseFee()
	if err != nil {
		return err
	}
	outputs := []*secp256k1fx.TransferOutput{
		{
			Amt:          amount,
			OutputOwners: to,
		},
	}
	unsignedTx, err := wallet.C().Builder().NewExportTx(
		blockchainID,
		outputs,
		baseFee,
	)
	if err != nil {
		return fmt.Errorf("error building tx: %w", err)
	}
	tx := atomic.Tx{UnsignedAtomicTx: unsignedTx}
	if err := wallet.C().Signer().SignAtomic(context.Background(), &tx); err != nil {
		return fmt.Errorf("error signing tx: %w", err)
	}
	ctx, cancel := utils.GetAPIContext()
	defer cancel()
	err = wallet.C().IssueAtomicTx(
		&tx,
		common.WithContext(ctx),
	)
	if err != nil {
		if ctx.Err() != nil {
			err = fmt.Errorf("timeout issuing/verifying tx with ID %s: %w", tx.ID(), err)
		} else {
			err = fmt.Errorf("error issuing tx with ID %s: %w", tx.ID(), err)
		}
		return err
	}
	return nil
}

func importIntoP(
	wallet *primary.Wallet,
	blockchainID ids.ID,
	blockchainAlias string,
	to secp256k1fx.OutputOwners,
	usingLedger bool,
) error {
	ux.Logger.PrintToUser("Issuing ImportTx %s -> P", blockchainAlias)
	if usingLedger {
		ux.Logger.PrintToUser("*** Please sign ImportTx transaction on the ledger device *** ")
	}
	unsignedTx, err := wallet.P().Builder().NewImportTx(
		blockchainID,
		&to,
	)
	if err != nil {
		return fmt.Errorf("error building tx: %w", err)
	}
	tx := txs.Tx{Unsigned: unsignedTx}
	if err := wallet.P().Signer().Sign(context.Background(), &tx); err != nil {
		return fmt.Errorf("error signing tx: %w", err)
	}
	ctx, cancel := utils.GetAPIContext()
	defer cancel()
	err = wallet.P().IssueTx(
		&tx,
		common.WithContext(ctx),
	)
	if err != nil {
		if ctx.Err() != nil {
			err = fmt.Errorf("timeout issuing/verifying tx with ID %s: %w", tx.ID(), err)
		} else {
			err = fmt.Errorf("error issuing tx with ID %s: %w", tx.ID(), err)
		}
		return err
	}
	return nil
}<|MERGE_RESOLUTION|>--- conflicted
+++ resolved
@@ -441,11 +441,7 @@
 	if err != nil {
 		return err
 	}
-<<<<<<< HEAD
-	return client.FundAddress(privateKey, destinationAddr, amount)
-=======
-	return clievm.FundAddress(client, privateKey, destinationAddrStr, amount)
->>>>>>> d8792aa0
+	return client.FundAddress(privateKey, destinationAddrStr, amount)
 }
 
 func interEvmSend(
