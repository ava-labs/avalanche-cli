--- conflicted
+++ resolved
@@ -97,11 +97,7 @@
 		if err := blockchaincmd.PrintDeployResults(subnetName, subnetID, txID); err != nil {
 			return err
 		}
-<<<<<<< HEAD
-		return app.UpdateSidecarNetworks(&sc, network, subnetID, txID, "", "", sc.Networks[network.Name()].BootstrapValidators)
-=======
-		return app.UpdateSidecarNetworks(&sc, network, subnetID, txID, "", "", sc.Networks[network.Name()].PoAValidatorManagerOwner)
->>>>>>> 3168a796
+		return app.UpdateSidecarNetworks(&sc, network, subnetID, txID, "", "", sc.Networks[network.Name()].BootstrapValidators, sc.Networks[network.Name()].PoAValidatorManagerOwner)
 	}
 
 	return nil
