// Copyright (C) 2022, Ava Labs, Inc. All rights reserved.
// See the file LICENSE for licensing terms.
package transactioncmd

import (
	"errors"

	"github.com/ava-labs/avalanche-cli/cmd/subnetcmd"
	"github.com/ava-labs/avalanche-cli/pkg/models"
	"github.com/ava-labs/avalanche-cli/pkg/prompts"
	"github.com/ava-labs/avalanche-cli/pkg/subnet"
	"github.com/ava-labs/avalanche-cli/pkg/txutils"
	"github.com/ava-labs/avalanche-cli/pkg/ux"
	"github.com/ava-labs/avalanchego/ids"
	"github.com/spf13/cobra"
)

const inputTxPathFlag = "input-tx-filepath"

var (
	inputTxPath     string
	keyName         string
	useLedger       bool
	ledgerAddresses []string

	errNoSubnetID = errors.New("failed to find the subnet ID for this subnet, has it been deployed/created on this network?")
)

// avalanche transaction sign
func newTransactionSignCmd() *cobra.Command {
	cmd := &cobra.Command{
		Use:          "sign [subnetName]",
		Short:        "sign a transaction",
		Long:         "The transaction sign command signs a multisig transaction.",
		RunE:         signTx,
		Args:         cobra.ExactArgs(1),
		SilenceUsage: true,
	}

	cmd.Flags().StringVar(&inputTxPath, inputTxPathFlag, "", "Path to the transaction file for signing")
	cmd.Flags().StringVarP(&keyName, "key", "k", "", "select the key to use [fuji only]")
	cmd.Flags().BoolVarP(&useLedger, "ledger", "g", false, "use ledger instead of key (always true on mainnet, defaults to false on fuji)")
	cmd.Flags().StringSliceVar(&ledgerAddresses, "ledger-addrs", []string{}, "use the given ledger addresses")
	return cmd
}

func signTx(_ *cobra.Command, args []string) error {
	var err error
	if inputTxPath == "" {
		inputTxPath, err = app.Prompt.CaptureExistingFilepath("What is the path to the transactions file which needs signing?")
		if err != nil {
			return err
		}
	}
	tx, err := txutils.LoadFromDisk(inputTxPath)
	if err != nil {
		return err
	}

	if len(ledgerAddresses) > 0 {
		useLedger = true
	}

	if useLedger && keyName != "" {
		return subnetcmd.ErrMutuallyExlusiveKeyLedger
	}

	// we need network to decide if ledger is forced (mainnet)
	network, err := txutils.GetNetwork(tx)
	if err != nil {
		return err
	}
	switch network {
	case models.Fuji, models.Local:
		if !useLedger && keyName == "" {
<<<<<<< HEAD
			useLedger, keyName, err = prompts.GetFujiKeyOrLedger(app.Prompt, app.GetKeyDir(), " to sign the tx")
=======
			useLedger, keyName, err = prompts.GetFujiKeyOrLedger(app.Prompt, "sign transaction", app.GetKeyDir())
>>>>>>> 09b2c4fb
			if err != nil {
				return err
			}
		}
	case models.Mainnet:
		useLedger = true
		if keyName != "" {
			return subnetcmd.ErrStoredKeyOnMainnet
		}
	default:
		return errors.New("unsupported network")
	}

	// we need subnet wallet signing validation + process
	subnetName := args[0]
	sc, err := app.LoadSidecar(subnetName)
	if err != nil {
		return err
	}
	subnetID := sc.Networks[network.String()].SubnetID
	if subnetID == ids.Empty {
		return errNoSubnetID
	}

	controlKeys, _, err := txutils.GetOwners(network, subnetID)
	if err != nil {
		return err
	}

	// get the remaining tx signers so as to check that the wallet does contain an expected signer
	subnetAuthKeys, remainingSubnetAuthKeys, err := txutils.GetRemainingSigners(tx, controlKeys)
	if err != nil {
		return err
	}

	if len(remainingSubnetAuthKeys) == 0 {
		subnetcmd.PrintReadyToSignMsg(subnetName, inputTxPath)
		return nil
	}

	// get keychain accessor
	kc, err := subnetcmd.GetKeychain(useLedger, ledgerAddresses, keyName, network)
	if err != nil {
		return err
	}

	deployer := subnet.NewPublicDeployer(app, useLedger, kc, network)
	if err := deployer.Sign(tx, remainingSubnetAuthKeys, subnetID); err != nil {
		if errors.Is(err, subnet.ErrNoSubnetAuthKeysInWallet) {
			ux.Logger.PrintToUser("There are no required subnet auth keys present in the wallet")
			ux.Logger.PrintToUser("")
			ux.Logger.PrintToUser("Expected one of:")
			for _, addr := range remainingSubnetAuthKeys {
				ux.Logger.PrintToUser("  %s", addr)
			}
			return nil
		}
		return err
	}

	// update the remaining tx signers after the signature has been done
	_, remainingSubnetAuthKeys, err = txutils.GetRemainingSigners(tx, controlKeys)
	if err != nil {
		return err
	}

	if err := subnetcmd.SaveNotFullySignedTx(
		"Tx",
		tx,
		subnetName,
		subnetAuthKeys,
		remainingSubnetAuthKeys,
		inputTxPath,
		true,
	); err != nil {
		return err
	}

	return nil
}<|MERGE_RESOLUTION|>--- conflicted
+++ resolved
@@ -73,11 +73,7 @@
 	switch network {
 	case models.Fuji, models.Local:
 		if !useLedger && keyName == "" {
-<<<<<<< HEAD
-			useLedger, keyName, err = prompts.GetFujiKeyOrLedger(app.Prompt, app.GetKeyDir(), " to sign the tx")
-=======
 			useLedger, keyName, err = prompts.GetFujiKeyOrLedger(app.Prompt, "sign transaction", app.GetKeyDir())
->>>>>>> 09b2c4fb
 			if err != nil {
 				return err
 			}
