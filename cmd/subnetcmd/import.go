--- conflicted
+++ resolved
@@ -11,167 +11,12 @@
 // avalanche subnet
 func newImportCmd() *cobra.Command {
 	cmd := &cobra.Command{
-<<<<<<< HEAD
 		Use:   "import",
 		Short: "Import subnets into avalanche-cli",
-		Long: `The subnet command suite provides a collection of tools for developing
+		Long: `The subnet command suite provides a collection of tools for developing,
 manage your subnet configurations and live deployments.`,
 		Run: func(cmd *cobra.Command, args []string) {
 			err := cmd.Help()
-=======
-		Use:          "import [subnetPath]",
-		Short:        "Import an existing subnet config",
-		RunE:         importSubnet,
-		SilenceUsage: true,
-		Args:         cobra.MaximumNArgs(1),
-		Long: `The subnet import command imports a Subnet configuration from a file or a git repository.
-
-To import from a file, you can optionally provide the path as a command-line argument.
-Alternatively, running the command without any arguments triggers an interactive wizard.
-To import from a repository, go through the wizard. By default, an imported Subnet doesn't
-overwrite an existing Subnet with the same name. To allow overwrites, provide the --force
-flag.`,
-	}
-	cmd.Flags().BoolVarP(
-		&overwriteImport,
-		"force",
-		"f",
-		false,
-		"overwrite the existing configuration if one exists",
-	)
-	cmd.Flags().StringVar(
-		&repoOrURL,
-		"repo",
-		"",
-		"the repo to import (ex: ava-labs/avalanche-plugins-core) or url to download the repo from",
-	)
-	cmd.Flags().StringVar(
-		&branch,
-		"branch",
-		"",
-		"the repo branch to use if downloading a new repo",
-	)
-	cmd.Flags().StringVar(
-		&subnetAlias,
-		"subnet",
-		"",
-		"the subnet configuration to import from the provided repo",
-	)
-	return cmd
-}
-
-func importSubnet(cmd *cobra.Command, args []string) error {
-	if len(args) == 1 {
-		importPath := args[0]
-		return importFromFile(importPath)
-	}
-
-	if repoOrURL == "" && branch == "" && subnetAlias == "" {
-		fileOption := "File"
-		apmOption := "Repository"
-		typeOptions := []string{fileOption, apmOption}
-		promptStr := "Would you like to import your subnet from a file or a repository?"
-		result, err := app.Prompt.CaptureList(promptStr, typeOptions)
-		if err != nil {
-			return err
-		}
-
-		if result == fileOption {
-			return importFromFile("")
-		}
-	}
-
-	// Option must be APM
-	return importFromAPM()
-}
-
-func importFromFile(importPath string) error {
-	var err error
-	if importPath == "" {
-		promptStr := "Select the file to import your subnet from"
-		importPath, err = app.Prompt.CaptureExistingFilepath(promptStr)
-		if err != nil {
-			return err
-		}
-	}
-
-	importFileBytes, err := os.ReadFile(importPath)
-	if err != nil {
-		return err
-	}
-
-	importable := models.Exportable{}
-	err = json.Unmarshal(importFileBytes, &importable)
-	if err != nil {
-		return err
-	}
-
-	subnetName := importable.Sidecar.Name
-	if subnetName == "" {
-		return errors.New("export data is malformed: missing subnet name")
-	}
-
-	if app.GenesisExists(subnetName) && !overwriteImport {
-		return errors.New("subnet already exists. Use --" + forceFlag + " parameter to overwrite")
-	}
-
-	err = app.WriteGenesisFile(subnetName, importable.Genesis)
-	if err != nil {
-		return err
-	}
-
-	err = app.CreateSidecar(&importable.Sidecar)
-	if err != nil {
-		return err
-	}
-
-	ux.Logger.PrintToUser("Subnet imported successfully")
-
-	return nil
-}
-
-func importFromAPM() error {
-	installedRepos, err := apmintegration.GetRepos(app)
-	if err != nil {
-		return err
-	}
-
-	var repoAlias string
-	var repoURL *url.URL
-	var promptStr string
-	customRepo := "Download new repo"
-
-	if repoOrURL != "" {
-		for _, installedRepo := range installedRepos {
-			if repoOrURL == installedRepo {
-				repoAlias = installedRepo
-				break
-			}
-		}
-		if repoAlias == "" {
-			repoAlias = customRepo
-			repoURL, err = url.ParseRequestURI(repoOrURL)
-			if err != nil {
-				return fmt.Errorf("invalid url in flag: %w", err)
-			}
-		}
-	}
-
-	if repoAlias == "" {
-		installedRepos = append(installedRepos, customRepo)
-
-		promptStr := "What repo would you like to import from"
-		repoAlias, err = app.Prompt.CaptureList(promptStr, installedRepos)
-		if err != nil {
-			return err
-		}
-	}
-
-	if repoAlias == customRepo {
-		if repoURL == nil {
-			promptStr = "Enter your repo URL"
-			repoURL, err = app.Prompt.CaptureGitURL(promptStr)
->>>>>>> 390c8a0e
 			if err != nil {
 				fmt.Println(err)
 			}
