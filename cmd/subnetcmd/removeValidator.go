--- conflicted
+++ resolved
@@ -98,11 +98,7 @@
 		return removeFromLocal(subnetName)
 	case models.Fuji:
 		if !useLedger && keyName == "" {
-<<<<<<< HEAD
-			useLedger, keyName, err = prompts.GetFujiKeyOrLedger(app.Prompt, app.GetKeyDir(), " to pay tx fees")
-=======
 			useLedger, keyName, err = prompts.GetFujiKeyOrLedger(app.Prompt, "pay transaction fees", app.GetKeyDir())
->>>>>>> 09b2c4fb
 			if err != nil {
 				return err
 			}
