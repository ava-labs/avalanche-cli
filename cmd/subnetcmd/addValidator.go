// Copyright (C) 2022, Ava Labs, Inc. All rights reserved.
// See the file LICENSE for licensing terms.
package subnetcmd

import (
	"errors"
	"fmt"
	"os"
	"time"

	"github.com/ava-labs/avalanche-cli/pkg/constants"
	"github.com/ava-labs/avalanche-cli/pkg/models"
	"github.com/ava-labs/avalanche-cli/pkg/prompts"
	"github.com/ava-labs/avalanche-cli/pkg/subnet"
	"github.com/ava-labs/avalanche-cli/pkg/txutils"
	"github.com/ava-labs/avalanche-cli/pkg/utils"
	"github.com/ava-labs/avalanche-cli/pkg/ux"
	"github.com/ava-labs/avalanchego/ids"
	avagoconstants "github.com/ava-labs/avalanchego/utils/constants"
	"github.com/ava-labs/avalanchego/vms/platformvm"
	"github.com/spf13/cobra"
)

var (
	nodeIDStr    string
	weight       uint64
	startTimeStr string
	duration     time.Duration

	errNoSubnetID = errors.New("failed to find the subnet ID for this subnet, has it been deployed/created on this network?")
)

// avalanche subnet deploy
func newAddValidatorCmd() *cobra.Command {
	cmd := &cobra.Command{
		Use:   "addValidator [subnetName]",
		Short: "Allow a validator to validate your subnet",
		Long: `The subnet addValidator command whitelists a primary network validator to
validate the provided deployed Subnet.

To add the validator to the Subnet's allow list, you first need to provide
the subnetName and the validator's unique NodeID. The command then prompts
for the validation start time, duration, and stake weight. You can bypass
these prompts by providing the values with flags.

This command currently only works on Subnets deployed to either the Fuji
Testnet or Mainnet.`,
		SilenceUsage: true,
		RunE:         addValidator,
		Args:         cobra.ExactArgs(1),
	}
	cmd.Flags().StringVarP(&keyName, "key", "k", "", "select the key to use [fuji deploy only]")
	cmd.Flags().StringVar(&nodeIDStr, "nodeID", "", "set the NodeID of the validator to add")
	cmd.Flags().Uint64Var(&weight, "weight", 0, "set the staking weight of the validator to add")
	cmd.Flags().StringVar(&startTimeStr, "start-time", "", "UTC start time when this validator starts validating, in 'YYYY-MM-DD HH:MM:SS' format")
	cmd.Flags().DurationVar(&duration, "staking-period", 0, "how long this validator will be staking")
	cmd.Flags().BoolVar(&deployTestnet, "fuji", false, "join on `fuji` (alias for `testnet`)")
	cmd.Flags().BoolVar(&deployTestnet, "testnet", false, "join on `testnet` (alias for `fuji`)")
	cmd.Flags().BoolVar(&deployMainnet, "mainnet", false, "join on `mainnet`")
	cmd.Flags().StringSliceVar(&subnetAuthKeys, "subnet-auth-keys", nil, "control keys that will be used to authenticate add validator tx")
	cmd.Flags().StringVar(&outputTxPath, "output-tx-path", "", "file path of the add validator tx")
	cmd.Flags().BoolVarP(&useLedger, "ledger", "g", false, "use ledger instead of key (always true on mainnet, defaults to false on fuji)")
	cmd.Flags().StringSliceVar(&ledgerAddresses, "ledger-addrs", []string{}, "use the given ledger addresses")
	return cmd
}

func CallAddValidator(subnetName, nodeID string, network models.Network) error {
	switch network.Kind {
	case models.Mainnet:
		deployMainnet = true
	case models.Fuji:
		deployTestnet = true
	}
	nodeIDStr = nodeID
	return addValidator(nil, []string{subnetName})
}

func addValidator(_ *cobra.Command, args []string) error {
	var (
		nodeID ids.NodeID
		start  time.Time
		err    error
	)

	network, err := GetNetworkFromCmdLineFlags(
		deployLocal,
		false,
		deployTestnet,
		deployMainnet,
		"",
		[]models.NetworkKind{models.Local, models.Fuji, models.Mainnet},
	)
	if err != nil {
		return err
	}

	if outputTxPath != "" {
		if _, err := os.Stat(outputTxPath); err == nil {
			return fmt.Errorf("outputTxPath %q already exists", outputTxPath)
		}
	}

	if len(ledgerAddresses) > 0 {
		useLedger = true
	}

	if useLedger && keyName != "" {
		return ErrMutuallyExlusiveKeyLedger
	}

	switch network.Kind {
	case models.Fuji:
		if !useLedger && keyName == "" {
			useLedger, keyName, err = prompts.GetFujiKeyOrLedger(app.Prompt, "pay transaction fees", app.GetKeyDir())
			if err != nil {
				return err
			}
		}
	case models.Mainnet:
		useLedger = true
		if keyName != "" {
			return ErrStoredKeyOnMainnet
		}
	default:
		return errors.New("unsupported network")
	}

	// used in E2E to simulate public network execution paths on a local network
	if os.Getenv(constants.SimulatePublicNetwork) != "" {
		network = models.LocalNetwork
	}

	// get keychain accesor
	kc, err := GetKeychain(useLedger, ledgerAddresses, keyName, network)
	if err != nil {
		return err
	}

	chains, err := ValidateSubnetNameAndGetChains(args)
	if err != nil {
		return err
	}
	subnetName := chains[0]
	sc, err := app.LoadSidecar(subnetName)
	if err != nil {
		return err
	}

	subnetID := sc.Networks[network.Name()].SubnetID
	if subnetID == ids.Empty {
		return errNoSubnetID
	}

	controlKeys, threshold, err := txutils.GetOwners(network, subnetID)
	if err != nil {
		return err
	}

	walletKeys, err := loadCreationKeys(network, kc)
	if err != nil {
		return err
	}
	walletKey := walletKeys[0]

	// get keys for add validator tx signing
	if subnetAuthKeys != nil {
		if err := prompts.CheckSubnetAuthKeys(walletKey, subnetAuthKeys, controlKeys, threshold); err != nil {
			return err
		}
	} else {
		subnetAuthKeys, err = prompts.GetSubnetAuthKeys(app.Prompt, walletKey, controlKeys, threshold)
		if err != nil {
			return err
		}
	}
	ux.Logger.PrintToUser("Your subnet auth keys for add validator tx creation: %s", subnetAuthKeys)

	if nodeIDStr == "" {
		nodeID, err = PromptNodeID()
		if err != nil {
			return err
		}
	} else {
		nodeID, err = ids.NodeIDFromString(nodeIDStr)
		if err != nil {
			return err
		}
	}

	if weight == 0 {
		weight, err = PromptWeight()
		if err != nil {
			return err
		}
	} else if weight < constants.MinStakeWeight {
		return fmt.Errorf("illegal weight, must be greater than or equal to %d: %d", constants.MinStakeWeight, weight)
	}

	start, duration, err = getTimeParameters(network, nodeID, true)
	if err != nil {
		return err
	}

	ux.Logger.PrintToUser("NodeID: %s", nodeID.String())
	ux.Logger.PrintToUser("Network: %s", network.Name())
	ux.Logger.PrintToUser("Start time: %s", start.Format(constants.TimeParseLayout))
	ux.Logger.PrintToUser("End time: %s", start.Add(duration).Format(constants.TimeParseLayout))
	ux.Logger.PrintToUser("Weight: %d", weight)
	ux.Logger.PrintToUser("Inputs complete, issuing transaction to add the provided validator information...")

	deployer := subnet.NewPublicDeployer(app, useLedger, kc, network)
	isFullySigned, tx, remainingSubnetAuthKeys, err := deployer.AddValidator(controlKeys, subnetAuthKeys, subnetID, nodeID, weight, start, duration)
	if err != nil {
		return err
	}
	if !isFullySigned {
		if err := SaveNotFullySignedTx(
			"Add Validator",
			tx,
			subnetName,
			subnetAuthKeys,
			remainingSubnetAuthKeys,
			outputTxPath,
			false,
		); err != nil {
			return err
		}
	}

	return err
}

func PromptDuration(start time.Time, network models.Network) (time.Duration, error) {
	for {
		txt := "How long should this validator be validating? Enter a duration, e.g. 8760h. Valid time units are \"ns\", \"us\" (or \"µs\"), \"ms\", \"s\", \"m\", \"h\""
		var d time.Duration
		var err error
		if network.Kind == models.Fuji {
			d, err = app.Prompt.CaptureFujiDuration(txt)
		} else {
			d, err = app.Prompt.CaptureMainnetDuration(txt)
		}
		if err != nil {
			return 0, err
		}
		end := start.Add(d)
		confirm := fmt.Sprintf("Your validator will finish staking by %s", end.Format(constants.TimeParseLayout))
		yes, err := app.Prompt.CaptureYesNo(confirm)
		if err != nil {
			return 0, err
		}
		if yes {
			return d, nil
		}
	}
}

func getMaxValidationTime(network models.Network, nodeID ids.NodeID, startTime time.Time) (time.Duration, error) {
<<<<<<< HEAD
	var uri string
	switch network {
	case models.Fuji:
		uri = constants.FujiAPIEndpoint
	case models.Mainnet:
		uri = constants.MainnetAPIEndpoint
	case models.Local:
		// used for E2E testing of public related paths
		uri = constants.LocalAPIEndpoint
	default:
		return 0, fmt.Errorf("unsupported public network")
	}

	ctx, cancel := utils.GetAPIContext()
	defer cancel()
	platformCli := platformvm.NewClient(uri)
	vs, err := platformCli.GetCurrentValidators(ctx, avagoconstants.PrimaryNetworkID, nil)
=======
	ctx := context.Background()
	ctx, cancel := context.WithTimeout(ctx, constants.RequestTimeout)
	platformCli := platformvm.NewClient(network.Endpoint)
	vs, err := platformCli.GetCurrentValidators(ctx, avago_constants.PrimaryNetworkID, nil)
>>>>>>> 88d64f6f
	cancel()
	if err != nil {
		return 0, err
	}
	for _, v := range vs {
		if v.NodeID == nodeID {
			return time.Unix(int64(v.EndTime), 0).Sub(startTime), nil
		}
	}
	return 0, errors.New("nodeID not found in validator set: " + nodeID.String())
}

func getTimeParameters(network models.Network, nodeID ids.NodeID, isValidator bool) (time.Time, time.Duration, error) {
	var (
		start time.Time
		err   error
	)

	const (
		defaultStartOption    = "Start in five minutes"
		defaultDurationOption = "Until primary network validator expires"
		custom                = "Custom"
	)

	if startTimeStr == "" {
		if isValidator {
			ux.Logger.PrintToUser("When should your validator start validating?\n" +
				"If you validator is not ready by this time, subnet downtime can occur.")
		} else {
			ux.Logger.PrintToUser("When do you want to start delegating?\n")
		}

		startTimeOptions := []string{defaultStartOption, custom}
		startTimeOption, err := app.Prompt.CaptureList("Start time", startTimeOptions)
		if err != nil {
			return time.Time{}, 0, err
		}

		switch startTimeOption {
		case defaultStartOption:
			start = time.Now().Add(constants.StakingStartLeadTime)
		default:
			start, err = promptStart()
			if err != nil {
				return time.Time{}, 0, err
			}
		}
	} else {
		start, err = time.Parse(constants.TimeParseLayout, startTimeStr)
		if err != nil {
			return time.Time{}, 0, err
		}
		if start.Before(time.Now().Add(constants.StakingMinimumLeadTime)) {
			return time.Time{}, 0, fmt.Errorf("time should be at least %s in the future ", constants.StakingMinimumLeadTime)
		}
	}

	if duration == 0 {
		msg := "How long should your validator validate for?"
		if !isValidator {
			msg = "How long do you want to delegate for?"
		}
		durationOptions := []string{defaultDurationOption, custom}
		durationOption, err := app.Prompt.CaptureList(msg, durationOptions)
		if err != nil {
			return time.Time{}, 0, err
		}

		switch durationOption {
		case defaultDurationOption:
			duration, err = getMaxValidationTime(network, nodeID, start)
			if err != nil {
				return time.Time{}, 0, err
			}
		default:
			duration, err = PromptDuration(start, network)
			if err != nil {
				return time.Time{}, 0, err
			}
		}
	}
	return start, duration, nil
}

func promptStart() (time.Time, error) {
	txt := "When should the validator start validating? Enter a UTC datetime in 'YYYY-MM-DD HH:MM:SS' format"
	return app.Prompt.CaptureDate(txt)
}

func PromptNodeID() (ids.NodeID, error) {
	ux.Logger.PrintToUser("Next, we need the NodeID of the validator you want to whitelist.")
	ux.Logger.PrintToUser("")
	ux.Logger.PrintToUser("Check https://docs.avax.network/apis/avalanchego/apis/info#infogetnodeid for instructions about how to query the NodeID from your node")
	ux.Logger.PrintToUser("(Edit host IP address and port to match your deployment, if needed).")

	txt := "What is the NodeID of the validator you'd like to whitelist?"
	return app.Prompt.CaptureNodeID(txt)
}

func PromptWeight() (uint64, error) {
	defaultWeight := fmt.Sprintf("Default (%d)", constants.DefaultStakeWeight)
	txt := "What stake weight would you like to assign to the validator?"
	weightOptions := []string{defaultWeight, "Custom"}

	weightOption, err := app.Prompt.CaptureList(txt, weightOptions)
	if err != nil {
		return 0, err
	}

	switch weightOption {
	case defaultWeight:
		return constants.DefaultStakeWeight, nil
	default:
		return app.Prompt.CaptureWeight(txt)
	}
}<|MERGE_RESOLUTION|>--- conflicted
+++ resolved
@@ -256,30 +256,10 @@
 }
 
 func getMaxValidationTime(network models.Network, nodeID ids.NodeID, startTime time.Time) (time.Duration, error) {
-<<<<<<< HEAD
-	var uri string
-	switch network {
-	case models.Fuji:
-		uri = constants.FujiAPIEndpoint
-	case models.Mainnet:
-		uri = constants.MainnetAPIEndpoint
-	case models.Local:
-		// used for E2E testing of public related paths
-		uri = constants.LocalAPIEndpoint
-	default:
-		return 0, fmt.Errorf("unsupported public network")
-	}
-
 	ctx, cancel := utils.GetAPIContext()
 	defer cancel()
-	platformCli := platformvm.NewClient(uri)
+	platformCli := platformvm.NewClient(network.Endpoint)
 	vs, err := platformCli.GetCurrentValidators(ctx, avagoconstants.PrimaryNetworkID, nil)
-=======
-	ctx := context.Background()
-	ctx, cancel := context.WithTimeout(ctx, constants.RequestTimeout)
-	platformCli := platformvm.NewClient(network.Endpoint)
-	vs, err := platformCli.GetCurrentValidators(ctx, avago_constants.PrimaryNetworkID, nil)
->>>>>>> 88d64f6f
 	cancel()
 	if err != nil {
 		return 0, err
