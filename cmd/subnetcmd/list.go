// Copyright (C) 2022, Ava Labs, Inc. All rights reserved.
// See the file LICENSE for licensing terms.
package subnetcmd

import (
	"os"
	"path/filepath"
	"sort"
	"strconv"
	"strings"

<<<<<<< HEAD
	"github.com/ava-labs/avalanche-cli/pkg/constants"
	"github.com/ava-labs/avalanche-cli/pkg/models"
	"github.com/ava-labs/avalanche-cli/pkg/subnet"
=======
	"github.com/ava-labs/avalanche-cli/pkg/application"
	"github.com/ava-labs/avalanche-cli/pkg/binutils"
	"github.com/ava-labs/avalanche-cli/pkg/constants"
	"github.com/ava-labs/avalanche-cli/pkg/models"
	"github.com/ava-labs/avalanche-network-runner/utils"
>>>>>>> f5f9fc3f
	"github.com/ava-labs/avalanchego/ids"
	"github.com/olekukonko/tablewriter"
	"github.com/spf13/cobra"
)

var deployed bool

// avalanche subnet list
func newListCmd() *cobra.Command {
	cmd := &cobra.Command{
		Use:          "list",
		Short:        "List all created Subnet configurations",
		Long:         `The Subnet list command prints the names of all created Subnet configurations.`,
		RunE:         listSubnets,
		SilenceUsage: true,
	}
	cmd.Flags().BoolVar(&deployed, "deployed", false, "show additional deploy information")
	return cmd
}

type subnetMatrix [][]string

func (c subnetMatrix) Len() int      { return len(c) }
func (c subnetMatrix) Swap(i, j int) { c[i], c[j] = c[j], c[i] }

// Compare strings by first key of the sub-slice
func (c subnetMatrix) Less(i, j int) bool { return strings.Compare(c[i][0], c[j][0]) == -1 }

func listSubnets(cmd *cobra.Command, args []string) error {
<<<<<<< HEAD
	header := []string{"subnet", "chain", "chain ID", "type", "vm version", "from repo", "", "deployed", ""}
=======
	if deployed {
		return listDeployInfo(cmd, args)
	}
	header := []string{"subnet", "chain", "chainID", "vmID", "type", "from repo"}
>>>>>>> f5f9fc3f
	table := tablewriter.NewWriter(os.Stdout)
	table.SetHeader(header)
	table.SetAutoMergeCellsByColumnIndex([]int{0})
	table.SetAutoMergeCells(true)
	table.SetRowLine(true)

	rows := subnetMatrix{}

	cars, err := getSidecars(app)
	if err != nil {
		return err
	}
	for _, sc := range cars {
		chainID := sc.ChainID
		// for older sidecars, check in genesis if sidecar has
		// no chainID set
		if chainID == "" {
			sc, err := app.LoadEvmGenesis(sc.Name)
			// ignore the error in this case: just leave it to ""
			if err == nil {
				chainID = sc.Config.ChainID.String()
			}
		}

		vmID := sc.ImportedVMID
		if vmID == "" {
			id, err := utils.VMID(sc.Name)
			if err != nil {
				vmID = constants.NotAvailableLabel
			} else {
				vmID = id.String()
			}
		}
		rows = append(rows, []string{
			sc.Subnet,
			sc.Name,
			chainID,
			vmID,
			string(sc.VM),
			strconv.FormatBool(sc.ImportedFromAPM),
		})
	}
	sort.Sort(rows)
	for _, row := range rows {
		table.Append(row)
	}
	table.Render()
	return nil
}

func getSidecars(app *application.Avalanche) ([]*models.Sidecar, error) {
	subnets, err := os.ReadDir(filepath.Join(app.GetBaseDir(), constants.SubnetDir))
	if err != nil {
		return nil, err
	}

	var cars []*models.Sidecar
	for _, s := range subnets {
		// this shouldn't happen but let's be safe
		if !s.IsDir() {
			continue
		}
		subnetDir := filepath.Join(app.GetSubnetDir(), s.Name())
		files, err := os.ReadDir(subnetDir)
		if err != nil {
			return nil, err
		}
		for _, f := range files {
			if f.Name() == constants.SidecarFileName {
				carName := s.Name()
				// read in sidecar file
				sc, err := app.LoadSidecar(carName)
				if err != nil {
					return nil, err
				}
				cars = append(cars, &sc)
			}
		}
	}
	return cars, nil
}

func listDeployInfo(cmd *cobra.Command, args []string) error {
	header := []string{"subnet", "chain", "vm ID", "Local Network", "Fuji (testnet)", "Mainnet"}
	table := tablewriter.NewWriter(os.Stdout)
	table.SetHeader(header)
	table.SetAutoMergeCellsByColumnIndex([]int{0, 1, 2, 3, 4})
	table.SetAutoMergeCells(true)
	table.SetRowLine(true)

	rows := subnetMatrix{}
<<<<<<< HEAD
	// append a second "header" row for the networks
	rows = append(rows, []string{"", "", "", "", "", "", "Local", "Fuji", "Mainnet"})
=======
>>>>>>> f5f9fc3f

	deployedNames, err := subnet.GetLocallyDeployedSubnets(app)
	if err != nil {
		// if the server can not be contacted, or there is a problem with the query,
		// DO NOT FAIL, just print No for deployed status
		app.Log.Warn("problem contacting server to get deployed subnets")
	}
	cars, err := getSidecars(app)
	if err != nil {
		return err
	}

	fujiKey := models.Fuji.String()
	mainKey := models.Mainnet.String()

	singleLine := true

	for _, sc := range cars {
		netToID := map[string][]string{}
		deployedLocal := constants.NoLabel
		if _, ok := deployedNames[sc.Subnet]; ok {
			deployedLocal = constants.YesLabel
		}
		if _, ok := sc.Networks[fujiKey]; ok {
			if sc.Networks[fujiKey].SubnetID != ids.Empty {
				netToID[fujiKey] = []string{
					constants.SubnetIDLabel + sc.Networks[fujiKey].SubnetID.String(),
					constants.BlockchainIDLabel + sc.Networks[fujiKey].BlockchainID.String(),
				}
				singleLine = false
			}
		} else {
			netToID[fujiKey] = []string{constants.NoLabel, constants.NoLabel}
		}
		if _, ok := sc.Networks[mainKey]; ok {
			if sc.Networks[mainKey].SubnetID != ids.Empty {
				netToID[mainKey] = []string{
					constants.SubnetIDLabel + sc.Networks[mainKey].SubnetID.String(),
					constants.BlockchainIDLabel + sc.Networks[mainKey].BlockchainID.String(),
				}
				singleLine = false
			}
		} else {
			netToID[mainKey] = []string{constants.NoLabel, constants.NoLabel}
		}
		vmID := sc.ImportedVMID
		if vmID == "" {
			id, err := utils.VMID(sc.Name)
			if err != nil {
				vmID = constants.NotAvailableLabel
			} else {
				vmID = id.String()
			}
		}

		rows = append(rows, []string{
			sc.Subnet,
			sc.Name,
			vmID,
			deployedLocal,
			netToID[fujiKey][0],
			netToID[mainKey][0],
		})

		if !singleLine {
			rows = append(rows, []string{
				sc.Subnet,
				sc.Name,
<<<<<<< HEAD
				chainID,
				string(sc.VM),
				sc.VMVersion,
				strconv.FormatBool(sc.ImportedFromAPM),
=======
				vmID,
>>>>>>> f5f9fc3f
				deployedLocal,
				netToID[fujiKey][1],
				netToID[mainKey][1],
			})
		}
	}

	sort.Sort(rows)
	for _, row := range rows {
		table.Append(row)
	}
	table.Render()

	return nil
}<|MERGE_RESOLUTION|>--- conflicted
+++ resolved
@@ -9,17 +9,11 @@
 	"strconv"
 	"strings"
 
-<<<<<<< HEAD
+	"github.com/ava-labs/avalanche-cli/pkg/application"
 	"github.com/ava-labs/avalanche-cli/pkg/constants"
 	"github.com/ava-labs/avalanche-cli/pkg/models"
 	"github.com/ava-labs/avalanche-cli/pkg/subnet"
-=======
-	"github.com/ava-labs/avalanche-cli/pkg/application"
-	"github.com/ava-labs/avalanche-cli/pkg/binutils"
-	"github.com/ava-labs/avalanche-cli/pkg/constants"
-	"github.com/ava-labs/avalanche-cli/pkg/models"
 	"github.com/ava-labs/avalanche-network-runner/utils"
->>>>>>> f5f9fc3f
 	"github.com/ava-labs/avalanchego/ids"
 	"github.com/olekukonko/tablewriter"
 	"github.com/spf13/cobra"
@@ -49,14 +43,10 @@
 func (c subnetMatrix) Less(i, j int) bool { return strings.Compare(c[i][0], c[j][0]) == -1 }
 
 func listSubnets(cmd *cobra.Command, args []string) error {
-<<<<<<< HEAD
-	header := []string{"subnet", "chain", "chain ID", "type", "vm version", "from repo", "", "deployed", ""}
-=======
 	if deployed {
 		return listDeployInfo(cmd, args)
 	}
-	header := []string{"subnet", "chain", "chainID", "vmID", "type", "from repo"}
->>>>>>> f5f9fc3f
+	header := []string{"subnet", "chain", "chainID", "vmID", "type", "vm version", "from repo"}
 	table := tablewriter.NewWriter(os.Stdout)
 	table.SetHeader(header)
 	table.SetAutoMergeCellsByColumnIndex([]int{0})
@@ -96,6 +86,7 @@
 			chainID,
 			vmID,
 			string(sc.VM),
+			sc.VMVersion,
 			strconv.FormatBool(sc.ImportedFromAPM),
 		})
 	}
@@ -148,11 +139,6 @@
 	table.SetRowLine(true)
 
 	rows := subnetMatrix{}
-<<<<<<< HEAD
-	// append a second "header" row for the networks
-	rows = append(rows, []string{"", "", "", "", "", "", "Local", "Fuji", "Mainnet"})
-=======
->>>>>>> f5f9fc3f
 
 	deployedNames, err := subnet.GetLocallyDeployedSubnets(app)
 	if err != nil {
@@ -221,14 +207,6 @@
 			rows = append(rows, []string{
 				sc.Subnet,
 				sc.Name,
-<<<<<<< HEAD
-				chainID,
-				string(sc.VM),
-				sc.VMVersion,
-				strconv.FormatBool(sc.ImportedFromAPM),
-=======
-				vmID,
->>>>>>> f5f9fc3f
 				deployedLocal,
 				netToID[fujiKey][1],
 				netToID[mainKey][1],
