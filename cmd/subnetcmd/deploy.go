// Copyright (C) 2022, Ava Labs, Inc. All rights reserved.
// See the file LICENSE for licensing terms.
package subnetcmd

import (
	"encoding/json"
	"errors"
	"fmt"
	"os"
	"path/filepath"
	"strconv"
	"strings"

	"github.com/ava-labs/avalanche-cli/pkg/binutils"
	"github.com/ava-labs/avalanche-cli/pkg/constants"
	"github.com/ava-labs/avalanche-cli/pkg/key"
	"github.com/ava-labs/avalanche-cli/pkg/keychain"
	"github.com/ava-labs/avalanche-cli/pkg/localnetworkinterface"
	"github.com/ava-labs/avalanche-cli/pkg/metrics"
	"github.com/ava-labs/avalanche-cli/pkg/models"
	"github.com/ava-labs/avalanche-cli/pkg/networkoptions"
	"github.com/ava-labs/avalanche-cli/pkg/prompts"
	"github.com/ava-labs/avalanche-cli/pkg/subnet"
	"github.com/ava-labs/avalanche-cli/pkg/txutils"
	"github.com/ava-labs/avalanche-cli/pkg/ux"
	"github.com/ava-labs/avalanche-cli/pkg/vm"
	anrutils "github.com/ava-labs/avalanche-network-runner/utils"
	"github.com/ava-labs/avalanchego/ids"
	"github.com/ava-labs/avalanchego/utils/logging"
	"github.com/ava-labs/avalanchego/vms/platformvm/txs"
	"github.com/olekukonko/tablewriter"
	"github.com/spf13/cobra"
	"go.uber.org/zap"
	"golang.org/x/mod/semver"
)

var deploySupportedNetworkOptions = []networkoptions.NetworkOption{networkoptions.Local, networkoptions.Cluster, networkoptions.Fuji, networkoptions.Mainnet, networkoptions.Devnet}

var (
	sameControlKey           bool
	keyName                  string
	threshold                uint32
	controlKeys              []string
	subnetAuthKeys           []string
	userProvidedAvagoVersion string
	outputTxPath             string
	useLedger                bool
	useEwoq                  bool
	ledgerAddresses          []string
	subnetIDStr              string
	mainnetChainID           uint32
	skipCreatePrompt         bool
	avagoBinaryPath          string
	skipLocalTeleporter      bool

	errMutuallyExlusiveControlKeys = errors.New("--control-keys and --same-control-key are mutually exclusive")
	ErrMutuallyExlusiveKeyLedger   = errors.New("key source flags --key, --ledger/--ledger-addrs are mutually exclusive")
	ErrStoredKeyOnMainnet          = errors.New("key --key is not available for mainnet operations")
)

// avalanche subnet deploy
func newDeployCmd() *cobra.Command {
	cmd := &cobra.Command{
		Use:   "deploy [subnetName]",
		Short: "Deploys a subnet configuration",
		Long: `The subnet deploy command deploys your Subnet configuration locally, to Fuji Testnet, or to Mainnet.

At the end of the call, the command prints the RPC URL you can use to interact with the Subnet.

Avalanche-CLI only supports deploying an individual Subnet once per network. Subsequent
attempts to deploy the same Subnet to the same network (local, Fuji, Mainnet) aren't
allowed. If you'd like to redeploy a Subnet locally for testing, you must first call
avalanche network clean to reset all deployed chain state. Subsequent local deploys
redeploy the chain with fresh state. You can deploy the same Subnet to multiple networks,
so you can take your locally tested Subnet and deploy it on Fuji or Mainnet.`,
		SilenceUsage:      true,
		RunE:              deploySubnet,
		PersistentPostRun: handlePostRun,
		Args:              cobra.ExactArgs(1),
	}
	networkoptions.AddNetworkFlagsToCmd(cmd, &globalNetworkFlags, true, deploySupportedNetworkOptions)
	cmd.Flags().StringVar(&userProvidedAvagoVersion, "avalanchego-version", "latest", "use this version of avalanchego (ex: v1.17.12)")
	cmd.Flags().StringVarP(&keyName, "key", "k", "", "select the key to use [fuji/devnet deploy only]")
	cmd.Flags().BoolVarP(&sameControlKey, "same-control-key", "s", false, "use the fee-paying key as control key")
	cmd.Flags().Uint32Var(&threshold, "threshold", 0, "required number of control key signatures to make subnet changes")
	cmd.Flags().StringSliceVar(&controlKeys, "control-keys", nil, "addresses that may make subnet changes")
	cmd.Flags().StringSliceVar(&subnetAuthKeys, "subnet-auth-keys", nil, "control keys that will be used to authenticate chain creation")
	cmd.Flags().StringVar(&outputTxPath, "output-tx-path", "", "file path of the blockchain creation tx")
	cmd.Flags().BoolVarP(&useEwoq, "ewoq", "e", false, "use ewoq key [fuji/devnet deploy only]")
	cmd.Flags().BoolVarP(&useLedger, "ledger", "g", false, "use ledger instead of key (always true on mainnet, defaults to false on fuji/devnet)")
	cmd.Flags().StringSliceVar(&ledgerAddresses, "ledger-addrs", []string{}, "use the given ledger addresses")
	cmd.Flags().StringVarP(&subnetIDStr, "subnet-id", "u", "", "deploy into given subnet id")
	cmd.Flags().Uint32Var(&mainnetChainID, "mainnet-chain-id", 0, "use different ChainID for mainnet deployment")
	cmd.Flags().StringVar(&avagoBinaryPath, "avalanchego-path", "", "use this avalanchego binary path")
	cmd.Flags().BoolVar(&skipLocalTeleporter, "skip-local-teleporter", false, "skip local teleporter deploy to a local network")
	return cmd
}

func CallDeploy(
	cmd *cobra.Command,
	subnetName string,
	networkFlags networkoptions.NetworkFlags,
	keyNameParam string,
	useLedgerParam bool,
	useEwoqParam bool,
	sameControlKeyParam bool,
) error {
	globalNetworkFlags = networkFlags
	sameControlKey = sameControlKeyParam
	keyName = keyNameParam
	useLedger = useLedgerParam
	useEwoq = useEwoqParam
	return deploySubnet(cmd, []string{subnetName})
}

func getChainsInSubnet(subnetName string) ([]string, error) {
	subnets, err := os.ReadDir(app.GetSubnetDir())
	if err != nil {
		return nil, fmt.Errorf("failed to read baseDir: %w", err)
	}

	chains := []string{}

	for _, s := range subnets {
		if !s.IsDir() {
			continue
		}
		sidecarFile := filepath.Join(app.GetSubnetDir(), s.Name(), constants.SidecarFileName)
		if _, err := os.Stat(sidecarFile); err == nil {
			// read in sidecar file
			jsonBytes, err := os.ReadFile(sidecarFile)
			if err != nil {
				return nil, fmt.Errorf("failed reading file %s: %w", sidecarFile, err)
			}

			var sc models.Sidecar
			err = json.Unmarshal(jsonBytes, &sc)
			if err != nil {
				return nil, fmt.Errorf("failed unmarshaling file %s: %w", sidecarFile, err)
			}
			if sc.Subnet == subnetName {
				chains = append(chains, sc.Name)
			}
		}
	}
	return chains, nil
}

func checkSubnetEVMDefaultAddressNotInAlloc(network models.Network, chain string) error {
	if network.Kind != models.Local && network.Kind != models.Devnet && os.Getenv(constants.SimulatePublicNetwork) == "" {
		genesis, err := app.LoadEvmGenesis(chain)
		if err != nil {
			return err
		}
		allocAddressMap := genesis.Alloc
		for address := range allocAddressMap {
			if address.String() == vm.PrefundedEwoqAddress.String() {
				return fmt.Errorf("can't airdrop to default address on public networks, please edit the genesis by calling `avalanche subnet create %s --force`", chain)
			}
		}
	}
	return nil
}

func runDeploy(cmd *cobra.Command, args []string, supportedNetworkOptions []networkoptions.NetworkOption) error {
	skipCreatePrompt = true
	deploySupportedNetworkOptions = supportedNetworkOptions
	return deploySubnet(cmd, args)
}

func updateSubnetEVMGenesisChainID(genesisBytes []byte, newChainID uint) ([]byte, error) {
	var genesisMap map[string]interface{}
	if err := json.Unmarshal(genesisBytes, &genesisMap); err != nil {
		return nil, err
	}
	configI, ok := genesisMap["config"]
	if !ok {
		return nil, fmt.Errorf("config field not found on genesis")
	}
	config, ok := configI.(map[string]interface{})
	if !ok {
		return nil, fmt.Errorf("expected genesis config field to be a map[string]interface, found %T", configI)
	}
	config["chainId"] = float64(newChainID)
	return json.MarshalIndent(genesisMap, "", "  ")
}

// updates sidecar with genesis mainnet id to use
// given either by cmdline flag, original genesis id, or id obtained from the user
func getSubnetEVMMainnetChainID(sc *models.Sidecar, subnetName string) error {
	// get original chain id
	evmGenesis, err := app.LoadEvmGenesis(subnetName)
	if err != nil {
		return err
	}
	if evmGenesis.Config == nil {
		return fmt.Errorf("invalid subnet evm genesis format: config is nil")
	}
	if evmGenesis.Config.ChainID == nil {
		return fmt.Errorf("invalid subnet evm genesis format: config chain id is nil")
	}
	originalChainID := evmGenesis.Config.ChainID.Uint64()
	// handle cmdline flag if given
	if mainnetChainID != 0 {
		sc.SubnetEVMMainnetChainID = uint(mainnetChainID)
	}
	// prompt the user
	if sc.SubnetEVMMainnetChainID == 0 {
		useSameChainID := "Use same ChainID"
		useNewChainID := "Use new ChainID"
		listOptions := []string{useNewChainID, useSameChainID}
		newChainIDPrompt := "Using the same ChainID for both Fuji and Mainnet could lead to a replay attack. Do you want to use a different ChainID?"
		var (
			err      error
			decision string
		)
		decision, err = app.Prompt.CaptureList(newChainIDPrompt, listOptions)
		if err != nil {
			return err
		}
		if decision == useSameChainID {
			sc.SubnetEVMMainnetChainID = uint(originalChainID)
		} else {
			ux.Logger.PrintToUser("Enter your subnet's ChainID. It can be any positive integer != %d.", originalChainID)
			newChainID, err := app.Prompt.CapturePositiveInt(
				"ChainID",
				[]prompts.Comparator{
					{
						Label: "Zero",
						Type:  prompts.MoreThan,
						Value: 0,
					},
					{
						Label: "Original Chain ID",
						Type:  prompts.NotEq,
						Value: originalChainID,
					},
				},
			)
			if err != nil {
				return err
			}
			sc.SubnetEVMMainnetChainID = uint(newChainID)
		}
	}
	return app.UpdateSidecar(sc)
}

// deploySubnet is the cobra command run for deploying subnets
func deploySubnet(cmd *cobra.Command, args []string) error {
	subnetName := args[0]

	if err := CreateSubnetFirst(cmd, subnetName, skipCreatePrompt); err != nil {
		return err
	}

	chains, err := ValidateSubnetNameAndGetChains(args)
	if err != nil {
		return err
	}

	chain := chains[0]

	sidecar, err := app.LoadSidecar(chain)
	if err != nil {
		return fmt.Errorf("failed to load sidecar for later update: %w", err)
	}

	if sidecar.ImportedFromAPM {
		return errors.New("unable to deploy subnets imported from a repo")
	}

	if outputTxPath != "" {
		if _, err := os.Stat(outputTxPath); err == nil {
			return fmt.Errorf("outputTxPath %q already exists", outputTxPath)
		}
	}

	network, err := networkoptions.GetNetworkFromCmdLineFlags(
		app,
		globalNetworkFlags,
		true,
		deploySupportedNetworkOptions,
		"",
	)
	if err != nil {
		return err
	}

	isEVMGenesis, err := HasSubnetEVMGenesis(chain)
	if err != nil {
		return err
	}
	if sidecar.VM == models.SubnetEvm && !isEVMGenesis {
		return fmt.Errorf("failed to validate SubnetEVM genesis format")
	}

	chainGenesis, err := app.LoadRawGenesis(chain)
	if err != nil {
		return err
	}

	if isEVMGenesis {
		// is is a subnet evm or a custom vm based on subnet evm
		if network.Kind == models.Mainnet {
			err = getSubnetEVMMainnetChainID(&sidecar, chain)
			if err != nil {
				return err
			}
			chainGenesis, err = updateSubnetEVMGenesisChainID(chainGenesis, sidecar.SubnetEVMMainnetChainID)
			if err != nil {
				return err
			}
		}
		err = checkSubnetEVMDefaultAddressNotInAlloc(network, chain)
		if err != nil {
			return err
		}
	}

	ux.Logger.PrintToUser("Deploying %s to %s", chains, network.Name())

	if network.Kind == models.Local {
		app.Log.Debug("Deploy local")

		genesisPath := app.GetGenesisPath(chain)

		// copy vm binary to the expected location, first downloading it if necessary
		var vmBin string
		switch sidecar.VM {
		case models.SubnetEvm:
			_, vmBin, err = binutils.SetupSubnetEVM(app, sidecar.VMVersion)
			if err != nil {
				return fmt.Errorf("failed to install subnet-evm: %w", err)
			}
		case models.CustomVM:
			vmBin = binutils.SetupCustomBin(app, chain)
		default:
			return fmt.Errorf("unknown vm: %s", sidecar.VM)
		}

		// check if selected version matches what is currently running
		nc := localnetworkinterface.NewStatusChecker()
		avagoVersion, err := CheckForInvalidDeployAndGetAvagoVersion(nc, sidecar.RPCVersion)
		if err != nil {
			return err
		}
		if avagoBinaryPath == "" {
			userProvidedAvagoVersion = avagoVersion
		}

		deployer := subnet.NewLocalDeployer(app, userProvidedAvagoVersion, avagoBinaryPath, vmBin)
<<<<<<< HEAD
		deployInfo, err := deployer.DeployToLocalNetwork(chain, chainGenesis, genesisPath, subnetIDStr)
=======
		deployInfo, err := deployer.DeployToLocalNetwork(chain, chainGenesis, genesisPath, skipLocalTeleporter)
>>>>>>> 547231ad
		if err != nil {
			if deployer.BackendStartedHere() {
				if innerErr := binutils.KillgRPCServerProcess(app); innerErr != nil {
					app.Log.Warn("tried to kill the gRPC server process but it failed", zap.Error(innerErr))
				}
			}
			return err
		}
		flags := make(map[string]string)
		flags[constants.Network] = network.Name()
		metrics.HandleTracking(cmd, app, flags)
		return app.UpdateSidecarNetworks(
			&sidecar,
			network,
			deployInfo.SubnetID,
			ids.Empty,
			deployInfo.BlockchainID,
			deployInfo.TeleporterMessengerAddress,
			deployInfo.TeleporterRegistryAddress,
		)
	}

	// from here on we are assuming a public deploy

	createSubnet := true
	var subnetID, transferSubnetOwnershipTxID ids.ID
	if subnetIDStr != "" {
		subnetID, err = ids.FromString(subnetIDStr)
		if err != nil {
			return err
		}
		createSubnet = false
	} else if sidecar.Networks != nil {
		model, ok := sidecar.Networks[network.Name()]
		if ok {
			if model.SubnetID != ids.Empty && model.BlockchainID == ids.Empty {
				subnetID = model.SubnetID
				transferSubnetOwnershipTxID = model.TransferSubnetOwnershipTxID
				createSubnet = false
			}
		}
	}

	fee := network.GenesisParams().CreateBlockchainTxFee
	if createSubnet {
		fee += network.GenesisParams().CreateSubnetTxFee
	}
	kc, err := keychain.GetKeychainFromCmdLineFlags(
		app,
		constants.PayTxsFeesMsg,
		network,
		keyName,
		useEwoq,
		useLedger,
		ledgerAddresses,
		fee,
	)
	if err != nil {
		return err
	}

	network.HandlePublicNetworkSimulation()

	if createSubnet {
		controlKeys, threshold, err = promptOwners(
			kc,
			controlKeys,
			sameControlKey,
			threshold,
			subnetAuthKeys,
		)
		if err != nil {
			return err
		}
	} else {
		ux.Logger.PrintToUser(logging.Green.Wrap(
			fmt.Sprintf("Deploying into pre-existent subnet ID %s", subnetID.String()),
		))
		controlKeys, threshold, err = txutils.GetOwners(network, subnetID, transferSubnetOwnershipTxID)
		if err != nil {
			return err
		}
	}

	// add control keys to the keychain whenever possible
	if err := kc.AddAddresses(controlKeys); err != nil {
		return err
	}

	kcKeys, err := kc.PChainFormattedStrAddresses()
	if err != nil {
		return err
	}

	// get keys for blockchain tx signing
	if subnetAuthKeys != nil {
		if err := prompts.CheckSubnetAuthKeys(kcKeys, subnetAuthKeys, controlKeys, threshold); err != nil {
			return err
		}
	} else {
		subnetAuthKeys, err = prompts.GetSubnetAuthKeys(app.Prompt, kcKeys, controlKeys, threshold)
		if err != nil {
			return err
		}
	}
	ux.Logger.PrintToUser("Your subnet auth keys for chain creation: %s", subnetAuthKeys)

	// deploy to public network
	deployer := subnet.NewPublicDeployer(app, kc, network)

	if createSubnet {
		subnetID, err = deployer.DeploySubnet(controlKeys, threshold)
		if err != nil {
			return err
		}
		// get the control keys in the same order as the tx
		controlKeys, threshold, err = txutils.GetOwners(network, subnetID, ids.Empty)
		if err != nil {
			return err
		}
	}

	isFullySigned, blockchainID, tx, remainingSubnetAuthKeys, err := deployer.DeployBlockchain(
		controlKeys,
		subnetAuthKeys,
		subnetID,
		transferSubnetOwnershipTxID,
		chain,
		chainGenesis,
	)
	if err != nil {
		ux.Logger.PrintToUser(logging.Red.Wrap(
			fmt.Sprintf("error deploying blockchain: %s. fix the issue and try again with a new deploy cmd", err),
		))
	}

	savePartialTx := !isFullySigned && err == nil

	if err := PrintDeployResults(chain, subnetID, blockchainID); err != nil {
		return err
	}

	if savePartialTx {
		if err := SaveNotFullySignedTx(
			"Blockchain Creation",
			tx,
			chain,
			subnetAuthKeys,
			remainingSubnetAuthKeys,
			outputTxPath,
			false,
		); err != nil {
			return err
		}
	}

	flags := make(map[string]string)
	flags[constants.Network] = network.Name()
	metrics.HandleTracking(cmd, app, flags)

	// update sidecar
	// TODO: need to do something for backwards compatibility?
	return app.UpdateSidecarNetworks(&sidecar, network, subnetID, transferSubnetOwnershipTxID, blockchainID, "", "")
}

func getControlKeys(kc *keychain.Keychain) ([]string, bool, error) {
	controlKeysInitialPrompt := "Configure which addresses may make changes to the subnet.\n" +
		"These addresses are known as your control keys. You will also\n" +
		"set how many control keys are required to make a subnet change (the threshold)."
	moreKeysPrompt := "How would you like to set your control keys?"

	ux.Logger.PrintToUser(controlKeysInitialPrompt)

	const (
		useAll = "Use all stored keys"
		custom = "Custom list"
	)

	var feePaying string
	var listOptions []string
	if kc.UsesLedger {
		feePaying = "Use ledger address"
	} else {
		feePaying = "Use fee-paying key"
	}
	if kc.Network.Kind == models.Mainnet {
		listOptions = []string{feePaying, custom}
	} else {
		listOptions = []string{feePaying, useAll, custom}
	}

	listDecision, err := app.Prompt.CaptureList(moreKeysPrompt, listOptions)
	if err != nil {
		return nil, false, err
	}

	var (
		keys      []string
		cancelled bool
	)

	switch listDecision {
	case feePaying:
		var kcKeys []string
		kcKeys, err = kc.PChainFormattedStrAddresses()
		if err != nil {
			return nil, false, err
		}
		if len(kcKeys) == 0 {
			return nil, false, fmt.Errorf("no keys found on keychain")
		}
		keys = kcKeys[:1]
	case useAll:
		keys, err = useAllKeys(kc.Network)
	case custom:
		keys, cancelled, err = enterCustomKeys(kc.Network)
	}
	if err != nil {
		return nil, false, err
	}
	if cancelled {
		return nil, true, nil
	}
	return keys, false, nil
}

func useAllKeys(network models.Network) ([]string, error) {
	existing := []string{}

	files, err := os.ReadDir(app.GetKeyDir())
	if err != nil {
		return nil, err
	}

	keyPaths := make([]string, 0, len(files))

	for _, f := range files {
		if strings.HasSuffix(f.Name(), constants.KeySuffix) {
			keyPaths = append(keyPaths, filepath.Join(app.GetKeyDir(), f.Name()))
		}
	}

	for _, kp := range keyPaths {
		k, err := key.LoadSoft(network.ID, kp)
		if err != nil {
			return nil, err
		}

		existing = append(existing, k.P()...)
	}

	return existing, nil
}

func enterCustomKeys(network models.Network) ([]string, bool, error) {
	controlKeysPrompt := "Enter control keys"
	for {
		// ask in a loop so that if some condition is not met we can keep asking
		controlKeys, cancelled, err := controlKeysLoop(controlKeysPrompt, network)
		if err != nil {
			return nil, false, err
		}
		if cancelled {
			return nil, cancelled, nil
		}
		if len(controlKeys) != 0 {
			return controlKeys, false, nil
		}
		ux.Logger.PrintToUser("This tool does not allow to proceed without any control key set")
	}
}

// controlKeysLoop asks as many controlkeys the user requires, until Done or Cancel is selected
func controlKeysLoop(controlKeysPrompt string, network models.Network) ([]string, bool, error) {
	label := "Control key"
	info := "Control keys are P-Chain addresses which have admin rights on the subnet.\n" +
		"Only private keys which control such addresses are allowed to make changes on the subnet"
	addressPrompt := "Enter P-Chain address (Example: P-...)"
	return prompts.CaptureListDecision(
		// we need this to be able to mock test
		app.Prompt,
		// the main prompt for entering address keys
		controlKeysPrompt,
		// the Capture function to use
		func(s string) (string, error) { return app.Prompt.CapturePChainAddress(s, network) },
		// the prompt for each address
		addressPrompt,
		// label describes the entity we are prompting for (e.g. address, control key, etc.)
		label,
		// optional parameter to allow the user to print the info string for more information
		info,
	)
}

// getThreshold prompts for the threshold of addresses as a number
func getThreshold(maxLen int) (uint32, error) {
	if maxLen == 1 {
		return uint32(1), nil
	}
	// create a list of indexes so the user only has the option to choose what is the threshold
	// instead of entering
	indexList := make([]string, maxLen)
	for i := 0; i < maxLen; i++ {
		indexList[i] = strconv.Itoa(i + 1)
	}
	threshold, err := app.Prompt.CaptureList("Select required number of control key signatures to make a subnet change", indexList)
	if err != nil {
		return 0, err
	}
	intTh, err := strconv.ParseUint(threshold, 0, 32)
	if err != nil {
		return 0, err
	}
	// this now should technically not happen anymore, but let's leave it as a double stitch
	if int(intTh) > maxLen {
		return 0, fmt.Errorf("the threshold can't be bigger than the number of control keys")
	}
	return uint32(intTh), err
}

func ValidateSubnetNameAndGetChains(args []string) ([]string, error) {
	// this should not be necessary but some bright guy might just be creating
	// the genesis by hand or something...
	if err := checkInvalidSubnetNames(args[0]); err != nil {
		return nil, fmt.Errorf("subnet name %s is invalid: %w", args[0], err)
	}
	// Check subnet exists
	// TODO create a file that lists chains by subnet for fast querying
	chains, err := getChainsInSubnet(args[0])
	if err != nil {
		return nil, fmt.Errorf("failed to getChainsInSubnet: %w", err)
	}

	if len(chains) == 0 {
		return nil, errors.New("Invalid subnet " + args[0])
	}

	return chains, nil
}

func SaveNotFullySignedTx(
	txName string,
	tx *txs.Tx,
	chain string,
	subnetAuthKeys []string,
	remainingSubnetAuthKeys []string,
	outputTxPath string,
	forceOverwrite bool,
) error {
	signedCount := len(subnetAuthKeys) - len(remainingSubnetAuthKeys)
	ux.Logger.PrintToUser("")
	if signedCount == len(subnetAuthKeys) {
		ux.Logger.PrintToUser("All %d required %s signatures have been signed. "+
			"Saving tx to disk to enable commit.", len(subnetAuthKeys), txName)
	} else {
		ux.Logger.PrintToUser("%d of %d required %s signatures have been signed. "+
			"Saving tx to disk to enable remaining signing.", signedCount, len(subnetAuthKeys), txName)
	}
	if outputTxPath == "" {
		ux.Logger.PrintToUser("")
		var err error
		if forceOverwrite {
			outputTxPath, err = app.Prompt.CaptureString("Path to export partially signed tx to")
		} else {
			outputTxPath, err = app.Prompt.CaptureNewFilepath("Path to export partially signed tx to")
		}
		if err != nil {
			return err
		}
	}
	if forceOverwrite {
		ux.Logger.PrintToUser("")
		ux.Logger.PrintToUser("Overwriting %s", outputTxPath)
	}
	if err := txutils.SaveToDisk(tx, outputTxPath, forceOverwrite); err != nil {
		return err
	}
	if signedCount == len(subnetAuthKeys) {
		PrintReadyToSignMsg(chain, outputTxPath)
	} else {
		PrintRemainingToSignMsg(chain, remainingSubnetAuthKeys, outputTxPath)
	}
	return nil
}

func PrintReadyToSignMsg(
	chain string,
	outputTxPath string,
) {
	ux.Logger.PrintToUser("")
	ux.Logger.PrintToUser("Tx is fully signed, and ready to be committed")
	ux.Logger.PrintToUser("")
	ux.Logger.PrintToUser("Commit command:")
	ux.Logger.PrintToUser("  avalanche transaction commit %s --input-tx-filepath %s", chain, outputTxPath)
}

func PrintRemainingToSignMsg(
	chain string,
	remainingSubnetAuthKeys []string,
	outputTxPath string,
) {
	ux.Logger.PrintToUser("")
	ux.Logger.PrintToUser("Addresses remaining to sign the tx")
	for _, subnetAuthKey := range remainingSubnetAuthKeys {
		ux.Logger.PrintToUser("  %s", subnetAuthKey)
	}
	ux.Logger.PrintToUser("")
	ux.Logger.PrintToUser("Connect a ledger with one of the remaining addresses or choose a stored key "+
		"and run the signing command, or send %q to another user for signing.", outputTxPath)
	ux.Logger.PrintToUser("")
	ux.Logger.PrintToUser("Signing command:")
	ux.Logger.PrintToUser("  avalanche transaction sign %s --input-tx-filepath %s", chain, outputTxPath)
	ux.Logger.PrintToUser("")
}

func PrintDeployResults(chain string, subnetID ids.ID, blockchainID ids.ID) error {
	vmID, err := anrutils.VMID(chain)
	if err != nil {
		return fmt.Errorf("failed to create VM ID from %s: %w", chain, err)
	}
	header := []string{"Deployment results", ""}
	table := tablewriter.NewWriter(os.Stdout)
	table.SetHeader(header)
	table.SetRowLine(true)
	table.SetAutoMergeCells(true)
	table.Append([]string{"Chain Name", chain})
	table.Append([]string{"Subnet ID", subnetID.String()})
	table.Append([]string{"VM ID", vmID.String()})
	if blockchainID != ids.Empty {
		table.Append([]string{"Blockchain ID", blockchainID.String()})
		table.Append([]string{"P-Chain TXID", blockchainID.String()})
	}
	table.Render()
	return nil
}

// Determines the appropriate version of avalanchego to run with. Returns an error if
// that version conflicts with the current deployment.
func CheckForInvalidDeployAndGetAvagoVersion(network localnetworkinterface.StatusChecker, configuredRPCVersion int) (string, error) {
	// get current network
	runningAvagoVersion, runningRPCVersion, networkRunning, err := network.GetCurrentNetworkVersion()
	if err != nil {
		return "", err
	}
	desiredAvagoVersion := userProvidedAvagoVersion

	// RPC Version was made available in the info API in avalanchego version v1.9.2. For prior versions,
	// we will need to skip this check.
	skipRPCCheck := false
	if semver.Compare(runningAvagoVersion, constants.AvalancheGoCompatibilityVersionAdded) == -1 {
		skipRPCCheck = true
	}

	if networkRunning {
		if userProvidedAvagoVersion == "latest" {
			if runningRPCVersion != configuredRPCVersion && !skipRPCCheck {
				return "", fmt.Errorf(
					"the current avalanchego deployment uses rpc version %d but your subnet has version %d and is not compatible",
					runningRPCVersion,
					configuredRPCVersion,
				)
			}
			desiredAvagoVersion = runningAvagoVersion
		} else if runningAvagoVersion != strings.Split(userProvidedAvagoVersion, "-")[0] {
			// user wants a specific version
			return "", errors.New("incompatible avalanchego version selected")
		}
	} else if userProvidedAvagoVersion == "latest" {
		// find latest avago version for this rpc version
		desiredAvagoVersion, err = vm.GetLatestAvalancheGoByProtocolVersion(
			app, configuredRPCVersion, constants.AvalancheGoCompatibilityURL)
		if err == vm.ErrNoAvagoVersion {
			latestPreReleaseVersion, err := app.Downloader.GetLatestPreReleaseVersion(
				constants.AvaLabsOrg,
				constants.AvalancheGoRepoName,
			)
			if err != nil {
				return "", err
			}
			return latestPreReleaseVersion, nil
		}
		if err != nil {
			return "", err
		}
	}
	return desiredAvagoVersion, nil
}

func HasSubnetEVMGenesis(subnetName string) (bool, error) {
	if _, err := app.LoadRawGenesis(subnetName); err != nil {
		return false, err
	}
	// from here, we are sure to have a genesis file
	genesis, err := app.LoadEvmGenesis(subnetName)
	if err != nil {
		return false, nil
	}
	if err := genesis.Verify(); err != nil {
		return false, nil
	}
	return true, nil
}

func jsonIsSubnetEVMGenesis(jsonBytes []byte) bool {
	genesis, err := app.LoadEvmGenesisFromJSON(jsonBytes)
	if err != nil {
		return false
	}
	if err := genesis.Verify(); err != nil {
		return false
	}
	return true
}

func promptOwners(
	kc *keychain.Keychain,
	controlKeys []string,
	sameControlKey bool,
	threshold uint32,
	subnetAuthKeys []string,
) ([]string, uint32, error) {
	var err error
	// accept only one control keys specification
	if len(controlKeys) > 0 && sameControlKey {
		return nil, 0, errMutuallyExlusiveControlKeys
	}
	// use first fee-paying key as control key
	if sameControlKey {
		kcKeys, err := kc.PChainFormattedStrAddresses()
		if err != nil {
			return nil, 0, err
		}
		if len(kcKeys) == 0 {
			return nil, 0, fmt.Errorf("no keys found on keychain")
		}
		controlKeys = kcKeys[:1]
	}
	// prompt for control keys
	if controlKeys == nil {
		var cancelled bool
		controlKeys, cancelled, err = getControlKeys(kc)
		if err != nil {
			return nil, 0, err
		}
		if cancelled {
			ux.Logger.PrintToUser("User cancelled. No subnet deployed")
			return nil, 0, fmt.Errorf("user cancelled operation")
		}
	}
	ux.Logger.PrintToUser("Your Subnet's control keys: %s", controlKeys)
	// validate and prompt for threshold
	if threshold == 0 && subnetAuthKeys != nil {
		threshold = uint32(len(subnetAuthKeys))
	}
	if threshold > uint32(len(controlKeys)) {
		return nil, 0, fmt.Errorf("given threshold is greater than number of control keys")
	}
	if threshold == 0 {
		threshold, err = getThreshold(len(controlKeys))
		if err != nil {
			return nil, 0, err
		}
	}
	return controlKeys, threshold, nil
}<|MERGE_RESOLUTION|>--- conflicted
+++ resolved
@@ -350,11 +350,7 @@
 		}
 
 		deployer := subnet.NewLocalDeployer(app, userProvidedAvagoVersion, avagoBinaryPath, vmBin)
-<<<<<<< HEAD
-		deployInfo, err := deployer.DeployToLocalNetwork(chain, chainGenesis, genesisPath, subnetIDStr)
-=======
-		deployInfo, err := deployer.DeployToLocalNetwork(chain, chainGenesis, genesisPath, skipLocalTeleporter)
->>>>>>> 547231ad
+		deployInfo, err := deployer.DeployToLocalNetwork(chain, chainGenesis, genesisPath, skipLocalTeleporter, subnetIDStr)
 		if err != nil {
 			if deployer.BackendStartedHere() {
 				if innerErr := binutils.KillgRPCServerProcess(app); innerErr != nil {
