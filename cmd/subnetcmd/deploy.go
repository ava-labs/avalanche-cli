// Copyright (C) 2022, Ava Labs, Inc. All rights reserved.
// See the file LICENSE for licensing terms.
package subnetcmd

import (
	"encoding/json"
	"errors"
	"fmt"
	"os"
	"path/filepath"
	"strconv"
	"strings"

	"github.com/ava-labs/avalanche-cli/pkg/binutils"
	"github.com/ava-labs/avalanche-cli/pkg/constants"
	"github.com/ava-labs/avalanche-cli/pkg/key"
	"github.com/ava-labs/avalanche-cli/pkg/models"
	"github.com/ava-labs/avalanche-cli/pkg/prompts"
	"github.com/ava-labs/avalanche-cli/pkg/subnet"
	"github.com/ava-labs/avalanche-cli/pkg/txutils"
	"github.com/ava-labs/avalanche-cli/pkg/ux"
	ledger "github.com/ava-labs/avalanche-ledger-go"
	"github.com/ava-labs/avalanchego/utils/crypto/keychain"
	"github.com/ava-labs/avalanchego/utils/formatting/address"
	"github.com/ava-labs/avalanchego/utils/logging"
	"github.com/ava-labs/coreth/core"
	spacesvmchain "github.com/ava-labs/spacesvm/chain"
	"github.com/spf13/cobra"
	"go.uber.org/zap"
)

const numLedgerAddressesToDerive = 1

var (
	deployLocal    bool
	deployTestnet  bool
	deployMainnet  bool
	useLedger      bool
	sameControlKey bool
	keyName        string
	threshold      uint32
	controlKeys    []string
	subnetAuthKeys []string
	avagoVersion   string
	outputTxPath   string

	errMutuallyExlusive = errors.New("--local, --fuji (resp. --testnet) and --mainnet are mutually exclusive")
)

// avalanche subnet deploy
func newDeployCmd() *cobra.Command {
	cmd := &cobra.Command{
		Use:   "deploy [subnetName]",
		Short: "Deploys a subnet configuration",
		Long: `The subnet deploy command deploys your subnet configuration locally, to
Fuji Testnet, or to Mainnet. Currently, the beta release only supports
local and Fuji deploys.

At the end of the call, the command will print the RPC URL you can use
to interact with the subnet.

Subnets may only be deployed once. Subsequent calls of deploy to the
same network (local, Fuji, Mainnet) are not allowed. If you'd like to
redeploy a subnet locally for testing, you must first call avalanche
network clean to reset all deployed chain state. Subsequent local
deploys will redeploy the chain with fresh state. The same subnet can
be deployed to multiple networks, so you can take your locally tested
subnet and deploy it on Fuji or Mainnet.`,
		SilenceUsage: true,
		RunE:         deploySubnet,
		Args:         cobra.ExactArgs(1),
	}
	cmd.Flags().BoolVarP(&deployLocal, "local", "l", false, "deploy to a local network")
	cmd.Flags().BoolVarP(&deployTestnet, "testnet", "t", false, "deploy to testnet (alias to `fuji`)")
	cmd.Flags().BoolVarP(&deployTestnet, "fuji", "f", false, "deploy to fuji (alias to `testnet`")
	cmd.Flags().BoolVarP(&deployMainnet, "mainnet", "m", false, "deploy to mainnet")
	cmd.Flags().StringVar(&avagoVersion, "avalanchego-version", "latest", "use this version of avalanchego (ex: v1.17.12)")
	cmd.Flags().BoolVarP(&useLedger, "ledger", "g", false, "use ledger instead of key (always true on mainnet, defaults to false on fuji)")
	cmd.Flags().StringVarP(&keyName, "key", "k", "", "select the key to use [fuji deploy only]")
	cmd.Flags().BoolVarP(&sameControlKey, "same-control-key", "s", false, "use creation key as control key")
	cmd.Flags().Uint32Var(&threshold, "threshold", 0, "required number of control key signatures to add a validator")
	cmd.Flags().StringSliceVar(&controlKeys, "control-keys", nil, "addresses that may add new validators to the subnet")
	cmd.Flags().StringSliceVar(&subnetAuthKeys, "subnet-auth-keys", nil, "control keys that will be used to authenticate chain creation")
	cmd.Flags().StringVar(&outputTxPath, "output-tx-path", "", "file path of the blockchain creation tx")
	return cmd
}

func getChainsInSubnet(subnetName string) ([]string, error) {
	files, err := os.ReadDir(app.GetBaseDir())
	if err != nil {
		return nil, fmt.Errorf("failed to read baseDir: %w", err)
	}

	chains := []string{}

	for _, f := range files {
		if strings.Contains(f.Name(), constants.SidecarSuffix) {
			// read in sidecar file
			path := filepath.Join(app.GetBaseDir(), f.Name())
			jsonBytes, err := os.ReadFile(path)
			if err != nil {
				return nil, fmt.Errorf("failed reading file %s: %w", path, err)
			}

			var sc models.Sidecar
			err = json.Unmarshal(jsonBytes, &sc)
			if err != nil {
				return nil, fmt.Errorf("failed unmarshaling file %s: %w", path, err)
			}
			if sc.Subnet == subnetName {
				chains = append(chains, sc.Name)
			}
		}
	}
	return chains, nil
}

// deploySubnet is the cobra command run for deploying subnets
func deploySubnet(cmd *cobra.Command, args []string) error {
	chains, err := validateSubnetNameAndGetChains(args)
	if err != nil {
		return err
	}

	chain := chains[0]

	sc, err := app.LoadSidecar(chain)
	if err != nil {
		return fmt.Errorf("failed to load sidecar for later update: %w", err)
	}

	if sc.ImportedFromAPM {
		return errors.New("unable to deploy subnets imported from a repo")
	}

	// get the network to deploy to
	var network models.Network

	if err := checkMutuallyExclusive(deployLocal, deployTestnet, deployMainnet); err != nil {
		return err
	}

	switch {
	case deployLocal:
		network = models.Local
	case deployTestnet:
		network = models.Fuji
	case deployMainnet:
		network = models.Mainnet
	}

	if network == models.Undefined {
		// no flag was set, prompt user
		networkStr, err := app.Prompt.CaptureList(
			"Choose a network to deploy on",
			[]string{models.Local.String(), models.Fuji.String(), models.Mainnet.String()},
		)
		if err != nil {
			return err
		}
		network = models.NetworkFromString(networkStr)
	}

	// deploy based on chosen network
	ux.Logger.PrintToUser("Deploying %s to %s", chains, network.String())
	chainGenesis, err := app.LoadRawGenesis(chain)
	if err != nil {
		return err
	}

	sidecar, err := app.LoadSidecar(chain)
	if err != nil {
		return err
	}

	// validate genesis as far as possible previous to deploy
	switch sidecar.VM {
	case models.SubnetEvm:
		var genesis core.Genesis
		err = json.Unmarshal(chainGenesis, &genesis)
	case models.SpacesVM:
		var genesis spacesvmchain.Genesis
		err = json.Unmarshal(chainGenesis, &genesis)
	default:
		var genesis map[string]interface{}
		err = json.Unmarshal(chainGenesis, &genesis)
	}
	if err != nil {
		return fmt.Errorf("failed to validate genesis format: %w", err)
	}

	genesisPath := app.GetGenesisPath(chain)

	switch network {
	case models.Local:
		app.Log.Debug("Deploy local")

		// copy vm binary to the expected location, first downloading it if necessary
		var vmBin string
		switch sidecar.VM {
		case models.SubnetEvm:
			vmBin, err = binutils.SetupSubnetEVM(app, sidecar.VMVersion)
			if err != nil {
				return fmt.Errorf("failed to install subnet-evm: %w", err)
			}
		case models.SpacesVM:
			vmBin, err = binutils.SetupSpacesVM(app, sidecar.VMVersion)
			if err != nil {
				return fmt.Errorf("failed to install spacesvm: %w", err)
			}
		case models.CustomVM:
			vmBin = binutils.SetupCustomBin(app, chain)
		default:
			return fmt.Errorf("unknown vm: %s", sidecar.VM)
		}

		deployer := subnet.NewLocalDeployer(app, avagoVersion, vmBin)
		subnetID, blockchainID, err := deployer.DeployToLocalNetwork(chain, chainGenesis, genesisPath)
		if err != nil {
			if deployer.BackendStartedHere() {
				if innerErr := binutils.KillgRPCServerProcess(app); innerErr != nil {
					app.Log.Warn("tried to kill the gRPC server process but it failed", zap.Error(innerErr))
				}
			}
			return err
		}
		if sidecar.Networks == nil {
			sidecar.Networks = make(map[string]models.NetworkData)
		}
		sidecar.Networks[models.Local.String()] = models.NetworkData{
			SubnetID:     subnetID,
			BlockchainID: blockchainID,
		}
		if err := app.UpdateSidecar(&sidecar); err != nil {
			return fmt.Errorf("creation of chains and subnet was successful, but failed to update sidecar: %w", err)
		}
		return nil

	case models.Fuji:
		if !useLedger && keyName == "" {
			useLedger, keyName, err = getFujiKeyOrLedger()
			if err != nil {
				return err
			}
		}

	case models.Mainnet:
		useLedger = true

	default:
		return errors.New("not implemented")
	}

	// used in E2E to simulate public network execution paths on a local network
	if os.Getenv(constants.SimulatePublicNetwork) != "" {
		network = models.Local
	}

	// from here on we are assuming a public deploy

	// get keychain accesor
	kc, err := getKeychain(useLedger, keyName, network)
	if err != nil {
		return err
	}

	// use creation key as control key
	if sameControlKey {
		controlKeys, err = loadCreationKeys(network, kc)
		if err != nil {
			return err
		}
	}

	// prompt for control keys
	if controlKeys == nil {
		var cancelled bool
		controlKeys, cancelled, err = getControlKeys(network, useLedger, kc)
		if err != nil {
			return err
		}
		if cancelled {
			ux.Logger.PrintToUser("User cancelled. No subnet deployed")
			return nil
		}
	}

	ux.Logger.PrintToUser("Your Subnet's control keys: %s", controlKeys)

	// validate and prompt for threshold
	if threshold == 0 && subnetAuthKeys != nil {
		threshold = uint32(len(subnetAuthKeys))
	}
	if int(threshold) > len(controlKeys) {
		return fmt.Errorf("given threshold is greater than number of control keys")
	}
<<<<<<< HEAD
	if threshold == 0 {
		if len(controlKeys) == 1 {
			threshold = 1
		} else {
			threshold, err = getThreshold(len(controlKeys))
			if err != nil {
				return err
			}
=======
	if len(controlKeys) > 0 && threshold == 0 {
		threshold, err = getThreshold(len(controlKeys))
		if err != nil {
			return err
>>>>>>> 16de080b
		}
	}

	// get keys for blockchain tx signing
	if subnetAuthKeys != nil {
		if err := prompts.CheckSubnetAuthKeys(subnetAuthKeys, controlKeys, threshold); err != nil {
			return err
		}
	} else {
		subnetAuthKeys, err = prompts.GetSubnetAuthKeys(app.Prompt, controlKeys, threshold)
		if err != nil {
			return err
		}
	}
	ux.Logger.PrintToUser("Your subnet auth keys for chain creation: %s", subnetAuthKeys)

	// deploy to public network
	deployer := subnet.NewPublicDeployer(app, useLedger, kc, network)
	isFullySigned, subnetID, blockchainID, tx, err := deployer.Deploy(controlKeys, subnetAuthKeys, threshold, chain, chainGenesis)
	if err != nil {
		return err
	}

	if !isFullySigned {
		remainingSubnetAuthKeys, err := txutils.GetRemainingSigners(tx, network, subnetID)
		if err != nil {
			return err
		}
		signedCount := len(subnetAuthKeys) - len(remainingSubnetAuthKeys)
		ux.Logger.PrintToUser("")
		ux.Logger.PrintToUser("%d of %d required Blockchain Creation signatures have been signed. "+
			"Saving tx to disk to enable remaining signing.", signedCount, len(subnetAuthKeys))
		if outputTxPath == "" {
			ux.Logger.PrintToUser("")
			var err error
			outputTxPath, err = app.Prompt.CaptureString("Path to export partially signed tx to")
			if err != nil {
				return err
			}
		}
		if err := txutils.SaveToDisk(tx, outputTxPath); err != nil {
			return err
		}
		if err := printPartialSigningMsg(remainingSubnetAuthKeys, outputTxPath); err != nil {
			return err
		}
	}

	// update sidecar
	// TODO: need to do something for backwards compatibility?
	nets := sidecar.Networks
	if nets == nil {
		nets = make(map[string]models.NetworkData)
	}
	nets[network.String()] = models.NetworkData{
		SubnetID:     subnetID,
		BlockchainID: blockchainID,
	}
	sidecar.Networks = nets
	return app.UpdateSidecar(&sidecar)
}

func getControlKeys(network models.Network, useLedger bool, kc keychain.Keychain) ([]string, bool, error) {
	controlKeysInitialPrompt := "Configure which addresses may add new validators to the subnet.\n" +
		"These addresses are known as your control keys. You will also\n" +
		"set how many control keys are required to add a validator (the threshold)."
	moreKeysPrompt := "How would you like to set your control keys?"

	ux.Logger.PrintToUser(controlKeysInitialPrompt)

	const (
		creation = "Use creation key"
		useAll   = "Use all stored keys"
		custom   = "Custom list"
	)

	listDecision, err := app.Prompt.CaptureList(
		moreKeysPrompt, []string{creation, useAll, custom},
	)
	if err != nil {
		return nil, false, err
	}

	var (
		keys      []string
		cancelled bool
	)

	switch listDecision {
	case creation:
		keys, err = loadCreationKeys(network, kc)
	case useAll:
		keys, err = useAllKeys(network)
	case custom:
		keys, cancelled, err = enterCustomKeys(network)
	}
	if err != nil {
		return nil, false, err
	}
	if cancelled {
		return nil, true, nil
	}
	return keys, false, nil
}

func useAllKeys(network models.Network) ([]string, error) {
	networkID, err := network.NetworkID()
	if err != nil {
		return nil, err
	}

	existing := []string{}

	files, err := os.ReadDir(app.GetKeyDir())
	if err != nil {
		return nil, err
	}

	keyPaths := make([]string, 0, len(files))

	for _, f := range files {
		if strings.HasSuffix(f.Name(), constants.KeySuffix) {
			keyPaths = append(keyPaths, filepath.Join(app.GetKeyDir(), f.Name()))
		}
	}

	for _, kp := range keyPaths {
		k, err := key.LoadSoft(networkID, kp)
		if err != nil {
			return nil, err
		}

		existing = append(existing, k.P()...)
	}

	return existing, nil
}

func loadCreationKeys(network models.Network, kc keychain.Keychain) ([]string, error) {
	addrs := kc.Addresses().List()
	if len(addrs) == 0 {
		return nil, fmt.Errorf("no creation addresses found")
	}
	networkID, err := network.NetworkID()
	if err != nil {
		return nil, err
	}
	hrp := key.GetHRP(networkID)
	addrsStr := []string{}
	for _, addr := range addrs {
		addrStr, err := address.Format("P", hrp, addr[:])
		if err != nil {
			return nil, err
		}
		addrsStr = append(addrsStr, addrStr)
	}

	return addrsStr, nil
}

func enterCustomKeys(network models.Network) ([]string, bool, error) {
	controlKeysPrompt := "Enter control keys"
	for {
		// ask in a loop so that if some condition is not met we can keep asking
		controlKeys, cancelled, err := controlKeysLoop(controlKeysPrompt, network)
		if err != nil {
			return nil, false, err
		}
		if cancelled {
			return nil, cancelled, nil
		}
		if len(controlKeys) == 0 {
			ux.Logger.PrintToUser("This tool does not allow to proceed without any control key set")
		} else {
			return controlKeys, false, nil
		}
	}
}

// controlKeysLoop asks as many controlkeys the user requires, until Done or Cancel is selected
func controlKeysLoop(controlKeysPrompt string, network models.Network) ([]string, bool, error) {
	label := "Control key"
	info := "Control keys are P-Chain addresses which have admin rights on the subnet.\n" +
		"Only private keys which control such addresses are allowed to make changes on the subnet"
	addressPrompt := "Enter P-Chain address (Example: P-...)"
	return prompts.CaptureListDecision(
		// we need this to be able to mock test
		app.Prompt,
		// the main prompt for entering address keys
		controlKeysPrompt,
		// the Capture function to use
		func(s string) (string, error) { return app.Prompt.CapturePChainAddress(s, network) },
		// the prompt for each address
		addressPrompt,
		// label describes the entity we are prompting for (e.g. address, control key, etc.)
		label,
		// optional parameter to allow the user to print the info string for more information
		info,
	)
}

// getThreshold prompts for the threshold of addresses as a number
func getThreshold(maxLen int) (uint32, error) {
	if maxLen == 1 {
		return uint32(1), nil
	}
	// create a list of indexes so the user only has the option to choose what is the theshold
	// instead of entering
	indexList := make([]string, maxLen)
	for i := 0; i < maxLen; i++ {
		indexList[i] = strconv.Itoa(i + 1)
	}
	threshold, err := app.Prompt.CaptureList("Select required number of control key signatures to add a validator", indexList)
	if err != nil {
		return 0, err
	}
	intTh, err := strconv.ParseUint(threshold, 0, 32)
	if err != nil {
		return 0, err
	}
	// this now should technically not happen anymore, but let's leave it as a double stitch
	if int(intTh) > maxLen {
		return 0, fmt.Errorf("the threshold can't be bigger than the number of control keys")
	}
	return uint32(intTh), err
}

func validateSubnetNameAndGetChains(args []string) ([]string, error) {
	// this should not be necessary but some bright guy might just be creating
	// the genesis by hand or something...
	if err := checkInvalidSubnetNames(args[0]); err != nil {
		return nil, fmt.Errorf("subnet name %s is invalid: %w", args[0], err)
	}
	// Check subnet exists
	// TODO create a file that lists chains by subnet for fast querying
	chains, err := getChainsInSubnet(args[0])
	if err != nil {
		return nil, fmt.Errorf("failed to getChainsInSubnet: %w", err)
	}

	if len(chains) == 0 {
		return nil, errors.New("Invalid subnet " + args[0])
	}

	return chains, nil
}

func checkMutuallyExclusive(flagA bool, flagB bool, flagC bool) error {
	if flagA && flagB || flagB && flagC || flagA && flagC {
		return errMutuallyExlusive
	}
	return nil
}

func getFujiKeyOrLedger() (bool, string, error) {
	useStoredKey, err := app.Prompt.ChooseKeyOrLedger()
	if err != nil {
		return false, "", err
	}
	if !useStoredKey {
		return true, "", nil
	}
	keyName, err := captureKeyName()
	if err != nil {
		if err == errNoKeys {
			ux.Logger.PrintToUser("No private keys have been found. Deployment to fuji without a private key " +
				"or ledger is not possible. Create a new one with `avalanche key create`, or use a ledger device.")
		}
		return false, "", err
	}
	return false, keyName, nil
}

func getKeychain(
	useLedger bool,
	keyName string,
	network models.Network,
) (keychain.Keychain, error) {
	// get keychain accesor
	var kc keychain.Keychain
	if useLedger {
		ledgerDevice, err := ledger.New()
		if err != nil {
			return kc, err
		}
		// ask for addresses here to print user msg for ledger interaction
		ux.Logger.PrintToUser("*** Please provide extended public key on the ledger device ***")
		addresses, err := ledgerDevice.Addresses(1)
		if err != nil {
			return kc, err
		}
		addr := addresses[0]
		networkID, err := network.NetworkID()
		if err != nil {
			return kc, err
		}
		addrStr, err := address.Format("P", key.GetHRP(networkID), addr[:])
		if err != nil {
			return kc, err
		}
		ux.Logger.PrintToUser(logging.Yellow.Wrap(fmt.Sprintf("Ledger address: %s", addrStr)))
		return keychain.NewLedgerKeychain(ledgerDevice, numLedgerAddressesToDerive)
	}
	networkID, err := network.NetworkID()
	if err != nil {
		return kc, err
	}
	sf, err := key.LoadSoft(networkID, app.GetKeyPath(keyName))
	if err != nil {
		return kc, err
	}
	return sf.KeyChain(), nil
}

func printPartialSigningMsg(remainingSubnetAuthKeys []string, outputTxPath string) error {
	// final msg
	ux.Logger.PrintToUser("")
	ux.Logger.PrintToUser("Addresses remaining to sign the tx")
	for _, subnetAuthKey := range remainingSubnetAuthKeys {
		ux.Logger.PrintToUser("  %s", subnetAuthKey)
	}
	ux.Logger.PrintToUser("")
	ux.Logger.PrintToUser("Signing command:")
	ux.Logger.PrintToUser("  avalanche transaction sign %s", outputTxPath)
	return nil
}<|MERGE_RESOLUTION|>--- conflicted
+++ resolved
@@ -294,21 +294,10 @@
 	if int(threshold) > len(controlKeys) {
 		return fmt.Errorf("given threshold is greater than number of control keys")
 	}
-<<<<<<< HEAD
 	if threshold == 0 {
-		if len(controlKeys) == 1 {
-			threshold = 1
-		} else {
-			threshold, err = getThreshold(len(controlKeys))
-			if err != nil {
-				return err
-			}
-=======
-	if len(controlKeys) > 0 && threshold == 0 {
 		threshold, err = getThreshold(len(controlKeys))
 		if err != nil {
 			return err
->>>>>>> 16de080b
 		}
 	}
 
