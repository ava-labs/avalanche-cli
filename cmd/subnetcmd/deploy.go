// Copyright (C) 2022, Ava Labs, Inc. All rights reserved.
// See the file LICENSE for licensing terms.
package subnetcmd

import (
	"encoding/json"
	"errors"
	"fmt"
	"os"
	"path/filepath"
	"strconv"
	"strings"

	"github.com/ava-labs/avalanche-cli/pkg/binutils"
	"github.com/ava-labs/avalanche-cli/pkg/cobrautils"
	"github.com/ava-labs/avalanche-cli/pkg/constants"
	"github.com/ava-labs/avalanche-cli/pkg/key"
	"github.com/ava-labs/avalanche-cli/pkg/keychain"
	"github.com/ava-labs/avalanche-cli/pkg/localnetworkinterface"
	"github.com/ava-labs/avalanche-cli/pkg/metrics"
	"github.com/ava-labs/avalanche-cli/pkg/models"
	"github.com/ava-labs/avalanche-cli/pkg/networkoptions"
	"github.com/ava-labs/avalanche-cli/pkg/prompts"
	"github.com/ava-labs/avalanche-cli/pkg/subnet"
	"github.com/ava-labs/avalanche-cli/pkg/txutils"
	"github.com/ava-labs/avalanche-cli/pkg/utils"
	"github.com/ava-labs/avalanche-cli/pkg/ux"
	"github.com/ava-labs/avalanche-cli/pkg/vm"
	anrutils "github.com/ava-labs/avalanche-network-runner/utils"
	"github.com/ava-labs/avalanchego/ids"
	"github.com/ava-labs/avalanchego/utils/logging"
	"github.com/ava-labs/avalanchego/vms/platformvm/txs"
	"github.com/olekukonko/tablewriter"
	"github.com/spf13/cobra"
	"go.uber.org/zap"
	"golang.org/x/mod/semver"
)

var deploySupportedNetworkOptions = []networkoptions.NetworkOption{networkoptions.Local, networkoptions.Cluster, networkoptions.Fuji, networkoptions.Mainnet, networkoptions.Devnet}

var (
	sameControlKey           bool
	keyName                  string
	threshold                uint32
	controlKeys              []string
	subnetAuthKeys           []string
	userProvidedAvagoVersion string
	outputTxPath             string
	useLedger                bool
	useEwoq                  bool
	ledgerAddresses          []string
	subnetIDStr              string
	mainnetChainID           uint32
	skipCreatePrompt         bool
	avagoBinaryPath          string
	skipLocalTeleporter      bool
	subnetOnly               bool

	errMutuallyExlusiveControlKeys = errors.New("--control-keys and --same-control-key are mutually exclusive")
	ErrMutuallyExlusiveKeyLedger   = errors.New("key source flags --key, --ledger/--ledger-addrs are mutually exclusive")
	ErrStoredKeyOnMainnet          = errors.New("key --key is not available for mainnet operations")
	errMutuallyExlusiveSubnetFlags = errors.New("--subnet-only and --subnet-id are mutually exclusive")
)

// avalanche subnet deploy
func newDeployCmd() *cobra.Command {
	cmd := &cobra.Command{
		Use:   "deploy [subnetName]",
		Short: "Deploys a subnet configuration",
		Long: `The subnet deploy command deploys your Subnet configuration locally, to Fuji Testnet, or to Mainnet.

At the end of the call, the command prints the RPC URL you can use to interact with the Subnet.

Avalanche-CLI only supports deploying an individual Subnet once per network. Subsequent
attempts to deploy the same Subnet to the same network (local, Fuji, Mainnet) aren't
allowed. If you'd like to redeploy a Subnet locally for testing, you must first call
avalanche network clean to reset all deployed chain state. Subsequent local deploys
redeploy the chain with fresh state. You can deploy the same Subnet to multiple networks,
so you can take your locally tested Subnet and deploy it on Fuji or Mainnet.`,
		RunE:              deploySubnet,
		PersistentPostRun: handlePostRun,
		Args:              cobrautils.ExactArgs(1),
	}
	networkoptions.AddNetworkFlagsToCmd(cmd, &globalNetworkFlags, true, deploySupportedNetworkOptions)
	cmd.Flags().StringVar(&userProvidedAvagoVersion, "avalanchego-version", "latest", "use this version of avalanchego (ex: v1.17.12)")
	cmd.Flags().StringVarP(&keyName, "key", "k", "", "select the key to use [fuji/devnet deploy only]")
	cmd.Flags().BoolVarP(&sameControlKey, "same-control-key", "s", false, "use the fee-paying key as control key")
	cmd.Flags().Uint32Var(&threshold, "threshold", 0, "required number of control key signatures to make subnet changes")
	cmd.Flags().StringSliceVar(&controlKeys, "control-keys", nil, "addresses that may make subnet changes")
	cmd.Flags().StringSliceVar(&subnetAuthKeys, "subnet-auth-keys", nil, "control keys that will be used to authenticate chain creation")
	cmd.Flags().StringVar(&outputTxPath, "output-tx-path", "", "file path of the blockchain creation tx")
	cmd.Flags().BoolVarP(&useEwoq, "ewoq", "e", false, "use ewoq key [fuji/devnet deploy only]")
	cmd.Flags().BoolVarP(&useLedger, "ledger", "g", false, "use ledger instead of key (always true on mainnet, defaults to false on fuji/devnet)")
	cmd.Flags().StringSliceVar(&ledgerAddresses, "ledger-addrs", []string{}, "use the given ledger addresses")
	cmd.Flags().StringVarP(&subnetIDStr, "subnet-id", "u", "", "do not create a subnet, deploy the blockchain into the given subnet id")
	cmd.Flags().Uint32Var(&mainnetChainID, "mainnet-chain-id", 0, "use different ChainID for mainnet deployment")
	cmd.Flags().StringVar(&avagoBinaryPath, "avalanchego-path", "", "use this avalanchego binary path")
	cmd.Flags().BoolVar(&skipLocalTeleporter, "skip-local-teleporter", false, "skip local teleporter deploy to a local network")
	cmd.Flags().BoolVar(&subnetOnly, "subnet-only", false, "only create a subnet")
	return cmd
}

func CallDeploy(
	cmd *cobra.Command,
	subnetOnlyParam bool,
	subnetName string,
	networkFlags networkoptions.NetworkFlags,
	keyNameParam string,
	useLedgerParam bool,
	useEwoqParam bool,
	sameControlKeyParam bool,
) error {
	subnetOnly = subnetOnlyParam
	globalNetworkFlags = networkFlags
	sameControlKey = sameControlKeyParam
	keyName = keyNameParam
	useLedger = useLedgerParam
	useEwoq = useEwoqParam
	return deploySubnet(cmd, []string{subnetName})
}

func getChainsInSubnet(subnetName string) ([]string, error) {
	subnets, err := os.ReadDir(app.GetSubnetDir())
	if err != nil {
		return nil, fmt.Errorf("failed to read baseDir: %w", err)
	}

	chains := []string{}

	for _, s := range subnets {
		if !s.IsDir() {
			continue
		}
		sidecarFile := filepath.Join(app.GetSubnetDir(), s.Name(), constants.SidecarFileName)
		if _, err := os.Stat(sidecarFile); err == nil {
			// read in sidecar file
			jsonBytes, err := os.ReadFile(sidecarFile)
			if err != nil {
				return nil, fmt.Errorf("failed reading file %s: %w", sidecarFile, err)
			}

			var sc models.Sidecar
			err = json.Unmarshal(jsonBytes, &sc)
			if err != nil {
				return nil, fmt.Errorf("failed unmarshaling file %s: %w", sidecarFile, err)
			}
			if sc.Subnet == subnetName {
				chains = append(chains, sc.Name)
			}
		}
	}
	return chains, nil
}

func checkSubnetEVMDefaultAddressNotInAlloc(network models.Network, chain string) error {
	if network.Kind != models.Local && network.Kind != models.Devnet && os.Getenv(constants.SimulatePublicNetwork) == "" {
		genesis, err := app.LoadEvmGenesis(chain)
		if err != nil {
			return err
		}
		allocAddressMap := genesis.Alloc
		for address := range allocAddressMap {
			if address.String() == vm.PrefundedEwoqAddress.String() {
				return fmt.Errorf("can't airdrop to default address on public networks, please edit the genesis by calling `avalanche subnet create %s --force`", chain)
			}
		}
	}
	return nil
}

func runDeploy(cmd *cobra.Command, args []string, supportedNetworkOptions []networkoptions.NetworkOption) error {
	skipCreatePrompt = true
	deploySupportedNetworkOptions = supportedNetworkOptions
	return deploySubnet(cmd, args)
}

func updateSubnetEVMGenesisChainID(genesisBytes []byte, newChainID uint) ([]byte, error) {
	var genesisMap map[string]interface{}
	if err := json.Unmarshal(genesisBytes, &genesisMap); err != nil {
		return nil, err
	}
	configI, ok := genesisMap["config"]
	if !ok {
		return nil, fmt.Errorf("config field not found on genesis")
	}
	config, ok := configI.(map[string]interface{})
	if !ok {
		return nil, fmt.Errorf("expected genesis config field to be a map[string]interface, found %T", configI)
	}
	config["chainId"] = float64(newChainID)
	return json.MarshalIndent(genesisMap, "", "  ")
}

// updates sidecar with genesis mainnet id to use
// given either by cmdline flag, original genesis id, or id obtained from the user
func getSubnetEVMMainnetChainID(sc *models.Sidecar, subnetName string) error {
	// get original chain id
	evmGenesis, err := app.LoadEvmGenesis(subnetName)
	if err != nil {
		return err
	}
	if evmGenesis.Config == nil {
		return fmt.Errorf("invalid subnet evm genesis format: config is nil")
	}
	if evmGenesis.Config.ChainID == nil {
		return fmt.Errorf("invalid subnet evm genesis format: config chain id is nil")
	}
	originalChainID := evmGenesis.Config.ChainID.Uint64()
	// handle cmdline flag if given
	if mainnetChainID != 0 {
		sc.SubnetEVMMainnetChainID = uint(mainnetChainID)
	}
	// prompt the user
	if sc.SubnetEVMMainnetChainID == 0 {
		useSameChainID := "Use same ChainID"
		useNewChainID := "Use new ChainID"
		listOptions := []string{useNewChainID, useSameChainID}
		newChainIDPrompt := "Using the same ChainID for both Fuji and Mainnet could lead to a replay attack. Do you want to use a different ChainID?"
		var (
			err      error
			decision string
		)
		decision, err = app.Prompt.CaptureList(newChainIDPrompt, listOptions)
		if err != nil {
			return err
		}
		if decision == useSameChainID {
			sc.SubnetEVMMainnetChainID = uint(originalChainID)
		} else {
			ux.Logger.PrintToUser("Enter your subnet's ChainID. It can be any positive integer != %d.", originalChainID)
			newChainID, err := app.Prompt.CapturePositiveInt(
				"ChainID",
				[]prompts.Comparator{
					{
						Label: "Zero",
						Type:  prompts.MoreThan,
						Value: 0,
					},
					{
						Label: "Original Chain ID",
						Type:  prompts.NotEq,
						Value: originalChainID,
					},
				},
			)
			if err != nil {
				return err
			}
			sc.SubnetEVMMainnetChainID = uint(newChainID)
		}
	}
	return app.UpdateSidecar(sc)
}

// deploySubnet is the cobra command run for deploying subnets
func deploySubnet(cmd *cobra.Command, args []string) error {
	subnetName := args[0]

	if err := CreateSubnetFirst(cmd, subnetName, skipCreatePrompt); err != nil {
		return err
	}

	chains, err := ValidateSubnetNameAndGetChains(args)
	if err != nil {
		return err
	}

	chain := chains[0]

	sidecar, err := app.LoadSidecar(chain)
	if err != nil {
		return fmt.Errorf("failed to load sidecar for later update: %w", err)
	}

	if sidecar.ImportedFromAPM {
		return errors.New("unable to deploy subnets imported from a repo")
	}

	if outputTxPath != "" {
		if _, err := os.Stat(outputTxPath); err == nil {
			return fmt.Errorf("outputTxPath %q already exists", outputTxPath)
		}
	}

	network, err := networkoptions.GetNetworkFromCmdLineFlags(
		app,
		globalNetworkFlags,
		true,
		deploySupportedNetworkOptions,
		"",
	)
	if err != nil {
		return err
	}

	isEVMGenesis, validationErr, err := HasSubnetEVMGenesis(chain)
	if err != nil {
		return err
	}
	if sidecar.VM == models.SubnetEvm && !isEVMGenesis {
		return fmt.Errorf("failed to validate SubnetEVM genesis format: %w", validationErr)
	}

	chainGenesis, err := app.LoadRawGenesis(chain)
	if err != nil {
		return err
	}

	if isEVMGenesis {
		// is is a subnet evm or a custom vm based on subnet evm
		if network.Kind == models.Mainnet {
			err = getSubnetEVMMainnetChainID(&sidecar, chain)
			if err != nil {
				return err
			}
			chainGenesis, err = updateSubnetEVMGenesisChainID(chainGenesis, sidecar.SubnetEVMMainnetChainID)
			if err != nil {
				return err
			}
		}
		err = checkSubnetEVMDefaultAddressNotInAlloc(network, chain)
		if err != nil {
			return err
		}
	}

	ux.Logger.PrintToUser("Deploying %s to %s", chains, network.Name())

	if network.Kind == models.Local {
		app.Log.Debug("Deploy local")

		genesisPath := app.GetGenesisPath(chain)

		// copy vm binary to the expected location, first downloading it if necessary
		var vmBin string
		switch sidecar.VM {
		case models.SubnetEvm:
			_, vmBin, err = binutils.SetupSubnetEVM(app, sidecar.VMVersion)
			if err != nil {
				return fmt.Errorf("failed to install subnet-evm: %w", err)
			}
		case models.CustomVM:
			vmBin = binutils.SetupCustomBin(app, chain)
		default:
			return fmt.Errorf("unknown vm: %s", sidecar.VM)
		}

		// check if selected version matches what is currently running
		nc := localnetworkinterface.NewStatusChecker()
		avagoVersion, err := CheckForInvalidDeployAndGetAvagoVersion(nc, sidecar.RPCVersion)
		if err != nil {
			return err
		}
		if avagoBinaryPath == "" {
			userProvidedAvagoVersion = avagoVersion
		}

		deployer := subnet.NewLocalDeployer(app, userProvidedAvagoVersion, avagoBinaryPath, vmBin)
		deployInfo, err := deployer.DeployToLocalNetwork(chain, chainGenesis, genesisPath, skipLocalTeleporter, subnetIDStr)
		if err != nil {
			if deployer.BackendStartedHere() {
				if innerErr := binutils.KillgRPCServerProcess(app); innerErr != nil {
					app.Log.Warn("tried to kill the gRPC server process but it failed", zap.Error(innerErr))
				}
			}
			return err
		}
		flags := make(map[string]string)
<<<<<<< HEAD
		flags[constants.MetricsNetwork] = network.Name()
		metrics.HandleTracking(cmd, flags)
=======
		flags[constants.Network] = network.Name()
		metrics.HandleTracking(cmd, app, flags)
>>>>>>> 85a8cfdd
		return app.UpdateSidecarNetworks(
			&sidecar,
			network,
			deployInfo.SubnetID,
			ids.Empty,
			deployInfo.BlockchainID,
			deployInfo.TeleporterMessengerAddress,
			deployInfo.TeleporterRegistryAddress,
		)
	}

	// from here on we are assuming a public deploy
	if subnetOnly && subnetIDStr != "" {
		return errMutuallyExlusiveSubnetFlags
	}

	createSubnet := true
	var subnetID, transferSubnetOwnershipTxID ids.ID
	if subnetIDStr != "" {
		subnetID, err = ids.FromString(subnetIDStr)
		if err != nil {
			return err
		}
		createSubnet = false
	} else if !subnetOnly && sidecar.Networks != nil {
		model, ok := sidecar.Networks[network.Name()]
		if ok {
			if model.SubnetID != ids.Empty && model.BlockchainID == ids.Empty {
				subnetID = model.SubnetID
				transferSubnetOwnershipTxID = model.TransferSubnetOwnershipTxID
				createSubnet = false
			}
		}
	}

	fee := uint64(0)
	if !subnetOnly {
		fee += network.GenesisParams().CreateBlockchainTxFee
	}
	if createSubnet {
		fee += network.GenesisParams().CreateSubnetTxFee
	}

	kc, err := keychain.GetKeychainFromCmdLineFlags(
		app,
		constants.PayTxsFeesMsg,
		network,
		keyName,
		useEwoq,
		useLedger,
		ledgerAddresses,
		fee,
	)
	if err != nil {
		return err
	}

	network.HandlePublicNetworkSimulation()

	if createSubnet {
		controlKeys, threshold, err = promptOwners(
			kc,
			controlKeys,
			sameControlKey,
			threshold,
			subnetAuthKeys,
		)
		if err != nil {
			return err
		}
	} else {
		ux.Logger.PrintToUser(logging.Blue.Wrap(
			fmt.Sprintf("Deploying into pre-existent subnet ID %s", subnetID.String()),
		))
		controlKeys, threshold, err = txutils.GetOwners(network, subnetID, transferSubnetOwnershipTxID)
		if err != nil {
			return err
		}
	}

	// add control keys to the keychain whenever possible
	if err := kc.AddAddresses(controlKeys); err != nil {
		return err
	}

	kcKeys, err := kc.PChainFormattedStrAddresses()
	if err != nil {
		return err
	}

	// get keys for blockchain tx signing
	if subnetAuthKeys != nil {
		if err := prompts.CheckSubnetAuthKeys(kcKeys, subnetAuthKeys, controlKeys, threshold); err != nil {
			return err
		}
	} else {
		subnetAuthKeys, err = prompts.GetSubnetAuthKeys(app.Prompt, kcKeys, controlKeys, threshold)
		if err != nil {
			return err
		}
	}
	ux.Logger.PrintToUser("Your subnet auth keys for chain creation: %s", subnetAuthKeys)

	// deploy to public network
	deployer := subnet.NewPublicDeployer(app, kc, network)

	if createSubnet {
		subnetID, err = deployer.DeploySubnet(controlKeys, threshold)
		if err != nil {
			return err
		}
		// get the control keys in the same order as the tx
		controlKeys, threshold, err = txutils.GetOwners(network, subnetID, ids.Empty)
		if err != nil {
			return err
		}
	}

	var (
		savePartialTx           bool
		blockchainID            ids.ID
		tx                      *txs.Tx
		remainingSubnetAuthKeys []string
		isFullySigned           bool
	)

	if !subnetOnly {
		isFullySigned, blockchainID, tx, remainingSubnetAuthKeys, err = deployer.DeployBlockchain(
			controlKeys,
			subnetAuthKeys,
			subnetID,
			transferSubnetOwnershipTxID,
			chain,
			chainGenesis,
		)
		if err != nil {
			ux.Logger.PrintToUser(logging.Red.Wrap(
				fmt.Sprintf("error deploying blockchain: %s. fix the issue and try again with a new deploy cmd", err),
			))
		}

		savePartialTx = !isFullySigned && err == nil
	}

	if err := PrintDeployResults(chain, subnetID, blockchainID); err != nil {
		return err
	}

	if savePartialTx {
		if err := SaveNotFullySignedTx(
			"Blockchain Creation",
			tx,
			chain,
			subnetAuthKeys,
			remainingSubnetAuthKeys,
			outputTxPath,
			false,
		); err != nil {
			return err
		}
	}

	if isFullySigned {
		if network.ClusterName != "" {
			clusterConfig, err := app.GetClusterConfig(network.ClusterName)
			if err != nil {
				return err
			}
			if _, err := utils.GetIndexInSlice(clusterConfig.Subnets, subnetName); err != nil {
				clusterConfig.Subnets = append(clusterConfig.Subnets, subnetName)
			}
			if err := app.SetClusterConfig(network.ClusterName, clusterConfig); err != nil {
				return err
			}
		}
	}

	flags := make(map[string]string)
<<<<<<< HEAD
	flags[constants.MetricsNetwork] = network.Name()
	metrics.HandleTracking(cmd, flags)
=======
	flags[constants.Network] = network.Name()
	metrics.HandleTracking(cmd, app, flags)
>>>>>>> 85a8cfdd

	// update sidecar
	// TODO: need to do something for backwards compatibility?
	return app.UpdateSidecarNetworks(&sidecar, network, subnetID, transferSubnetOwnershipTxID, blockchainID, "", "")
}

func getControlKeys(kc *keychain.Keychain) ([]string, bool, error) {
	controlKeysInitialPrompt := "Configure which addresses may make changes to the subnet.\n" +
		"These addresses are known as your control keys. You will also\n" +
		"set how many control keys are required to make a subnet change (the threshold)."
	moreKeysPrompt := "How would you like to set your control keys?"

	ux.Logger.PrintToUser(controlKeysInitialPrompt)

	const (
		useAll = "Use all stored keys"
		custom = "Custom list"
	)

	var feePaying string
	var listOptions []string
	if kc.UsesLedger {
		feePaying = "Use ledger address"
	} else {
		feePaying = "Use fee-paying key"
	}
	if kc.Network.Kind == models.Mainnet {
		listOptions = []string{feePaying, custom}
	} else {
		listOptions = []string{feePaying, useAll, custom}
	}

	listDecision, err := app.Prompt.CaptureList(moreKeysPrompt, listOptions)
	if err != nil {
		return nil, false, err
	}

	var (
		keys      []string
		cancelled bool
	)

	switch listDecision {
	case feePaying:
		var kcKeys []string
		kcKeys, err = kc.PChainFormattedStrAddresses()
		if err != nil {
			return nil, false, err
		}
		if len(kcKeys) == 0 {
			return nil, false, fmt.Errorf("no keys found on keychain")
		}
		keys = kcKeys[:1]
	case useAll:
		keys, err = useAllKeys(kc.Network)
	case custom:
		keys, cancelled, err = enterCustomKeys(kc.Network)
	}
	if err != nil {
		return nil, false, err
	}
	if cancelled {
		return nil, true, nil
	}
	return keys, false, nil
}

func useAllKeys(network models.Network) ([]string, error) {
	existing := []string{}

	files, err := os.ReadDir(app.GetKeyDir())
	if err != nil {
		return nil, err
	}

	keyPaths := make([]string, 0, len(files))

	for _, f := range files {
		if strings.HasSuffix(f.Name(), constants.KeySuffix) {
			keyPaths = append(keyPaths, filepath.Join(app.GetKeyDir(), f.Name()))
		}
	}

	for _, kp := range keyPaths {
		k, err := key.LoadSoft(network.ID, kp)
		if err != nil {
			return nil, err
		}

		existing = append(existing, k.P()...)
	}

	return existing, nil
}

func enterCustomKeys(network models.Network) ([]string, bool, error) {
	controlKeysPrompt := "Enter control keys"
	for {
		// ask in a loop so that if some condition is not met we can keep asking
		controlKeys, cancelled, err := controlKeysLoop(controlKeysPrompt, network)
		if err != nil {
			return nil, false, err
		}
		if cancelled {
			return nil, cancelled, nil
		}
		if len(controlKeys) != 0 {
			return controlKeys, false, nil
		}
		ux.Logger.PrintToUser("This tool does not allow to proceed without any control key set")
	}
}

// controlKeysLoop asks as many controlkeys the user requires, until Done or Cancel is selected
func controlKeysLoop(controlKeysPrompt string, network models.Network) ([]string, bool, error) {
	label := "Control key"
	info := "Control keys are P-Chain addresses which have admin rights on the subnet.\n" +
		"Only private keys which control such addresses are allowed to make changes on the subnet"
	addressPrompt := "Enter P-Chain address (Example: P-...)"
	return prompts.CaptureListDecision(
		// we need this to be able to mock test
		app.Prompt,
		// the main prompt for entering address keys
		controlKeysPrompt,
		// the Capture function to use
		func(s string) (string, error) { return app.Prompt.CapturePChainAddress(s, network) },
		// the prompt for each address
		addressPrompt,
		// label describes the entity we are prompting for (e.g. address, control key, etc.)
		label,
		// optional parameter to allow the user to print the info string for more information
		info,
	)
}

// getThreshold prompts for the threshold of addresses as a number
func getThreshold(maxLen int) (uint32, error) {
	if maxLen == 1 {
		return uint32(1), nil
	}
	// create a list of indexes so the user only has the option to choose what is the threshold
	// instead of entering
	indexList := make([]string, maxLen)
	for i := 0; i < maxLen; i++ {
		indexList[i] = strconv.Itoa(i + 1)
	}
	threshold, err := app.Prompt.CaptureList("Select required number of control key signatures to make a subnet change", indexList)
	if err != nil {
		return 0, err
	}
	intTh, err := strconv.ParseUint(threshold, 0, 32)
	if err != nil {
		return 0, err
	}
	// this now should technically not happen anymore, but let's leave it as a double stitch
	if int(intTh) > maxLen {
		return 0, fmt.Errorf("the threshold can't be bigger than the number of control keys")
	}
	return uint32(intTh), err
}

func ValidateSubnetNameAndGetChains(args []string) ([]string, error) {
	// this should not be necessary but some bright guy might just be creating
	// the genesis by hand or something...
	if err := checkInvalidSubnetNames(args[0]); err != nil {
		return nil, fmt.Errorf("subnet name %s is invalid: %w", args[0], err)
	}
	// Check subnet exists
	// TODO create a file that lists chains by subnet for fast querying
	chains, err := getChainsInSubnet(args[0])
	if err != nil {
		return nil, fmt.Errorf("failed to getChainsInSubnet: %w", err)
	}

	if len(chains) == 0 {
		return nil, errors.New("Invalid subnet " + args[0])
	}

	return chains, nil
}

func SaveNotFullySignedTx(
	txName string,
	tx *txs.Tx,
	chain string,
	subnetAuthKeys []string,
	remainingSubnetAuthKeys []string,
	outputTxPath string,
	forceOverwrite bool,
) error {
	signedCount := len(subnetAuthKeys) - len(remainingSubnetAuthKeys)
	ux.Logger.PrintToUser("")
	if signedCount == len(subnetAuthKeys) {
		ux.Logger.PrintToUser("All %d required %s signatures have been signed. "+
			"Saving tx to disk to enable commit.", len(subnetAuthKeys), txName)
	} else {
		ux.Logger.PrintToUser("%d of %d required %s signatures have been signed. "+
			"Saving tx to disk to enable remaining signing.", signedCount, len(subnetAuthKeys), txName)
	}
	if outputTxPath == "" {
		ux.Logger.PrintToUser("")
		var err error
		if forceOverwrite {
			outputTxPath, err = app.Prompt.CaptureString("Path to export partially signed tx to")
		} else {
			outputTxPath, err = app.Prompt.CaptureNewFilepath("Path to export partially signed tx to")
		}
		if err != nil {
			return err
		}
	}
	if forceOverwrite {
		ux.Logger.PrintToUser("")
		ux.Logger.PrintToUser("Overwriting %s", outputTxPath)
	}
	if err := txutils.SaveToDisk(tx, outputTxPath, forceOverwrite); err != nil {
		return err
	}
	if signedCount == len(subnetAuthKeys) {
		PrintReadyToSignMsg(chain, outputTxPath)
	} else {
		PrintRemainingToSignMsg(chain, remainingSubnetAuthKeys, outputTxPath)
	}
	return nil
}

func PrintReadyToSignMsg(
	chain string,
	outputTxPath string,
) {
	ux.Logger.PrintToUser("")
	ux.Logger.PrintToUser("Tx is fully signed, and ready to be committed")
	ux.Logger.PrintToUser("")
	ux.Logger.PrintToUser("Commit command:")
	ux.Logger.PrintToUser("  avalanche transaction commit %s --input-tx-filepath %s", chain, outputTxPath)
}

func PrintRemainingToSignMsg(
	chain string,
	remainingSubnetAuthKeys []string,
	outputTxPath string,
) {
	ux.Logger.PrintToUser("")
	ux.Logger.PrintToUser("Addresses remaining to sign the tx")
	for _, subnetAuthKey := range remainingSubnetAuthKeys {
		ux.Logger.PrintToUser("  %s", subnetAuthKey)
	}
	ux.Logger.PrintToUser("")
	ux.Logger.PrintToUser("Connect a ledger with one of the remaining addresses or choose a stored key "+
		"and run the signing command, or send %q to another user for signing.", outputTxPath)
	ux.Logger.PrintToUser("")
	ux.Logger.PrintToUser("Signing command:")
	ux.Logger.PrintToUser("  avalanche transaction sign %s --input-tx-filepath %s", chain, outputTxPath)
	ux.Logger.PrintToUser("")
}

func PrintDeployResults(chain string, subnetID ids.ID, blockchainID ids.ID) error {
	vmID, err := anrutils.VMID(chain)
	if err != nil {
		return fmt.Errorf("failed to create VM ID from %s: %w", chain, err)
	}
	header := []string{"Deployment results", ""}
	table := tablewriter.NewWriter(os.Stdout)
	table.SetHeader(header)
	table.SetRowLine(true)
	table.SetAutoMergeCells(true)
	table.Append([]string{"Chain Name", chain})
	table.Append([]string{"Subnet ID", subnetID.String()})
	table.Append([]string{"VM ID", vmID.String()})
	if blockchainID != ids.Empty {
		table.Append([]string{"Blockchain ID", blockchainID.String()})
		table.Append([]string{"P-Chain TXID", blockchainID.String()})
	}
	table.Render()
	return nil
}

// Determines the appropriate version of avalanchego to run with. Returns an error if
// that version conflicts with the current deployment.
func CheckForInvalidDeployAndGetAvagoVersion(network localnetworkinterface.StatusChecker, configuredRPCVersion int) (string, error) {
	// get current network
	runningAvagoVersion, runningRPCVersion, networkRunning, err := network.GetCurrentNetworkVersion()
	if err != nil {
		return "", err
	}
	desiredAvagoVersion := userProvidedAvagoVersion

	// RPC Version was made available in the info API in avalanchego version v1.9.2. For prior versions,
	// we will need to skip this check.
	skipRPCCheck := false
	if semver.Compare(runningAvagoVersion, constants.AvalancheGoCompatibilityVersionAdded) == -1 {
		skipRPCCheck = true
	}

	if networkRunning {
		if userProvidedAvagoVersion == "latest" {
			if runningRPCVersion != configuredRPCVersion && !skipRPCCheck {
				return "", fmt.Errorf(
					"the current avalanchego deployment uses rpc version %d but your subnet has version %d and is not compatible",
					runningRPCVersion,
					configuredRPCVersion,
				)
			}
			desiredAvagoVersion = runningAvagoVersion
		} else if runningAvagoVersion != strings.Split(userProvidedAvagoVersion, "-")[0] {
			// user wants a specific version
			return "", errors.New("incompatible avalanchego version selected")
		}
	} else if userProvidedAvagoVersion == "latest" {
		// find latest avago version for this rpc version
		desiredAvagoVersion, err = vm.GetLatestAvalancheGoByProtocolVersion(
			app, configuredRPCVersion, constants.AvalancheGoCompatibilityURL)
		if err == vm.ErrNoAvagoVersion {
			latestPreReleaseVersion, err := app.Downloader.GetLatestPreReleaseVersion(
				constants.AvaLabsOrg,
				constants.AvalancheGoRepoName,
			)
			if err != nil {
				return "", err
			}
			return latestPreReleaseVersion, nil
		}
		if err != nil {
			return "", err
		}
	}
	return desiredAvagoVersion, nil
}

func HasSubnetEVMGenesis(subnetName string) (bool, error, error) {
	if _, err := app.LoadRawGenesis(subnetName); err != nil {
		return false, nil, err
	}
	// from here, we are sure to have a genesis file
	_, err := app.LoadEvmGenesis(subnetName)
	if err != nil {
		return false, err, nil
	}
	return true, nil, nil
}

func jsonIsSubnetEVMGenesis(jsonBytes []byte) bool {
	_, err := app.LoadEvmGenesisFromJSON(jsonBytes)
	return err == nil
}

func promptOwners(
	kc *keychain.Keychain,
	controlKeys []string,
	sameControlKey bool,
	threshold uint32,
	subnetAuthKeys []string,
) ([]string, uint32, error) {
	var err error
	// accept only one control keys specification
	if len(controlKeys) > 0 && sameControlKey {
		return nil, 0, errMutuallyExlusiveControlKeys
	}
	// use first fee-paying key as control key
	if sameControlKey {
		kcKeys, err := kc.PChainFormattedStrAddresses()
		if err != nil {
			return nil, 0, err
		}
		if len(kcKeys) == 0 {
			return nil, 0, fmt.Errorf("no keys found on keychain")
		}
		controlKeys = kcKeys[:1]
	}
	// prompt for control keys
	if controlKeys == nil {
		var cancelled bool
		controlKeys, cancelled, err = getControlKeys(kc)
		if err != nil {
			return nil, 0, err
		}
		if cancelled {
			ux.Logger.PrintToUser("User cancelled. No subnet deployed")
			return nil, 0, fmt.Errorf("user cancelled operation")
		}
	}
	ux.Logger.PrintToUser("Your Subnet's control keys: %s", controlKeys)
	// validate and prompt for threshold
	if threshold == 0 && subnetAuthKeys != nil {
		threshold = uint32(len(subnetAuthKeys))
	}
	if threshold > uint32(len(controlKeys)) {
		return nil, 0, fmt.Errorf("given threshold is greater than number of control keys")
	}
	if threshold == 0 {
		threshold, err = getThreshold(len(controlKeys))
		if err != nil {
			return nil, 0, err
		}
	}
	return controlKeys, threshold, nil
}<|MERGE_RESOLUTION|>--- conflicted
+++ resolved
@@ -366,13 +366,8 @@
 			return err
 		}
 		flags := make(map[string]string)
-<<<<<<< HEAD
 		flags[constants.MetricsNetwork] = network.Name()
-		metrics.HandleTracking(cmd, flags)
-=======
-		flags[constants.Network] = network.Name()
 		metrics.HandleTracking(cmd, app, flags)
->>>>>>> 85a8cfdd
 		return app.UpdateSidecarNetworks(
 			&sidecar,
 			network,
@@ -551,13 +546,8 @@
 	}
 
 	flags := make(map[string]string)
-<<<<<<< HEAD
 	flags[constants.MetricsNetwork] = network.Name()
-	metrics.HandleTracking(cmd, flags)
-=======
-	flags[constants.Network] = network.Name()
 	metrics.HandleTracking(cmd, app, flags)
->>>>>>> 85a8cfdd
 
 	// update sidecar
 	// TODO: need to do something for backwards compatibility?
