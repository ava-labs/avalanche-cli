// Copyright (C) 2022, Ava Labs, Inc. All rights reserved.
// See the file LICENSE for licensing terms.
package subnetcmd

import (
	"encoding/json"
	"errors"
	"fmt"
	"os"
	"path/filepath"
	"strconv"
	"strings"

	"github.com/ava-labs/avalanche-cli/cmd/flags"
	"github.com/ava-labs/avalanche-cli/pkg/binutils"
	"github.com/ava-labs/avalanche-cli/pkg/constants"
	"github.com/ava-labs/avalanche-cli/pkg/key"
	"github.com/ava-labs/avalanche-cli/pkg/localnetworkinterface"
	"github.com/ava-labs/avalanche-cli/pkg/models"
	"github.com/ava-labs/avalanche-cli/pkg/prompts"
	"github.com/ava-labs/avalanche-cli/pkg/subnet"
	"github.com/ava-labs/avalanche-cli/pkg/txutils"
	utilspkg "github.com/ava-labs/avalanche-cli/pkg/utils"
	"github.com/ava-labs/avalanche-cli/pkg/ux"
	"github.com/ava-labs/avalanche-cli/pkg/vm"
	"github.com/ava-labs/avalanche-network-runner/utils"
	"github.com/ava-labs/avalanchego/ids"
	"github.com/ava-labs/avalanchego/utils/crypto/keychain"
	ledger "github.com/ava-labs/avalanchego/utils/crypto/ledger"
	"github.com/ava-labs/avalanchego/utils/formatting/address"
	"github.com/ava-labs/avalanchego/utils/logging"
	"github.com/ava-labs/avalanchego/vms/platformvm/txs"
	"github.com/ava-labs/coreth/core"
	"github.com/olekukonko/tablewriter"
	"github.com/spf13/cobra"
	"go.uber.org/zap"
	"golang.org/x/mod/semver"
)

const numLedgerAddressesToSearch = 1000

var (
	deployLocal              bool
	deployTestnet            bool
	deployMainnet            bool
	sameControlKey           bool
	keyName                  string
	threshold                uint32
	controlKeys              []string
	subnetAuthKeys           []string
	userProvidedAvagoVersion string
	outputTxPath             string
	useLedger                bool
	ledgerAddresses          []string
	subnetIDStr              string

	errMutuallyExlusiveNetworks    = errors.New("--local, --fuji (resp. --testnet) and --mainnet are mutually exclusive")
	errMutuallyExlusiveControlKeys = errors.New("--control-keys and --same-control-key are mutually exclusive")
	ErrMutuallyExlusiveKeyLedger   = errors.New("--key and --ledger,--ledger-addrs are mutually exclusive")
	ErrStoredKeyOnMainnet          = errors.New("--key is not available for mainnet operations")
)

// avalanche subnet deploy
func newDeployCmd() *cobra.Command {
	cmd := &cobra.Command{
		Use:   "deploy [subnetName]",
		Short: "Deploys a subnet configuration",
		Long: `The subnet deploy command deploys your Subnet configuration locally, to Fuji Testnet, or to Mainnet.

At the end of the call, the command prints the RPC URL you can use to interact with the Subnet.

Avalanche-CLI only supports deploying an individual Subnet once per network. Subsequent
attempts to deploy the same Subnet to the same network (local, Fuji, Mainnet) aren't
allowed. If you'd like to redeploy a Subnet locally for testing, you must first call
avalanche network clean to reset all deployed chain state. Subsequent local deploys
redeploy the chain with fresh state. You can deploy the same Subnet to multiple networks,
so you can take your locally tested Subnet and deploy it on Fuji or Mainnet.`,
		SilenceUsage:      true,
		RunE:              deploySubnet,
		PersistentPostRun: handlePostRun,
		Args:              cobra.ExactArgs(1),
	}
	cmd.Flags().BoolVarP(&deployLocal, "local", "l", false, "deploy to a local network")
	cmd.Flags().BoolVarP(&deployTestnet, "testnet", "t", false, "deploy to testnet (alias to `fuji`)")
	cmd.Flags().BoolVarP(&deployTestnet, "fuji", "f", false, "deploy to fuji (alias to `testnet`")
	cmd.Flags().BoolVarP(&deployMainnet, "mainnet", "m", false, "deploy to mainnet")
	cmd.Flags().StringVar(&userProvidedAvagoVersion, "avalanchego-version", "latest", "use this version of avalanchego (ex: v1.17.12)")
	cmd.Flags().StringVarP(&keyName, "key", "k", "", "select the key to use [fuji deploy only]")
	cmd.Flags().BoolVarP(&sameControlKey, "same-control-key", "s", false, "use creation key as control key")
	cmd.Flags().Uint32Var(&threshold, "threshold", 0, "required number of control key signatures to make subnet changes")
	cmd.Flags().StringSliceVar(&controlKeys, "control-keys", nil, "addresses that may make subnet changes")
	cmd.Flags().StringSliceVar(&subnetAuthKeys, "subnet-auth-keys", nil, "control keys that will be used to authenticate chain creation")
	cmd.Flags().StringVar(&outputTxPath, "output-tx-path", "", "file path of the blockchain creation tx")
	cmd.Flags().BoolVarP(&useLedger, "ledger", "g", false, "use ledger instead of key (always true on mainnet, defaults to false on fuji)")
	cmd.Flags().StringSliceVar(&ledgerAddresses, "ledger-addrs", []string{}, "use the given ledger addresses")
	cmd.Flags().StringVarP(&subnetIDStr, "subnet-id", "u", "", "deploy into given subnet id [fuji/mainnet deploy only]")
	return cmd
}

func getChainsInSubnet(subnetName string) ([]string, error) {
	subnets, err := os.ReadDir(app.GetSubnetDir())
	if err != nil {
		return nil, fmt.Errorf("failed to read baseDir: %w", err)
	}

	chains := []string{}

	for _, s := range subnets {
		if !s.IsDir() {
			continue
		}
		sidecarFile := filepath.Join(app.GetSubnetDir(), s.Name(), constants.SidecarFileName)
		if _, err := os.Stat(sidecarFile); err == nil {
			// read in sidecar file
			jsonBytes, err := os.ReadFile(sidecarFile)
			if err != nil {
				return nil, fmt.Errorf("failed reading file %s: %w", sidecarFile, err)
			}

			var sc models.Sidecar
			err = json.Unmarshal(jsonBytes, &sc)
			if err != nil {
				return nil, fmt.Errorf("failed unmarshaling file %s: %w", sidecarFile, err)
			}
			if sc.Subnet == subnetName {
				chains = append(chains, sc.Name)
			}
		}
	}
	return chains, nil
}

// deploySubnet is the cobra command run for deploying subnets
func deploySubnet(cmd *cobra.Command, args []string) error {
	chains, err := validateSubnetNameAndGetChains(args)
	if err != nil {
		return err
	}

	chain := chains[0]

	sc, err := app.LoadSidecar(chain)
	if err != nil {
		return fmt.Errorf("failed to load sidecar for later update: %w", err)
	}

	if sc.ImportedFromAPM {
		return errors.New("unable to deploy subnets imported from a repo")
	}

	// get the network to deploy to
	var network models.Network

	if !flags.EnsureMutuallyExclusive([]bool{deployLocal, deployTestnet, deployMainnet}) {
		return errMutuallyExlusiveNetworks
	}

	if outputTxPath != "" {
		if _, err := os.Stat(outputTxPath); err == nil {
			return fmt.Errorf("outputTxPath %q already exists", outputTxPath)
		}
	}

	switch {
	case deployLocal:
		network = models.Local
	case deployTestnet:
		network = models.Fuji
	case deployMainnet:
		network = models.Mainnet
	}

	if network == models.Undefined {
		// no flag was set, prompt user
		networkStr, err := app.Prompt.CaptureList(
			"Choose a network to deploy on",
			[]string{models.Local.String(), models.Fuji.String(), models.Mainnet.String()},
		)
		if err != nil {
			return err
		}
		network = models.NetworkFromString(networkStr)
	}

	// deploy based on chosen network
	ux.Logger.PrintToUser("Deploying %s to %s", chains, network.String())
	chainGenesis, err := app.LoadRawGenesis(chain)
	if err != nil {
		return err
	}

	sidecar, err := app.LoadSidecar(chain)
	if err != nil {
		return err
	}

	// validate genesis as far as possible previous to deploy
	if sidecar.VM == models.SubnetEvm {
		var genesis core.Genesis
		err = json.Unmarshal(chainGenesis, &genesis)
	}
	if err != nil {
		return fmt.Errorf("failed to validate genesis format: %w", err)
	}

	genesisPath := app.GetGenesisPath(chain)

	if len(ledgerAddresses) > 0 {
		useLedger = true
	}

	if useLedger && keyName != "" {
		return ErrMutuallyExlusiveKeyLedger
	}

	switch network {
	case models.Local:
		app.Log.Debug("Deploy local")

		// copy vm binary to the expected location, first downloading it if necessary
		var vmBin string
		switch sidecar.VM {
		case models.SubnetEvm:
			vmBin, err = binutils.SetupSubnetEVM(app, sidecar.VMVersion)
			if err != nil {
				return fmt.Errorf("failed to install subnet-evm: %w", err)
			}
		case models.CustomVM:
			vmBin = binutils.SetupCustomBin(app, chain)
		default:
			return fmt.Errorf("unknown vm: %s", sidecar.VM)
		}

		// skip rpc check if using custom vm
		if sidecar.VM != models.CustomVM {
			// check if selected version matches what is currently running
			nc := localnetworkinterface.NewStatusChecker()
			userProvidedAvagoVersion, err = checkForInvalidDeployAndGetAvagoVersion(nc, sidecar.RPCVersion)
			if err != nil {
				return err
			}
		}

		deployer := subnet.NewLocalDeployer(app, userProvidedAvagoVersion, vmBin)
		subnetID, blockchainID, err := deployer.DeployToLocalNetwork(chain, chainGenesis, genesisPath)
		if err != nil {
			if deployer.BackendStartedHere() {
				if innerErr := binutils.KillgRPCServerProcess(app); innerErr != nil {
					app.Log.Warn("tried to kill the gRPC server process but it failed", zap.Error(innerErr))
				}
			}
			return err
		}
		flags := make(map[string]string)
		flags[constants.Network] = network.String()
		utilspkg.HandleTracking(cmd, app, flags)
		return app.UpdateSidecarNetworks(&sidecar, network, subnetID, blockchainID)

	case models.Fuji:
		if !useLedger && keyName == "" {
<<<<<<< HEAD
			useLedger, keyName, err = prompts.GetFujiKeyOrLedger(app.Prompt, app.GetKeyDir(), " to pay tx fees")
=======
			useLedger, keyName, err = prompts.GetFujiKeyOrLedger(app.Prompt, "pay transaction fees", app.GetKeyDir())
>>>>>>> 09b2c4fb
			if err != nil {
				return err
			}
		}

	case models.Mainnet:
		useLedger = true
		if keyName != "" {
			return ErrStoredKeyOnMainnet
		}

	default:
		return errors.New("not implemented")
	}

	// used in E2E to simulate public network execution paths on a local network
	if os.Getenv(constants.SimulatePublicNetwork) != "" {
		network = models.Local
	}

	// from here on we are assuming a public deploy

	// get keychain accessor
	kc, err := GetKeychain(useLedger, ledgerAddresses, keyName, network)
	if err != nil {
		return err
	}

	createSubnet := true
	var subnetID ids.ID

	if subnetIDStr != "" {
		subnetID, err = ids.FromString(subnetIDStr)
		if err != nil {
			return err
		}
		createSubnet = false
	} else if sidecar.Networks != nil {
		model, ok := sidecar.Networks[network.String()]
		if ok {
			if model.SubnetID != ids.Empty && model.BlockchainID == ids.Empty {
				subnetID = model.SubnetID
				createSubnet = false
			}
		}
	}

	if createSubnet {
		// accept only one control keys specification
		if len(controlKeys) > 0 && sameControlKey {
			return errMutuallyExlusiveControlKeys
		}
		// use creation key as control key
		if sameControlKey {
			controlKeys, err = loadCreationKeys(network, kc)
			if err != nil {
				return err
			}
		}
		// prompt for control keys
		if controlKeys == nil {
			var cancelled bool
			controlKeys, cancelled, err = getControlKeys(network, useLedger, kc)
			if err != nil {
				return err
			}
			if cancelled {
				ux.Logger.PrintToUser("User cancelled. No subnet deployed")
				return nil
			}
		}
		ux.Logger.PrintToUser("Your Subnet's control keys: %s", controlKeys)
		// validate and prompt for threshold
		if threshold == 0 && subnetAuthKeys != nil {
			threshold = uint32(len(subnetAuthKeys))
		}
		if int(threshold) > len(controlKeys) {
			return fmt.Errorf("given threshold is greater than number of control keys")
		}
		if threshold == 0 {
			threshold, err = getThreshold(len(controlKeys))
			if err != nil {
				return err
			}
		}
	} else {
		ux.Logger.PrintToUser(logging.Green.Wrap(
			fmt.Sprintf("Deploying into pre-existent subnet ID %s", subnetID.String()),
		))
		controlKeys, threshold, err = txutils.GetOwners(network, subnetID)
		if err != nil {
			return err
		}
	}

	// get keys for blockchain tx signing
	if subnetAuthKeys != nil {
		if err := prompts.CheckSubnetAuthKeys(subnetAuthKeys, controlKeys, threshold); err != nil {
			return err
		}
	} else {
		subnetAuthKeys, err = prompts.GetSubnetAuthKeys(app.Prompt, controlKeys, threshold)
		if err != nil {
			return err
		}
	}
	ux.Logger.PrintToUser("Your subnet auth keys for chain creation: %s", subnetAuthKeys)

	// deploy to public network
	deployer := subnet.NewPublicDeployer(app, useLedger, kc, network)

	if createSubnet {
		subnetID, err = deployer.DeploySubnet(controlKeys, threshold)
		if err != nil {
			return err
		}
		// get the control keys in the same order as the tx
		controlKeys, threshold, err = txutils.GetOwners(network, subnetID)
		if err != nil {
			return err
		}
	}

	isFullySigned, blockchainID, tx, remainingSubnetAuthKeys, err := deployer.DeployBlockchain(controlKeys, subnetAuthKeys, subnetID, chain, chainGenesis)
	if err != nil {
		ux.Logger.PrintToUser(logging.Red.Wrap(
			fmt.Sprintf("error deploying blockchain: %s. fix the issue and try again with a new deploy cmd", err),
		))
	}

	savePartialTx := !isFullySigned && err == nil

	if err := PrintDeployResults(chain, subnetID, blockchainID); err != nil {
		return err
	}

	if savePartialTx {
		if err := SaveNotFullySignedTx(
			"Blockchain Creation",
			tx,
			chain,
			subnetAuthKeys,
			remainingSubnetAuthKeys,
			outputTxPath,
			false,
		); err != nil {
			return err
		}
	}

	flags := make(map[string]string)
	flags[constants.Network] = network.String()
	utilspkg.HandleTracking(cmd, app, flags)

	// update sidecar
	// TODO: need to do something for backwards compatibility?
	return app.UpdateSidecarNetworks(&sidecar, network, subnetID, blockchainID)
}

func getControlKeys(network models.Network, useLedger bool, kc keychain.Keychain) ([]string, bool, error) {
	controlKeysInitialPrompt := "Configure which addresses may make changes to the subnet.\n" +
		"These addresses are known as your control keys. You will also\n" +
		"set how many control keys are required to make a subnet change (the threshold)."
	moreKeysPrompt := "How would you like to set your control keys?"

	ux.Logger.PrintToUser(controlKeysInitialPrompt)

	const (
		useAll = "Use all stored keys"
		custom = "Custom list"
	)

	var creation string
	var listOptions []string
	if useLedger {
		creation = "Use ledger address"
	} else {
		creation = "Use fee-paying key"
	}
	if network == models.Mainnet {
		listOptions = []string{creation, custom}
	} else {
		listOptions = []string{creation, useAll, custom}
	}

	listDecision, err := app.Prompt.CaptureList(moreKeysPrompt, listOptions)
	if err != nil {
		return nil, false, err
	}

	var (
		keys      []string
		cancelled bool
	)

	switch listDecision {
	case creation:
		keys, err = loadCreationKeys(network, kc)
	case useAll:
		keys, err = useAllKeys(network)
	case custom:
		keys, cancelled, err = enterCustomKeys(network)
	}
	if err != nil {
		return nil, false, err
	}
	if cancelled {
		return nil, true, nil
	}
	return keys, false, nil
}

func useAllKeys(network models.Network) ([]string, error) {
	networkID, err := network.NetworkID()
	if err != nil {
		return nil, err
	}

	existing := []string{}

	files, err := os.ReadDir(app.GetKeyDir())
	if err != nil {
		return nil, err
	}

	keyPaths := make([]string, 0, len(files))

	for _, f := range files {
		if strings.HasSuffix(f.Name(), constants.KeySuffix) {
			keyPaths = append(keyPaths, filepath.Join(app.GetKeyDir(), f.Name()))
		}
	}

	for _, kp := range keyPaths {
		k, err := key.LoadSoft(networkID, kp)
		if err != nil {
			return nil, err
		}

		existing = append(existing, k.P()...)
	}

	return existing, nil
}

func loadCreationKeys(network models.Network, kc keychain.Keychain) ([]string, error) {
	addrs := kc.Addresses().List()
	if len(addrs) == 0 {
		return nil, fmt.Errorf("no creation addresses found")
	}
	networkID, err := network.NetworkID()
	if err != nil {
		return nil, err
	}
	hrp := key.GetHRP(networkID)
	addrsStr := []string{}
	for _, addr := range addrs {
		addrStr, err := address.Format("P", hrp, addr[:])
		if err != nil {
			return nil, err
		}
		addrsStr = append(addrsStr, addrStr)
	}

	return addrsStr, nil
}

func enterCustomKeys(network models.Network) ([]string, bool, error) {
	controlKeysPrompt := "Enter control keys"
	for {
		// ask in a loop so that if some condition is not met we can keep asking
		controlKeys, cancelled, err := controlKeysLoop(controlKeysPrompt, network)
		if err != nil {
			return nil, false, err
		}
		if cancelled {
			return nil, cancelled, nil
		}
		if len(controlKeys) != 0 {
			return controlKeys, false, nil
		}
		ux.Logger.PrintToUser("This tool does not allow to proceed without any control key set")
	}
}

// controlKeysLoop asks as many controlkeys the user requires, until Done or Cancel is selected
func controlKeysLoop(controlKeysPrompt string, network models.Network) ([]string, bool, error) {
	label := "Control key"
	info := "Control keys are P-Chain addresses which have admin rights on the subnet.\n" +
		"Only private keys which control such addresses are allowed to make changes on the subnet"
	addressPrompt := "Enter P-Chain address (Example: P-...)"
	return prompts.CaptureListDecision(
		// we need this to be able to mock test
		app.Prompt,
		// the main prompt for entering address keys
		controlKeysPrompt,
		// the Capture function to use
		func(s string) (string, error) { return app.Prompt.CapturePChainAddress(s, network) },
		// the prompt for each address
		addressPrompt,
		// label describes the entity we are prompting for (e.g. address, control key, etc.)
		label,
		// optional parameter to allow the user to print the info string for more information
		info,
	)
}

// getThreshold prompts for the threshold of addresses as a number
func getThreshold(maxLen int) (uint32, error) {
	if maxLen == 1 {
		return uint32(1), nil
	}
	// create a list of indexes so the user only has the option to choose what is the threshold
	// instead of entering
	indexList := make([]string, maxLen)
	for i := 0; i < maxLen; i++ {
		indexList[i] = strconv.Itoa(i + 1)
	}
	threshold, err := app.Prompt.CaptureList("Select required number of control key signatures to make a subnet change", indexList)
	if err != nil {
		return 0, err
	}
	intTh, err := strconv.ParseUint(threshold, 0, 32)
	if err != nil {
		return 0, err
	}
	// this now should technically not happen anymore, but let's leave it as a double stitch
	if int(intTh) > maxLen {
		return 0, fmt.Errorf("the threshold can't be bigger than the number of control keys")
	}
	return uint32(intTh), err
}

func validateSubnetNameAndGetChains(args []string) ([]string, error) {
	// this should not be necessary but some bright guy might just be creating
	// the genesis by hand or something...
	if err := checkInvalidSubnetNames(args[0]); err != nil {
		return nil, fmt.Errorf("subnet name %s is invalid: %w", args[0], err)
	}
	// Check subnet exists
	// TODO create a file that lists chains by subnet for fast querying
	chains, err := getChainsInSubnet(args[0])
	if err != nil {
		return nil, fmt.Errorf("failed to getChainsInSubnet: %w", err)
	}

	if len(chains) == 0 {
		return nil, errors.New("Invalid subnet " + args[0])
	}

	return chains, nil
}

func SaveNotFullySignedTx(
	txName string,
	tx *txs.Tx,
	chain string,
	subnetAuthKeys []string,
	remainingSubnetAuthKeys []string,
	outputTxPath string,
	forceOverwrite bool,
) error {
	signedCount := len(subnetAuthKeys) - len(remainingSubnetAuthKeys)
	ux.Logger.PrintToUser("")
	if signedCount == len(subnetAuthKeys) {
		ux.Logger.PrintToUser("All %d required %s signatures have been signed. "+
			"Saving tx to disk to enable commit.", len(subnetAuthKeys), txName)
	} else {
		ux.Logger.PrintToUser("%d of %d required %s signatures have been signed. "+
			"Saving tx to disk to enable remaining signing.", signedCount, len(subnetAuthKeys), txName)
	}
	if outputTxPath == "" {
		ux.Logger.PrintToUser("")
		var err error
		if forceOverwrite {
			outputTxPath, err = app.Prompt.CaptureString("Path to export partially signed tx to")
		} else {
			outputTxPath, err = app.Prompt.CaptureNewFilepath("Path to export partially signed tx to")
		}
		if err != nil {
			return err
		}
	}
	if forceOverwrite {
		ux.Logger.PrintToUser("")
		ux.Logger.PrintToUser("Overwriting %s", outputTxPath)
	}
	if err := txutils.SaveToDisk(tx, outputTxPath, forceOverwrite); err != nil {
		return err
	}
	if signedCount == len(subnetAuthKeys) {
		PrintReadyToSignMsg(chain, outputTxPath)
	} else {
		PrintRemainingToSignMsg(chain, remainingSubnetAuthKeys, outputTxPath)
	}
	return nil
}

func PrintReadyToSignMsg(
	chain string,
	outputTxPath string,
) {
	ux.Logger.PrintToUser("")
	ux.Logger.PrintToUser("Tx is fully signed, and ready to be committed")
	ux.Logger.PrintToUser("")
	ux.Logger.PrintToUser("Commit command:")
	ux.Logger.PrintToUser("  avalanche transaction commit %s --input-tx-filepath %s", chain, outputTxPath)
}

func PrintRemainingToSignMsg(
	chain string,
	remainingSubnetAuthKeys []string,
	outputTxPath string,
) {
	ux.Logger.PrintToUser("")
	ux.Logger.PrintToUser("Addresses remaining to sign the tx")
	for _, subnetAuthKey := range remainingSubnetAuthKeys {
		ux.Logger.PrintToUser("  %s", subnetAuthKey)
	}
	ux.Logger.PrintToUser("")
	ux.Logger.PrintToUser("Connect a ledger with one of the remaining addresses or choose a stored key "+
		"and run the signing command, or send %q to another user for signing.", outputTxPath)
	ux.Logger.PrintToUser("")
	ux.Logger.PrintToUser("Signing command:")
	ux.Logger.PrintToUser("  avalanche transaction sign %s --input-tx-filepath %s", chain, outputTxPath)
}

func GetKeychain(
	useLedger bool,
	ledgerAddresses []string,
	keyName string,
	network models.Network,
) (keychain.Keychain, error) {
	// get keychain accessor
	var kc keychain.Keychain
	networkID, err := network.NetworkID()
	if err != nil {
		return kc, err
	}
	if useLedger {
		ledgerDevice, err := ledger.New()
		if err != nil {
			return kc, err
		}
		// ask for addresses here to print user msg for ledger interaction
		// set ledger indices
		var ledgerIndices []uint32
		if len(ledgerAddresses) == 0 {
			ledgerIndices = []uint32{0}
		} else {
			ledgerIndices, err = getLedgerIndices(ledgerDevice, ledgerAddresses)
			if err != nil {
				return kc, err
			}
		}
		// get formatted addresses for ux
		addresses, err := ledgerDevice.Addresses(ledgerIndices)
		if err != nil {
			return kc, err
		}
		addrStrs := []string{}
		for _, addr := range addresses {
			addrStr, err := address.Format("P", key.GetHRP(networkID), addr[:])
			if err != nil {
				return kc, err
			}
			addrStrs = append(addrStrs, addrStr)
		}
		ux.Logger.PrintToUser(logging.Yellow.Wrap("Ledger addresses: "))
		for _, addrStr := range addrStrs {
			ux.Logger.PrintToUser(logging.Yellow.Wrap(fmt.Sprintf("  %s", addrStr)))
		}
		return keychain.NewLedgerKeychainFromIndices(ledgerDevice, ledgerIndices)
	}
	sf, err := key.LoadSoft(networkID, app.GetKeyPath(keyName))
	if err != nil {
		return kc, err
	}
	return sf.KeyChain(), nil
}

func getLedgerIndices(ledgerDevice keychain.Ledger, addressesStr []string) ([]uint32, error) {
	addresses, err := address.ParseToIDs(addressesStr)
	if err != nil {
		return []uint32{}, fmt.Errorf("failure parsing given ledger addresses: %w", err)
	}
	// maps the indices of addresses to their corresponding ledger indices
	indexMap := map[int]uint32{}
	// for all ledger indices to search for, find if the ledger address belongs to the input
	// addresses and, if so, add the index pair to indexMap, breaking the loop if
	// all addresses were found
	for ledgerIndex := uint32(0); ledgerIndex < numLedgerAddressesToSearch; ledgerIndex++ {
		ledgerAddress, err := ledgerDevice.Addresses([]uint32{ledgerIndex})
		if err != nil {
			return []uint32{}, err
		}
		for addressesIndex, addr := range addresses {
			if addr == ledgerAddress[0] {
				indexMap[addressesIndex] = ledgerIndex
			}
		}
		if len(indexMap) == len(addresses) {
			break
		}
	}
	// create ledgerIndices from indexMap
	ledgerIndices := []uint32{}
	for addressesIndex := range addresses {
		ledgerIndex, ok := indexMap[addressesIndex]
		if !ok {
			return []uint32{}, fmt.Errorf("address %s not found on ledger", addressesStr[addressesIndex])
		}
		ledgerIndices = append(ledgerIndices, ledgerIndex)
	}
	return ledgerIndices, nil
}

func PrintDeployResults(chain string, subnetID ids.ID, blockchainID ids.ID) error {
	vmID, err := utils.VMID(chain)
	if err != nil {
		return fmt.Errorf("failed to create VM ID from %s: %w", chain, err)
	}
	header := []string{"Deployment results", ""}
	table := tablewriter.NewWriter(os.Stdout)
	table.SetHeader(header)
	table.SetRowLine(true)
	table.SetAutoMergeCells(true)
	table.Append([]string{"Chain Name", chain})
	table.Append([]string{"Subnet ID", subnetID.String()})
	table.Append([]string{"VM ID", vmID.String()})
	if blockchainID != ids.Empty {
		table.Append([]string{"Blockchain ID", blockchainID.String()})
		table.Append([]string{"P-Chain TXID", blockchainID.String()})
	}
	table.Render()
	return nil
}

// Determines the appropriate version of avalanchego to run with. Returns an error if
// that version conflicts with the current deployment.
func checkForInvalidDeployAndGetAvagoVersion(network localnetworkinterface.StatusChecker, configuredRPCVersion int) (string, error) {
	// get current network
	runningAvagoVersion, runningRPCVersion, networkRunning, err := network.GetCurrentNetworkVersion()
	if err != nil {
		return "", err
	}

	desiredAvagoVersion := userProvidedAvagoVersion

	// RPC Version was made available in the info API in avalanchego version v1.9.2. For prior versions,
	// we will need to skip this check.
	skipRPCCheck := false
	if semver.Compare(runningAvagoVersion, constants.AvalancheGoCompatibilityVersionAdded) == -1 {
		skipRPCCheck = true
	}

	if networkRunning {
		if userProvidedAvagoVersion == "latest" {
			if runningRPCVersion != configuredRPCVersion && !skipRPCCheck {
				return "", fmt.Errorf(
					"the current avalanchego deployment uses rpc version %d but your subnet has version %d and is not compatible",
					runningRPCVersion,
					configuredRPCVersion,
				)
			}
			desiredAvagoVersion = runningAvagoVersion
		} else if runningAvagoVersion != userProvidedAvagoVersion {
			// user wants a specific version
			return "", errors.New("incompatible avalanchego version selected")
		}
	} else if userProvidedAvagoVersion == "latest" {
		// find latest avago version for this rpc version
		desiredAvagoVersion, err = vm.GetLatestAvalancheGoByProtocolVersion(
			app, configuredRPCVersion, constants.AvalancheGoCompatibilityURL)
		if err != nil {
			return "", err
		}
	}
	return desiredAvagoVersion, nil
}<|MERGE_RESOLUTION|>--- conflicted
+++ resolved
@@ -258,11 +258,7 @@
 
 	case models.Fuji:
 		if !useLedger && keyName == "" {
-<<<<<<< HEAD
-			useLedger, keyName, err = prompts.GetFujiKeyOrLedger(app.Prompt, app.GetKeyDir(), " to pay tx fees")
-=======
 			useLedger, keyName, err = prompts.GetFujiKeyOrLedger(app.Prompt, "pay transaction fees", app.GetKeyDir())
->>>>>>> 09b2c4fb
 			if err != nil {
 				return err
 			}
