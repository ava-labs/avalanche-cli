--- conflicted
+++ resolved
@@ -166,8 +166,7 @@
                                | |
                                |_|
 `
-<<<<<<< HEAD
-	fmt.Print(art)
+	fmt.Print(logging.LightBlue.Wrap(art))
 	teleporterKeyAddress := ""
 	teleporterPrivKey := ""
 	if sc.TeleporterReady {
@@ -182,9 +181,6 @@
 	if err != nil {
 		return err
 	}
-=======
-	fmt.Print(logging.LightBlue.Wrap(art))
->>>>>>> 083cec37
 	if len(genesis.Alloc) > 0 {
 		table := tablewriter.NewWriter(os.Stdout)
 		header := []string{"Description", "Address", "Airdrop Amount (10^18)", "Airdrop Amount (wei)", "Private Key"}
