--- conflicted
+++ resolved
@@ -70,14 +70,10 @@
 			return err
 		}
 	}
-<<<<<<< HEAD
-	untrackedNodes, err := trackSubnet(hosts, clusterName, subnetName, subnetAlias)
-=======
 	if err := prepareSubnetPlugin(hosts, subnetName); err != nil {
 		return err
 	}
-	untrackedNodes, err := trackSubnet(hosts, clusterName, clusterConfig.Network, subnetName)
->>>>>>> 14011f3c
+	untrackedNodes, err := trackSubnet(hosts, clusterName, clusterConfig.Network, subnetName, subnetAlias)
 	if err != nil {
 		return err
 	}
@@ -142,15 +138,10 @@
 			if err := ssh.RunSSHRenderAvalancheNodeConfig(app, host, network, allSubnets); err != nil {
 				nodeResults.AddResult(host.NodeID, nil, err)
 			}
-<<<<<<< HEAD
-
-			if err := ssh.RunSSHTrackSubnet(host, subnetName, subnetAlias, subnetExportPath, networkFlag); err != nil {
-=======
 			if err := ssh.RunSSHSyncSubnetData(app, host, network, subnetName); err != nil {
 				nodeResults.AddResult(host.NodeID, nil, err)
 			}
 			if err := ssh.RunSSHStartNode(host); err != nil {
->>>>>>> 14011f3c
 				nodeResults.AddResult(host.NodeID, nil, err)
 				return
 			}
