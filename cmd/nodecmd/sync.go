--- conflicted
+++ resolved
@@ -68,11 +68,7 @@
 		if lastRegion == "" || node.Region != lastRegion {
 			if node.CloudService == "" || node.CloudService == constants.AWSCloudService {
 				// check for empty because we didn't set this value when it was only on AWS
-<<<<<<< HEAD
-				sess, err := getAWSCloudCredentials(awsProfile, node.Region, constants.GetAWSNodeIP)
-=======
-				sess, err := getAWSCloudCredentials(node.Region, constants.GetAWSNodeIP, true)
->>>>>>> 85467e5f
+				sess, err := getAWSCloudCredentials(awsProfile, node.Region, constants.GetAWSNodeIP, true)
 				if err != nil {
 					return nil, err
 				}
