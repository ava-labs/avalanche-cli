// Copyright (C) 2022, Ava Labs, Inc. All rights reserved.
// See the file LICENSE for licensing terms.
package nodecmd

import (
	"fmt"
	"path/filepath"
	"sync"

	"github.com/ava-labs/avalanche-cli/pkg/ssh"

	"github.com/ava-labs/avalanche-cli/pkg/constants"

	"github.com/ava-labs/avalanche-cli/pkg/ansible"

	"github.com/ava-labs/avalanche-cli/cmd/subnetcmd"
	"github.com/ava-labs/avalanche-cli/pkg/models"
	"github.com/ava-labs/avalanche-cli/pkg/ux"
	"github.com/spf13/cobra"
)

func newSyncCmd() *cobra.Command {
	cmd := &cobra.Command{
		Use:   "sync [clusterName] [subnetName]",
		Short: "(ALPHA Warning) Sync nodes in a cluster with a subnet",
		Long: `(ALPHA Warning) This command is currently in experimental mode.

The node sync command enables all nodes in a cluster to be bootstrapped to a Subnet. 
You can check the subnet bootstrap status by calling avalanche node status <clusterName> --subnet <subnetName>`,
		SilenceUsage: true,
		Args:         cobra.ExactArgs(2),
		RunE:         syncSubnet,
	}

	cmd.Flags().StringSliceVar(&validators, "validators", []string{}, "sync subnet into given comma separated list of validators. defaults to all cluster nodes")
	cmd.Flags().BoolVar(&avoidChecks, "no-checks", false, "do not check for bootstrapped/healthy status or rpc compatibility of nodes against subnet")

	return cmd
}

func syncSubnet(_ *cobra.Command, args []string) error {
	clusterName := args[0]
	subnetName := args[1]
	if err := checkCluster(clusterName); err != nil {
		return err
	}
	if _, err := subnetcmd.ValidateSubnetNameAndGetChains([]string{subnetName}); err != nil {
		return err
	}
	hosts, err := ansible.GetInventoryFromAnsibleInventoryFile(app.GetAnsibleInventoryDirPath(clusterName))
	if err != nil {
		return err
	}
	if len(validators) != 0 {
		hosts, err = filterHosts(hosts, validators)
		if err != nil {
			return err
		}
	}
	defer disconnectHosts(hosts)
	if !avoidChecks {
<<<<<<< HEAD
		if err := checkHostsAreBootstrappedWithMsg(hosts); err != nil {
			return err
		}
		if err := checkHostsAreHealthyWithMsg(hosts); err != nil {
			return err
		}
		if err := checkAvalancheGoVersionCompatibleWithMsg(hosts, subnetName); err != nil {
=======
		if err := checkHostsAreBootstrapped(hosts); err != nil {
			return err
		}
		if err := checkHostsAreHealthy(hosts); err != nil {
			return err
		}
		if err := checkHostsAreRPCCompatible(hosts, subnetName); err != nil {
>>>>>>> ea273893
			return err
		}
	}
	untrackedNodes, err := trackSubnet(hosts, clusterName, subnetName)
	if err != nil {
		return err
	}
	if len(untrackedNodes) > 0 {
		return fmt.Errorf("node(s) %s failed to sync with subnet %s", untrackedNodes, subnetName)
	}
	ux.Logger.PrintToUser("Node(s) successfully started syncing with Subnet!")
	ux.Logger.PrintToUser(fmt.Sprintf("Check node subnet syncing status with avalanche node status %s --subnet %s", clusterName, subnetName))
	return nil
}

// trackSubnet exports deployed subnet in user's local machine to cloud server and calls node to
// start tracking the specified subnet (similar to avalanche subnet join <subnetName> command)
func trackSubnet(
	hosts []*models.Host,
	clusterName string,
	subnetName string,
) ([]string, error) {
	subnetPath := "/tmp/" + subnetName + constants.ExportSubnetSuffix
	networkFlag := "--cluster " + clusterName
	if err := subnetcmd.CallExportSubnet(subnetName, subnetPath); err != nil {
		return nil, err
	}
	wg := sync.WaitGroup{}
	wgResults := models.NodeResults{}
	for _, host := range hosts {
		wg.Add(1)
		go func(nodeResults *models.NodeResults, host *models.Host) {
			defer wg.Done()
			subnetExportPath := filepath.Join("/tmp", filepath.Base(subnetPath))
			if err := ssh.RunSSHExportSubnet(host, subnetPath, subnetExportPath); err != nil {
				nodeResults.AddResult(host.NodeID, nil, err)
				return
			}
			if err := ssh.RunSSHUploadClustersConfig(host, app.GetClustersConfigPath()); err != nil {
				nodeResults.AddResult(host.NodeID, nil, err)
			}
			if err := ssh.RunSSHTrackSubnet(host, subnetName, subnetExportPath, networkFlag); err != nil {
				nodeResults.AddResult(host.NodeID, nil, err)
				return
			}
		}(&wgResults, host)
	}
	wg.Wait()
	if wgResults.HasErrors() {
		return nil, fmt.Errorf("failed to track subnet for node(s) %s", wgResults.GetErrorHostMap())
	}
	return wgResults.GetErrorHosts(), nil
}<|MERGE_RESOLUTION|>--- conflicted
+++ resolved
@@ -59,15 +59,6 @@
 	}
 	defer disconnectHosts(hosts)
 	if !avoidChecks {
-<<<<<<< HEAD
-		if err := checkHostsAreBootstrappedWithMsg(hosts); err != nil {
-			return err
-		}
-		if err := checkHostsAreHealthyWithMsg(hosts); err != nil {
-			return err
-		}
-		if err := checkAvalancheGoVersionCompatibleWithMsg(hosts, subnetName); err != nil {
-=======
 		if err := checkHostsAreBootstrapped(hosts); err != nil {
 			return err
 		}
@@ -75,7 +66,6 @@
 			return err
 		}
 		if err := checkHostsAreRPCCompatible(hosts, subnetName); err != nil {
->>>>>>> ea273893
 			return err
 		}
 	}
