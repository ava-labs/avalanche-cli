// Copyright (C) 2022, Ava Labs, Inc. All rights reserved.
// See the file LICENSE for licensing terms.
package nodecmd

import (
	"fmt"
	"path/filepath"
	"sync"

	awsAPI "github.com/ava-labs/avalanche-cli/pkg/aws"
	gcpAPI "github.com/ava-labs/avalanche-cli/pkg/gcp"
	"github.com/ava-labs/avalanche-cli/pkg/ssh"
	"github.com/aws/aws-sdk-go/service/ec2"
	"google.golang.org/api/compute/v1"

	"github.com/ava-labs/avalanche-cli/pkg/constants"

	"github.com/ava-labs/avalanche-cli/pkg/ansible"

	"github.com/ava-labs/avalanche-cli/cmd/subnetcmd"
	"github.com/ava-labs/avalanche-cli/pkg/models"
	"github.com/ava-labs/avalanche-cli/pkg/ux"
	"github.com/spf13/cobra"
)

func newSyncCmd() *cobra.Command {
	cmd := &cobra.Command{
		Use:   "sync [clusterName] [subnetName]",
		Short: "(ALPHA Warning) Sync nodes in a cluster with a subnet",
		Long: `(ALPHA Warning) This command is currently in experimental mode.

The node sync command enables all nodes in a cluster to be bootstrapped to a Subnet. 
You can check the subnet bootstrap status by calling avalanche node status <clusterName> --subnet <subnetName>`,
		SilenceUsage: true,
		Args:         cobra.ExactArgs(2),
		RunE:         syncSubnet,
	}

	return cmd
}

func getNodesWoEIPInAnsibleInventory(clusterNodes []string) []models.NodeConfig {
	nodesWoEIP := []models.NodeConfig{}
	for _, node := range clusterNodes {
		nodeConfig, err := app.LoadClusterNodeConfig(node)
		if err != nil {
			continue
		}
		if nodeConfig.ElasticIP == "" {
			nodesWoEIP = append(nodesWoEIP, nodeConfig)
		}
	}
	return nodesWoEIP
}

func getPublicIPForNodesWoEIP(nodesWoEIP []models.NodeConfig) (map[string]string, error) {
	lastRegion := ""
	var ec2Svc *ec2.EC2
	publicIPMap := make(map[string]string)
	var gcpClient *compute.Service
	var gcpProjectName string
	ux.Logger.PrintToUser("Getting Public IPs for nodes without static IPs ...")
	for _, node := range nodesWoEIP {
		if lastRegion == "" || node.Region != lastRegion {
			if node.CloudService == "" || node.CloudService == constants.AWSCloudService {
				// check for empty because we didn't set this value when it was only on AWS
				sess, err := getAWSCloudCredentials(awsProfile, node.Region, constants.GetAWSNodeIP, true)
				if err != nil {
					return nil, err
				}
				ec2Svc = ec2.New(sess)
			}
			lastRegion = node.Region
		}
		var publicIP map[string]string
		var err error
		if node.CloudService == constants.GCPCloudService {
			if gcpClient == nil {
				gcpClient, gcpProjectName, _, err = getGCPCloudCredentials()
				if err != nil {
					return nil, err
				}
			}
			publicIP, err = gcpAPI.GetInstancePublicIPs(gcpClient, gcpProjectName, node.Region, []string{node.NodeID})
			if err != nil {
				return nil, err
			}
		} else {
			publicIP, err = awsAPI.GetInstancePublicIPs(ec2Svc, []string{node.NodeID})
			if err != nil {
				return nil, err
			}
		}
		publicIPMap[node.NodeID] = publicIP[node.NodeID]
	}
	return publicIPMap, nil
}

func updateAnsiblePublicIPs(clusterName string) error {
	clusterNodes, err := getClusterNodes(clusterName)
	if err != nil {
		return err
	}
	nodesWoEIP := getNodesWoEIPInAnsibleInventory(clusterNodes)
	if len(nodesWoEIP) > 0 {
		publicIP, err := getPublicIPForNodesWoEIP(nodesWoEIP)
		if err != nil {
			return err
		}
		err = ansible.UpdateInventoryHostPublicIP(app.GetAnsibleInventoryDirPath(clusterName), publicIP)
		if err != nil {
			return err
		}
	}
	return nil
}

func syncSubnet(_ *cobra.Command, args []string) error {
	clusterName := args[0]
	subnetName := args[1]
	if err := checkCluster(clusterName); err != nil {
		return err
	}
	if _, err := subnetcmd.ValidateSubnetNameAndGetChains([]string{subnetName}); err != nil {
		return err
	}
	hosts, err := ansible.GetInventoryFromAnsibleInventoryFile(app.GetAnsibleInventoryDirPath(clusterName))
	if err != nil {
		return err
	}
	defer disconnectHosts(hosts)
	notBootstrappedNodes, err := checkHostsAreBootstrapped(hosts)
	if err != nil {
		return err
	}
	if len(notBootstrappedNodes) > 0 {
		return fmt.Errorf("node(s) %s are not bootstrapped yet, please try again later", notBootstrappedNodes)
	}
	notHealthyNodes, err := checkHostsAreHealthy(hosts)
	if err != nil {
		return err
	}
	if len(notHealthyNodes) > 0 {
		return fmt.Errorf("node(s) %s are not healthy, please fix the issue and again", notHealthyNodes)
	}
	incompatibleNodes, err := checkAvalancheGoVersionCompatible(hosts, subnetName)
	if err != nil {
		return err
	}
	if len(incompatibleNodes) > 0 {
		sc, err := app.LoadSidecar(subnetName)
		if err != nil {
			return err
		}
		ux.Logger.PrintToUser("Either modify your Avalanche Go version or modify your VM version")
		ux.Logger.PrintToUser("To modify your Avalanche Go version: https://docs.avax.network/nodes/maintain/upgrade-your-avalanchego-node")
		switch sc.VM {
		case models.SubnetEvm:
			ux.Logger.PrintToUser("To modify your Subnet-EVM version: https://docs.avax.network/build/subnet/upgrade/upgrade-subnet-vm")
		case models.CustomVM:
			ux.Logger.PrintToUser("To modify your Custom VM binary: avalanche subnet upgrade vm %s --config", subnetName)
		}
		return fmt.Errorf("the Avalanche Go version of node(s) %s is incompatible with VM RPC version of %s", incompatibleNodes, subnetName)
	}
	clustersConfig, err := app.LoadClustersConfig()
	if err != nil {
		return err
	}
	network := clustersConfig.Clusters[clusterName].Network
	untrackedNodes, err := trackSubnet(hosts, subnetName, network)
	if err != nil {
		return err
	}
	if len(untrackedNodes) > 0 {
		return fmt.Errorf("node(s) %s failed to sync with subnet %s", untrackedNodes, subnetName)
	}
	ux.Logger.PrintToUser("Node(s) successfully started syncing with Subnet!")
	ux.Logger.PrintToUser(fmt.Sprintf("Check node subnet syncing status with avalanche node status %s --subnet %s", clusterName, subnetName))
	return nil
}

// trackSubnet exports deployed subnet in user's local machine to cloud server and calls node to
// start tracking the specified subnet (similar to avalanche subnet join <subnetName> command)
func trackSubnet(
	hosts []*models.Host,
	subnetName string,
	network models.Network,
) ([]string, error) {
	subnetPath := "/tmp/" + subnetName + constants.ExportSubnetSuffix
	networkFlag := ""
	switch network.Kind {
	case models.Local:
		networkFlag = "--local"
	case models.Devnet:
		networkFlag = "--devnet"
	case models.Fuji:
		networkFlag = "--fuji"
	case models.Mainnet:
		networkFlag = "--mainnet"
	}
	if err := subnetcmd.CallExportSubnet(subnetName, subnetPath, network); err != nil {
		return nil, err
	}
	wg := sync.WaitGroup{}
	wgResults := models.NodeResults{}
	for _, host := range hosts {
		wg.Add(1)
		go func(nodeResults *models.NodeResults, host *models.Host) {
			defer wg.Done()
<<<<<<< HEAD
			if err := host.Connect(constants.SSHScriptTimeout); err != nil {
				nodeResults.AddResult(host.NodeID, nil, err)
				return
			}
			defer func() {
				if err := host.Disconnect(); err != nil {
					nodeResults.AddResult(host.NodeID, nil, err)
				}
			}()
=======
>>>>>>> 93c173aa
			subnetExportPath := filepath.Join("/tmp", filepath.Base(subnetPath))
			if err := ssh.RunSSHExportSubnet(host, subnetPath, subnetExportPath); err != nil {
				nodeResults.AddResult(host.NodeID, nil, err)
				return
			}
			if err := ssh.RunSSHTrackSubnet(host, subnetName, subnetExportPath, networkFlag); err != nil {
				nodeResults.AddResult(host.NodeID, nil, err)
				return
			}
		}(&wgResults, host)
	}
	wg.Wait()
	if wgResults.HasErrors() {
		fmt.Println(wgResults.GetErrorHostMap())
		return nil, fmt.Errorf("failed to track subnet for node(s) %s", wgResults.GetErrorHostMap())
	}
	return wgResults.GetErrorHosts(), nil
}<|MERGE_RESOLUTION|>--- conflicted
+++ resolved
@@ -207,18 +207,6 @@
 		wg.Add(1)
 		go func(nodeResults *models.NodeResults, host *models.Host) {
 			defer wg.Done()
-<<<<<<< HEAD
-			if err := host.Connect(constants.SSHScriptTimeout); err != nil {
-				nodeResults.AddResult(host.NodeID, nil, err)
-				return
-			}
-			defer func() {
-				if err := host.Disconnect(); err != nil {
-					nodeResults.AddResult(host.NodeID, nil, err)
-				}
-			}()
-=======
->>>>>>> 93c173aa
 			subnetExportPath := filepath.Join("/tmp", filepath.Base(subnetPath))
 			if err := ssh.RunSSHExportSubnet(host, subnetPath, subnetExportPath); err != nil {
 				nodeResults.AddResult(host.NodeID, nil, err)
