// Copyright (C) 2022, Ava Labs, Inc. All rights reserved.
// See the file LICENSE for licensing terms.
package nodecmd

import (
	"encoding/json"
	"errors"
	"fmt"
	"io"
	"os"
	"strings"

	"github.com/ava-labs/avalanche-cli/pkg/vm"
	"golang.org/x/exp/slices"

	"github.com/ava-labs/avalanche-cli/pkg/constants"

	"github.com/ava-labs/avalanche-cli/pkg/ansible"

	"github.com/ava-labs/avalanche-cli/cmd/subnetcmd"
	"github.com/ava-labs/avalanche-cli/pkg/models"
	"github.com/ava-labs/avalanche-cli/pkg/ux"
	"github.com/spf13/cobra"
)

func newSyncCmd() *cobra.Command {
	cmd := &cobra.Command{
		Use:   "sync [clusterName] [subnetName]",
		Short: "(ALPHA Warning) Sync nodes in a cluster with a subnet",
		Long: `(ALPHA Warning) This command is currently in experimental mode.

The node sync command enables all nodes in a cluster to be bootstrapped to a Subnet. 
You can check the subnet bootstrap status by calling avalanche node status <clusterName> --subnet <subnetName>`,
		SilenceUsage: true,
		Args:         cobra.ExactArgs(2),
		RunE:         syncSubnet,
	}

	return cmd
}

func syncSubnet(_ *cobra.Command, args []string) error {
	clusterName := args[0]
<<<<<<< HEAD
	subnetName := args[1]
=======
	if err := checkCluster(clusterName); err != nil {
		return err
	}
	if subnetName == "" {
		ux.Logger.PrintToUser("Please provide the name of the subnet that the node will be validating with --subnet flag")
		return errors.New("no subnet provided")
	}
>>>>>>> 6e331ddc
	if err := setupAnsible(); err != nil {
		return err
	}
	if _, err := subnetcmd.ValidateSubnetNameAndGetChains([]string{subnetName}); err != nil {
		return err
	}
	isBootstrapped, err := checkNodeIsBootstrapped(clusterName, false)
	if err != nil {
		return err
	}
	if !isBootstrapped {
		return errors.New("node is not bootstrapped yet, please try again later")
	}
	if err := checkAvalancheGoVersionCompatible(clusterName, subnetName); err != nil {
		return err
	}
	return trackSubnet(clusterName, subnetName, models.Fuji)
}

func parseAvalancheGoOutput(fileName string) (string, error) {
	jsonFile, err := os.Open(fileName)
	if err != nil {
		return "", err
	}
	defer jsonFile.Close()
	byteValue, _ := io.ReadAll(jsonFile)

	var result map[string]interface{}
	if err = json.Unmarshal(byteValue, &result); err != nil {
		return "", err
	}
	nodeIDInterface, ok := result["result"].(map[string]interface{})
	if ok {
		vmVersions, ok := nodeIDInterface["vmVersions"].(map[string]interface{})
		if ok {
			avalancheGoVersion, ok := vmVersions["platform"].(string)
			if ok {
				return avalancheGoVersion, nil
			}
		}
	}
	return "", nil
}

func checkForCompatibleAvagoVersion(configuredRPCVersion int) ([]string, error) {
	compatibleAvagoVersions, err := vm.GetAvailableAvalancheGoVersions(
		app, configuredRPCVersion, constants.AvalancheGoCompatibilityURL)
	if err != nil {
		return nil, err
	}
	return compatibleAvagoVersions, nil
}

func checkAvalancheGoVersionCompatible(clusterName, subnetName string) error {
	ux.Logger.PrintToUser(fmt.Sprintf("Checking compatibility of avalanche go version in cluster %s with Subnet EVM RPC of subnet %s ...", clusterName, subnetName))
	err := app.CreateAnsibleDir()
	if err != nil {
		return err
	}
	if err := ansible.RunAnsiblePlaybookCheckAvalancheGoVersion(app.GetAnsibleDir(), app.GetAvalancheGoJSONFile(), app.GetAnsibleInventoryPath(clusterName)); err != nil {
		return err
	}
	avalancheGoVersion, err := parseAvalancheGoOutput(app.GetAvalancheGoJSONFile())
	if err != nil {
		return err
	}
	if err := app.RemoveAnsibleStatusDir(); err != nil {
		return err
	}
	sc, err := app.LoadSidecar(subnetName)
	if err != nil {
		return err
	}
	compatibleVersions, err := checkForCompatibleAvagoVersion(sc.RPCVersion)
	if err != nil {
		return err
	}
	if !slices.Contains(compatibleVersions, avalancheGoVersion) {
		ux.Logger.PrintToUser(fmt.Sprintf("Compatible Avalanche Go versions are %s", strings.Join(compatibleVersions, ", ")))
		ux.Logger.PrintToUser("Either modify your Avalanche Go version or modify your Subnet-EVM version")
		ux.Logger.PrintToUser("To modify your Avalanche Go version: https://docs.avax.network/nodes/maintain/upgrade-your-avalanchego-node")
		ux.Logger.PrintToUser("To modify your Subnet-EVM version: https://docs.avax.network/build/subnet/upgrade/upgrade-subnet-vm")
		return fmt.Errorf("the Avalanche Go version of cluster %s is incompatible with Subnet EVM RPC version of %s", clusterName, subnetName)
	}
	return nil
}

// trackSubnet exports deployed subnet in user's local machine to cloud server and calls node to
// start tracking the specified subnet (similar to avalanche subnet join <subnetName> command)
func trackSubnet(clusterName, subnetToTrack string, network models.Network) error {
	subnetPath := "/tmp/" + subnetName + constants.ExportSubnetSuffix
	if err := subnetcmd.CallExportSubnet(subnetToTrack, subnetPath, network); err != nil {
		return err
	}
	if err := ansible.RunAnsiblePlaybookExportSubnet(app.GetAnsibleDir(), app.GetAnsibleInventoryPath(clusterName), subnetPath, "/tmp"); err != nil {
		return err
	}
	// runs avalanche join subnet command
	if err := ansible.RunAnsiblePlaybookTrackSubnet(app.GetAnsibleDir(), subnetToTrack, subnetPath, app.GetAnsibleInventoryPath(clusterName)); err != nil {
		return err
	}
	ux.Logger.PrintToUser("Node successfully started syncing with Subnet!")
	ux.Logger.PrintToUser(fmt.Sprintf("Check node subnet syncing status with avalanche node status %s --subnet %s", clusterName, subnetToTrack))
	return nil
}<|MERGE_RESOLUTION|>--- conflicted
+++ resolved
@@ -41,17 +41,10 @@
 
 func syncSubnet(_ *cobra.Command, args []string) error {
 	clusterName := args[0]
-<<<<<<< HEAD
 	subnetName := args[1]
-=======
 	if err := checkCluster(clusterName); err != nil {
 		return err
 	}
-	if subnetName == "" {
-		ux.Logger.PrintToUser("Please provide the name of the subnet that the node will be validating with --subnet flag")
-		return errors.New("no subnet provided")
-	}
->>>>>>> 6e331ddc
 	if err := setupAnsible(); err != nil {
 		return err
 	}
