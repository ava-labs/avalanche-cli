// Copyright (C) 2022, Ava Labs, Inc. All rights reserved.
// See the file LICENSE for licensing terms.
package nodecmd

import (
	"fmt"

	"github.com/ava-labs/avalanche-cli/cmd/subnetcmd"
	"github.com/ava-labs/avalanche-cli/pkg/ansible"
	"github.com/ava-labs/avalanche-cli/pkg/models"
	"github.com/ava-labs/avalanche-cli/pkg/networkoptions"
	"github.com/ava-labs/avalanche-cli/pkg/ux"
	"github.com/spf13/cobra"
)

var (
	subnetOnly  bool
	avoidChecks bool
)

func newDeployCmd() *cobra.Command {
	cmd := &cobra.Command{
		Use:   "deploy [clusterName] [subnetName]",
		Short: "(ALPHA Warning) Deploy a subnet into a devnet cluster",
		Long: `(ALPHA Warning) This command is currently in experimental mode.

The node devnet deploy command deploys a subnet into a devnet cluster, creating subnet and blockchain txs for it.
It saves the deploy info both locally and remotely.
`,
		SilenceUsage: true,
		Args:         cobra.ExactArgs(2),
		RunE:         deploySubnet,
	}
	cmd.Flags().BoolVar(&subnetOnly, "subnet-only", false, "only create a subnet")
	cmd.Flags().BoolVar(&avoidChecks, "no-checks", false, "do not check for healthy status or rpc compatibility of nodes against subnet")
	return cmd
}

func deploySubnet(cmd *cobra.Command, args []string) error {
	clusterName := args[0]
	subnetName := args[1]
	if err := checkCluster(clusterName); err != nil {
		return err
	}
	if _, err := subnetcmd.ValidateSubnetNameAndGetChains([]string{subnetName}); err != nil {
		return err
	}
	clustersConfig, err := app.LoadClustersConfig()
	if err != nil {
		return err
	}
	if clustersConfig.Clusters[clusterName].Network.Kind != models.Devnet {
		return fmt.Errorf("node deploy command must be applied to devnet clusters")
	}
	hosts, err := ansible.GetInventoryFromAnsibleInventoryFile(app.GetAnsibleInventoryDirPath(clusterName))
	if err != nil {
		return err
	}
	defer disconnectHosts(hosts)
	if !avoidChecks {
<<<<<<< HEAD
		if err := checkHostsAreHealthyWithMsg(hosts); err != nil {
			return err
		}
		if err := checkAvalancheGoVersionCompatibleWithMsg(hosts, subnetName); err != nil {
=======
		if err := checkHostsAreHealthy(hosts); err != nil {
			return err
		}
		if err := checkHostsAreRPCCompatible(hosts, subnetName); err != nil {
>>>>>>> ea273893
			return err
		}
	}
	networkFlags := networkoptions.NetworkFlags{
		ClusterName: clusterName,
	}
	keyNameParam := ""
	useLedgerParam := false
	useEwoqParam := true
	sameControlKey := true

	if err := subnetcmd.CallDeploy(
		cmd,
		subnetOnly,
		subnetName,
		networkFlags,
		keyNameParam,
		useLedgerParam,
		useEwoqParam,
		sameControlKey,
	); err != nil {
		return err
	}
	if subnetOnly {
		ux.Logger.PrintToUser("Subnet successfully created!")
	} else {
		ux.Logger.PrintToUser("Blockchain successfully created!")
	}
	return nil
}<|MERGE_RESOLUTION|>--- conflicted
+++ resolved
@@ -58,17 +58,10 @@
 	}
 	defer disconnectHosts(hosts)
 	if !avoidChecks {
-<<<<<<< HEAD
-		if err := checkHostsAreHealthyWithMsg(hosts); err != nil {
-			return err
-		}
-		if err := checkAvalancheGoVersionCompatibleWithMsg(hosts, subnetName); err != nil {
-=======
 		if err := checkHostsAreHealthy(hosts); err != nil {
 			return err
 		}
 		if err := checkHostsAreRPCCompatible(hosts, subnetName); err != nil {
->>>>>>> ea273893
 			return err
 		}
 	}
