--- conflicted
+++ resolved
@@ -323,8 +323,6 @@
 		return "", fmt.Errorf("cluster %q does not exist", clusterName)
 	}
 	return clustersConfig.Clusters[clusterName].MonitoringInstance, nil
-<<<<<<< HEAD
-=======
 }
 
 func checkCluster(clusterName string) error {
@@ -357,5 +355,4 @@
 		return nil, fmt.Errorf("no nodes found in cluster %s", clusterName)
 	}
 	return clusterNodes, nil
->>>>>>> 72c14640
 }