--- conflicted
+++ resolved
@@ -42,11 +42,7 @@
 	}
 	cmd.Flags().BoolVar(&authorizeAccess, "authorize-access", false, "authorize CLI to release cloud resources")
 	cmd.Flags().BoolVar(&authorizeRemove, "authorize-remove", false, "authorize CLI to remove all local files related to cloud nodes")
-<<<<<<< HEAD
-	cmd.Flags().BoolVarP(&authorizeAll, "yes", "y", false, "authorize all CLI requests")
-=======
 	cmd.Flags().BoolVarP(&authorizeAll, "authorize-all", "y", false, "authorize all CLI requests")
->>>>>>> ea273893
 
 	return cmd
 }
