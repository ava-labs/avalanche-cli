--- conflicted
+++ resolved
@@ -73,13 +73,8 @@
 }
 
 // getAWSCloudCredentials gets AWS account credentials defined in .aws dir in user home dir
-<<<<<<< HEAD
 func getAWSCloudCredentials(awsProfile string, region string, awsCommand string, authorizeAccess bool) (*session.Session, error) {
 	if !authorizeAccess {
-=======
-func getAWSCloudCredentials(awsProfile, region, awsCommand string) (*session.Session, error) {
-	if !(authorizeAccess || authorizedAccessFromSettings()) {
->>>>>>> 3c708535
 		if awsCommand == constants.StopAWSNode {
 			if err := requestStopAWSNodeAuth(); err != nil {
 				return &session.Session{}, err
@@ -120,13 +115,8 @@
 	return certName, newKeyPairName, nil
 }
 
-<<<<<<< HEAD
 func getAWSCloudConfig(awsProfile string, regions []string, authorizeAccess bool) ([]string, map[string]*ec2.EC2, map[string]string, error) {
 	if len(regions) == 0 {
-=======
-func getAWSCloudConfig(awsProfile string, region string) (*ec2.EC2, string, string, error) {
-	if region == "" {
->>>>>>> 3c708535
 		var err error
 		usEast1 := "us-east-1"
 		usEast2 := "us-east-2"
@@ -149,7 +139,6 @@
 			}
 		}
 	}
-<<<<<<< HEAD
 	ec2SvcMap := map[string]*ec2.EC2{}
 	amiMap := map[string]string{}
 	for _, region := range regions {
@@ -164,17 +153,6 @@
 				printExpiredCredentialsOutput(awsProfile)
 			}
 			return nil, nil, nil, err
-=======
-	sess, err := getAWSCloudCredentials(awsProfile, region, constants.CreateAWSNode)
-	if err != nil {
-		return nil, "", "", err
-	}
-	ec2Svc := ec2.New(sess)
-	ami, err := awsAPI.GetUbuntuAMIID(ec2Svc)
-	if err != nil {
-		if strings.Contains(err.Error(), "RequestExpired: Request has expired") {
-			printExpiredCredentialsOutput(awsProfile)
->>>>>>> 3c708535
 		}
 	}
 	return regions, ec2SvcMap, amiMap, nil
