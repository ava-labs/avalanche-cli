--- conflicted
+++ resolved
@@ -139,8 +139,7 @@
 	}
 	for region := range finalRegions {
 		var err error
-<<<<<<< HEAD
-		if singleNode {
+    if singleNode {
 			for _, clusterRegion := range clusterSgRegions {
 				ec2SvcMap[clusterRegion], err = getAWSCloudCredentials(awsProfile, clusterRegion)
 				if err != nil {
@@ -157,12 +156,6 @@
 					printNoCredentialsOutput(awsProfile)
 				}
 				return nil, nil, nil, err
-=======
-		ec2SvcMap[region], err = getAWSCloudCredentials(awsProfile, region)
-		if err != nil {
-			if !strings.Contains(err.Error(), "cloud access is required") {
-				printNoCredentialsOutput(awsProfile)
->>>>>>> 98cd78a5
 			}
 		}
 		amiMap[region], err = ec2SvcMap[region].GetUbuntuAMIID()
