// Copyright (C) 2022, Ava Labs, Inc. All rights reserved.
// See the file LICENSE for licensing terms.
package nodecmd

import (
	"fmt"
	"os/exec"
	"strings"

	"golang.org/x/exp/maps"

	"github.com/ava-labs/avalanche-cli/pkg/constants"
	"github.com/ava-labs/avalanche-cli/pkg/models"
	"github.com/ava-labs/avalanche-cli/pkg/utils"
	"golang.org/x/exp/slices"

	awsAPI "github.com/ava-labs/avalanche-cli/pkg/cloud/aws"
	"github.com/ava-labs/avalanche-cli/pkg/ux"
)

func getNewKeyPairName(ec2Svc *awsAPI.AwsCloud) (string, error) {
	newKeyPairName := cmdLineAlternativeKeyPairName
	for {
		if newKeyPairName != "" {
			keyPairExists, err := ec2Svc.CheckKeyPairExists(newKeyPairName)
			if err != nil {
				return "", err
			}
			if !keyPairExists {
				return newKeyPairName, nil
			}
			ux.Logger.PrintToUser(fmt.Sprintf("Key Pair named %s already exists", newKeyPairName))
		}
		ux.Logger.PrintToUser("What do you want to name your key pair?")
		var err error
		newKeyPairName, err = app.Prompt.CaptureString("Key Pair Name")
		if err != nil {
			return "", err
		}
	}
}

func printNoCredentialsOutput(awsProfile string) {
	ux.Logger.PrintToUser("No AWS credentials found in file ~/.aws/credentials ")
	ux.Logger.PrintToUser("Or in environment variables AWS_ACCESS_KEY_ID and AWS_SECRET_ACCESS_KEY")
	ux.Logger.PrintToUser("Please make sure correspoding keys are set in [%s] section in ~/.aws/credentials", awsProfile)
	ux.Logger.PrintToUser("Or create a file called 'credentials' with the contents below, and add the file to ~/.aws/ directory if it's not already there")
	ux.Logger.PrintToUser("===========BEGINNING OF FILE===========")
	ux.Logger.PrintToUser("[%s]\naws_access_key_id=<AWS_ACCESS_KEY>\naws_secret_access_key=<AWS_SECRET_ACCESS_KEY>", awsProfile)
	ux.Logger.PrintToUser("===========END OF FILE===========")
	ux.Logger.PrintToUser("More info can be found at https://docs.aws.amazon.com/sdkref/latest/guide/file-format.html#file-format-creds")
	ux.Logger.PrintToUser("Also you can set environment variables AWS_ACCESS_KEY_ID and AWS_SECRET_ACCESS_KEY")
	ux.Logger.PrintToUser("Please use https://docs.aws.amazon.com/cli/latest/userguide/cli-configure-envvars.html#envvars-set for more details")
}

func isExpiredCredentialError(err error) bool {
	return strings.Contains(err.Error(), "RequestExpired: Request has expired")
}

func printExpiredCredentialsOutput(awsProfile string) {
	ux.Logger.PrintToUser("AWS credentials expired")
	ux.Logger.PrintToUser("Please update your environment variables AWS_ACCESS_KEY_ID and AWS_SECRET_ACCESS_KEY")
	ux.Logger.PrintToUser("Following https://docs.aws.amazon.com/cli/latest/userguide/cli-configure-envvars.html#envvars-set")
	ux.Logger.PrintToUser("Or fill in ~/.aws/credentials with updated contents following the format below")
	ux.Logger.PrintToUser("===========BEGINNING OF FILE===========")
	ux.Logger.PrintToUser("[%s]\naws_access_key_id=<AWS_ACCESS_KEY>\naws_secret_access_key=<AWS_SECRET_ACCESS_KEY>", awsProfile)
	ux.Logger.PrintToUser("===========END OF FILE===========")
	ux.Logger.PrintToUser("More info can be found at https://docs.aws.amazon.com/sdkref/latest/guide/file-format.html#file-format-creds")
	ux.Logger.PrintToUser("")
}

// getAWSCloudCredentials gets AWS account credentials defined in .aws dir in user home dir
func getAWSCloudCredentials(awsProfile, region string) (*awsAPI.AwsCloud, error) {
	return awsAPI.NewAwsCloud(awsProfile, region)
}

// promptKeyPairName get custom name for key pair if the default key pair name that we use cannot be used for this EC2 instance
func promptKeyPairName(ec2 *awsAPI.AwsCloud) (string, error) {
	newKeyPairName, err := getNewKeyPairName(ec2)
	if err != nil {
		return "", err
	}
	return newKeyPairName, nil
}

func getAWSMonitoringEC2Svc(awsProfile, monitoringRegion string) (map[string]*awsAPI.AwsCloud, error) {
	ec2SvcMap := map[string]*awsAPI.AwsCloud{}
	var err error
	ec2SvcMap[monitoringRegion], err = getAWSCloudCredentials(awsProfile, monitoringRegion)
	if err != nil {
		if !strings.Contains(err.Error(), "cloud access is required") {
			printNoCredentialsOutput(awsProfile)
		}
		return nil, err
	}
	return ec2SvcMap, nil
}

<<<<<<< HEAD
func getAWSCloudConfig(awsProfile string, instanceType string) (map[string]*awsAPI.AwsCloud, map[string]string, map[string]NumNodes, error) {
=======
func getAWSCloudConfig(awsProfile string, singleNode bool, clusterSgRegions []string) (map[string]*awsAPI.AwsCloud, map[string]string, map[string]NumNodes, error) {
>>>>>>> eb28ecb5
	finalRegions := map[string]NumNodes{}
	switch {
	case len(numValidatorsNodes) != len(utils.Unique(cmdLineRegion)):
		return nil, nil, nil, fmt.Errorf("number of nodes and regions should be the same")
	case createDevnet && len(numAPINodes) != len(utils.Unique(cmdLineRegion)):
		return nil, nil, nil, fmt.Errorf("number of api nodes and regions should be the same")
	case createDevnet && len(numAPINodes) != len(numValidatorsNodes):
		return nil, nil, nil, fmt.Errorf("number of api nodes and validator nodes should be the same")
	case len(cmdLineRegion) == 0 && len(numValidatorsNodes) == 0 && len(numAPINodes) == 0:
		var err error
		if singleNode {
			selectedRegion, err := getSeparateHostNodeParam(constants.AWSCloudService)
			finalRegions = map[string]NumNodes{selectedRegion: {1, 0}}
			if err != nil {
				return nil, nil, nil, err
			}
		} else {
			finalRegions, err = getRegionsNodeNum(constants.AWSCloudService)
			if err != nil {
				return nil, nil, nil, err
			}
		}
	default:
		for i, region := range cmdLineRegion {
			if createDevnet {
				finalRegions[region] = NumNodes{numValidatorsNodes[i], numAPINodes[i]}
			} else {
				finalRegions[region] = NumNodes{numValidatorsNodes[i], 0}
			}
		}
	}
	ec2SvcMap := map[string]*awsAPI.AwsCloud{}
	amiMap := map[string]string{}
	numNodesMap := map[string]NumNodes{}
	// verify regions are valid
	if invalidRegions, err := checkRegions(maps.Keys(finalRegions)); err != nil {
		return nil, nil, nil, err
	} else if len(invalidRegions) > 0 {
		return nil, nil, nil, fmt.Errorf("invalid regions %s provided for %s", invalidRegions, constants.AWSCloudService)
	}
	for region := range finalRegions {
		var err error
    if singleNode {
			for _, clusterRegion := range clusterSgRegions {
				ec2SvcMap[clusterRegion], err = getAWSCloudCredentials(awsProfile, clusterRegion)
				if err != nil {
					if !strings.Contains(err.Error(), "cloud access is required") {
						printNoCredentialsOutput(awsProfile)
					}
					return nil, nil, nil, err
				}
			}
		} else {
			ec2SvcMap[region], err = getAWSCloudCredentials(awsProfile, region)
			if err != nil {
				if !strings.Contains(err.Error(), "cloud access is required") {
					printNoCredentialsOutput(awsProfile)
				}
				return nil, nil, nil, err
			}
		}
		arch, err := ec2SvcMap[region].GetInstanceTypeArch(instanceType)
		if err != nil {
			return nil, nil, nil, err
		}
		amiMap[region], err = ec2SvcMap[region].GetUbuntuAMIID(arch, constants.UbuntuVersionLTS)
		if err != nil {
			if isExpiredCredentialError(err) {
				printExpiredCredentialsOutput(awsProfile)
			}
			return nil, nil, nil, err
		}
		numNodesMap[region] = finalRegions[region]
	}
	return ec2SvcMap, amiMap, numNodesMap, nil
}

// createEC2Instances creates  ec2 instances
func createEC2Instances(ec2Svc map[string]*awsAPI.AwsCloud,
	regions []string,
	regionConf map[string]models.RegionConfig,
	forMonitoring bool,
) (map[string][]string, map[string][]string, map[string]string, map[string]string, error) {
	if !forMonitoring {
		ux.Logger.PrintToUser("Creating new EC2 instance(s) on AWS...")
	} else {
		ux.Logger.PrintToUser("Creating separate monitoring EC2 instance(s) on AWS...")
	}
	userIPAddress, err := utils.GetUserIPAddress()
	if err != nil {
		return nil, nil, nil, nil, err
	}
	useExistingKeyPair := map[string]bool{}
	keyPairName := map[string]string{}
	instanceIDs := map[string][]string{}
	elasticIPs := map[string][]string{}
	sshCertPath := map[string]string{}
	for _, region := range regions {
		keyPairExists, err := ec2Svc[region].CheckKeyPairExists(regionConf[region].Prefix)
		if err != nil {
			return instanceIDs, elasticIPs, sshCertPath, keyPairName, err
		}
		certInSSHDir, err := app.CheckCertInSSHDir(regionConf[region].CertName)
		if useSSHAgent {
			certInSSHDir = true // if using ssh agent, we consider that we have a cert on hand
		}
		if err != nil {
			return instanceIDs, elasticIPs, sshCertPath, keyPairName, err
		}
		sgID := ""
		keyPairName[region] = regionConf[region].Prefix
		securityGroupName := regionConf[region].SecurityGroupName
		privKey, err := app.GetSSHCertFilePath(regionConf[region].CertName)
		if err != nil {
			return instanceIDs, elasticIPs, sshCertPath, keyPairName, err
		}
		if !keyPairExists {
			switch {
			case useSSHAgent:
				ux.Logger.PrintToUser("Using ssh agent identity %s to create key pair %s in AWS[%s]", sshIdentity, keyPairName[region], region)
				if err := ec2Svc[region].UploadSSHIdentityKeyPair(regionConf[region].Prefix, sshIdentity); err != nil {
					return instanceIDs, elasticIPs, sshCertPath, keyPairName, err
				}
			case !useSSHAgent && certInSSHDir:
				ux.Logger.PrintToUser("Default Key Pair named %s already exists on your .ssh directory but not on AWS", regionConf[region].Prefix)
				ux.Logger.PrintToUser("We need to create a new Key Pair in AWS as we can't find Key Pair named %s in AWS[%s]", regionConf[region].Prefix, region)
				keyPairName[region], err = promptKeyPairName(ec2Svc[region])
				if err != nil {
					return instanceIDs, elasticIPs, sshCertPath, keyPairName, err
				}
				if err := ec2Svc[region].CreateAndDownloadKeyPair(regionConf[region].Prefix, privKey); err != nil {
					return instanceIDs, elasticIPs, sshCertPath, keyPairName, err
				}
			case !useSSHAgent && !certInSSHDir:
				ux.Logger.PrintToUser(fmt.Sprintf("Creating new key pair %s in AWS[%s]", keyPairName, region))
				if err := ec2Svc[region].CreateAndDownloadKeyPair(regionConf[region].Prefix, privKey); err != nil {
					return instanceIDs, elasticIPs, sshCertPath, keyPairName, err
				}
			}
		} else {
			// keypair exists
			switch {
			case useSSHAgent:
				ux.Logger.PrintToUser("Using existing key pair %s in AWS[%s] via ssh-agent", keyPairName[region], region)
				useExistingKeyPair[region] = true
			case !useSSHAgent && certInSSHDir:
				ux.Logger.PrintToUser("Using existing key pair %s in AWS[%s]", keyPairName[region], region)
				useExistingKeyPair[region] = true
			case !useSSHAgent && !certInSSHDir:
				ux.Logger.PrintToUser("Default Key Pair named %s already exists in AWS[%s]", keyPairName[region], region)
				ux.Logger.PrintToUser("We need to create a new Key Pair in AWS as we can't find Key Pair named %s in your .ssh directory", keyPairName)
				keyPairName[region], err = promptKeyPairName(ec2Svc[region])
				if err != nil {
					return instanceIDs, elasticIPs, sshCertPath, keyPairName, err
				}
				if err := ec2Svc[region].CreateAndDownloadKeyPair(regionConf[region].Prefix, privKey); err != nil {
					return instanceIDs, elasticIPs, sshCertPath, keyPairName, err
				}
			}
		}
		securityGroupExists, sg, err := ec2Svc[region].CheckSecurityGroupExists(regionConf[region].SecurityGroupName)
		if err != nil {
			return instanceIDs, elasticIPs, sshCertPath, keyPairName, err
		}
		if !securityGroupExists {
			ux.Logger.PrintToUser(fmt.Sprintf("Creating new security group %s in AWS[%s]", securityGroupName, region))
			if newSGID, err := ec2Svc[region].SetupSecurityGroup(userIPAddress, regionConf[region].SecurityGroupName); err != nil {
				return instanceIDs, elasticIPs, sshCertPath, keyPairName, err
			} else {
				sgID = newSGID
			}
		} else {
			sgID = *sg.GroupId
			ux.Logger.PrintToUser(fmt.Sprintf("Using existing security group %s in AWS[%s]", securityGroupName, region))
			ipInTCP := awsAPI.CheckUserIPInSg(&sg, userIPAddress, constants.SSHTCPPort)
			ipInHTTP := awsAPI.CheckUserIPInSg(&sg, userIPAddress, constants.AvalanchegoAPIPort)
			ipInMonitoring := awsAPI.CheckUserIPInSg(&sg, userIPAddress, constants.AvalanchegoMonitoringPort)
			ipInGrafana := awsAPI.CheckUserIPInSg(&sg, userIPAddress, constants.AvalanchegoGrafanaPort)

			if !ipInTCP {
				if err := ec2Svc[region].AddSecurityGroupRule(sgID, "ingress", "tcp", userIPAddress, constants.SSHTCPPort); err != nil {
					return instanceIDs, elasticIPs, sshCertPath, keyPairName, err
				}
			}
			if !ipInHTTP {
				if err := ec2Svc[region].AddSecurityGroupRule(sgID, "ingress", "tcp", userIPAddress, constants.AvalanchegoAPIPort); err != nil {
					return instanceIDs, elasticIPs, sshCertPath, keyPairName, err
				}
			}
			if !ipInMonitoring {
				if err := ec2Svc[region].AddSecurityGroupRule(sgID, "ingress", "tcp", userIPAddress, constants.AvalanchegoMonitoringPort); err != nil {
					return instanceIDs, elasticIPs, sshCertPath, keyPairName, err
				}
			}
			if !ipInGrafana {
				if err := ec2Svc[region].AddSecurityGroupRule(sgID, "ingress", "tcp", userIPAddress, constants.AvalanchegoGrafanaPort); err != nil {
					return instanceIDs, elasticIPs, sshCertPath, keyPairName, err
				}
			}
		}
		sshCertPath[region] = privKey
		if instanceIDs[region], err = ec2Svc[region].CreateEC2Instances(
			regionConf[region].Prefix,
			regionConf[region].NumNodes,
			regionConf[region].ImageID,
			regionConf[region].InstanceType,
			keyPairName[region],
			sgID,
			forMonitoring,
		); err != nil {
			return instanceIDs, elasticIPs, sshCertPath, keyPairName, err
		}
		spinSession := ux.NewUserSpinner()
		spinner := spinSession.SpinToUser("Waiting for EC2 instance(s) in AWS[%s] to be provisioned...", region)
		if err := ec2Svc[region].WaitForEC2Instances(instanceIDs[region]); err != nil {
			ux.SpinFailWithError(spinner, "", err)
			return instanceIDs, elasticIPs, sshCertPath, keyPairName, err
		}
		ux.SpinComplete(spinner)
		spinSession.Stop()
		if useStaticIP {
			publicIPs := []string{}
			for count := 0; count < regionConf[region].NumNodes; count++ {
				allocationID, publicIP, err := ec2Svc[region].CreateEIP(regionConf[region].Prefix)
				if err != nil {
					return instanceIDs, elasticIPs, sshCertPath, keyPairName, err
				}
				if err := ec2Svc[region].AssociateEIP(instanceIDs[region][count], allocationID); err != nil {
					return instanceIDs, elasticIPs, sshCertPath, keyPairName, err
				}
				publicIPs = append(publicIPs, publicIP)
			}
			elasticIPs[region] = publicIPs
		} else {
			instanceEIPMap, err := ec2Svc[region].GetInstancePublicIPs(instanceIDs[region])
			if err != nil {
				return instanceIDs, elasticIPs, sshCertPath, keyPairName, err
			}
			regionElasticIPs := []string{}
			for _, instanceID := range instanceIDs[region] {
				regionElasticIPs = append(regionElasticIPs, instanceEIPMap[instanceID])
			}
			elasticIPs[region] = regionElasticIPs
		}
	}
	ux.Logger.GreenCheckmarkToUser("New EC2 instance(s) successfully created in AWS!")
	for _, region := range regions {
		if !useExistingKeyPair[region] && !useSSHAgent {
			// takes the cert file downloaded from AWS and moves it to .ssh directory
			err = addCertToSSH(regionConf[region].CertName)
			if err != nil {
				return instanceIDs, elasticIPs, sshCertPath, keyPairName, err
			}
		}
		if useSSHAgent {
			sshCertPath[region] = ""
		} else {
			sshCertPath[region], err = app.GetSSHCertFilePath(regionConf[region].CertName)
			if err != nil {
				return instanceIDs, elasticIPs, sshCertPath, keyPairName, err
			}
		}
	}
	// instanceIDs, elasticIPs, certFilePath, keyPairName, err
	return instanceIDs, elasticIPs, sshCertPath, keyPairName, nil
}

func AddMonitoringSecurityGroupRule(ec2Svc map[string]*awsAPI.AwsCloud, monitoringHostPublicIP, securityGroupName, region string) error {
	securityGroupExists, sg, err := ec2Svc[region].CheckSecurityGroupExists(securityGroupName)
	if err != nil {
		return err
	}
	if !securityGroupExists {
		return fmt.Errorf("security group %s doesn't exist in region %s", securityGroupName, region)
	}
	metricsPortInSG := awsAPI.CheckUserIPInSg(&sg, monitoringHostPublicIP, constants.AvalanchegoMachineMetricsPort)
	apiPortInSG := awsAPI.CheckUserIPInSg(&sg, monitoringHostPublicIP, constants.AvalanchegoAPIPort)
	if !metricsPortInSG {
		if err = ec2Svc[region].AddSecurityGroupRule(*sg.GroupId, "ingress", "tcp", monitoringHostPublicIP+constants.IPAddressSuffix, constants.AvalanchegoMachineMetricsPort); err != nil {
			return err
		}
	}
	if !apiPortInSG {
		if err = ec2Svc[region].AddSecurityGroupRule(*sg.GroupId, "ingress", "tcp", monitoringHostPublicIP+constants.IPAddressSuffix, constants.AvalanchegoAPIPort); err != nil {
			return err
		}
	}
	return nil
}

func grantAccessToPublicIPViaSecurityGroup(ec2Svc *awsAPI.AwsCloud, publicIP, securityGroupName, region string) error {
	securityGroupExists, sg, err := ec2Svc.CheckSecurityGroupExists(securityGroupName)
	if err != nil {
		return err
	}
	if !securityGroupExists {
		return fmt.Errorf("security group %s doesn't exist in region %s", securityGroupName, region)
	}
	metricsPortInSG := awsAPI.CheckUserIPInSg(&sg, publicIP, constants.AvalanchegoMachineMetricsPort)
	apiPortInSG := awsAPI.CheckUserIPInSg(&sg, publicIP, constants.AvalanchegoAPIPort)
	if !metricsPortInSG {
		if err = ec2Svc.AddSecurityGroupRule(*sg.GroupId, "ingress", "tcp", publicIP+constants.IPAddressSuffix, constants.AvalanchegoMachineMetricsPort); err != nil {
			return err
		}
	}
	if !apiPortInSG {
		if err = ec2Svc.AddSecurityGroupRule(*sg.GroupId, "ingress", "tcp", publicIP+constants.IPAddressSuffix, constants.AvalanchegoAPIPort); err != nil {
			return err
		}
	}
	return nil
}

func createAWSInstances(
	ec2Svc map[string]*awsAPI.AwsCloud,
	nodeType string,
	numNodes map[string]NumNodes,
	regions []string,
	ami map[string]string,
	forMonitoring bool) (
	models.CloudConfig, error,
) {
	regionConf := map[string]models.RegionConfig{}
	for _, region := range regions {
		prefix, err := defaultAvalancheCLIPrefix(region)
		if err != nil {
			return models.CloudConfig{}, err
		}
		regionConf[region] = models.RegionConfig{
			Prefix:            prefix,
			ImageID:           ami[region],
			CertName:          prefix + "-" + region + constants.CertSuffix,
			SecurityGroupName: prefix + "-" + region + constants.AWSSecurityGroupSuffix,
			NumNodes:          numNodes[region].All(),
			InstanceType:      nodeType,
		}
	}
	// Create new EC2 instances
	instanceIDs, elasticIPs, certFilePath, keyPairName, err := createEC2Instances(ec2Svc, regions, regionConf, forMonitoring)
	if err != nil {
		if err.Error() == constants.EIPLimitErr {
			ux.Logger.PrintToUser("Failed to create AWS cloud server(s), please try creating again in a different region")
		} else {
			ux.Logger.PrintToUser("Failed to create AWS cloud server(s) with error: %s", err.Error())
		}
		// we destroy created instances so that user doesn't pay for unused EC2 instances
		ux.Logger.PrintToUser("Destroying all created AWS instances due to error to prevent charge for unused AWS instances...")
		failedNodes := map[string]error{}
		for region, regionInstanceID := range instanceIDs {
			for _, instanceID := range regionInstanceID {
				ux.Logger.PrintToUser(fmt.Sprintf("Destroying AWS cloud server %s...", instanceID))
				if destroyErr := ec2Svc[region].DestroyInstance(instanceID, "", true); destroyErr != nil {
					failedNodes[instanceID] = destroyErr
				}
				ux.Logger.PrintToUser(fmt.Sprintf("AWS cloud server instance %s destroyed", instanceID))
			}
		}
		if len(failedNodes) > 0 {
			ux.Logger.PrintToUser("Failed nodes: ")
			for node, err := range failedNodes {
				ux.Logger.PrintToUser(fmt.Sprintf("Failed to destroy node %s due to %s", node, err))
			}
			ux.Logger.PrintToUser("Destroy the above instance(s) on AWS console to prevent charges")
			return models.CloudConfig{}, fmt.Errorf("failed to destroy node(s) %s", failedNodes)
		}
		return models.CloudConfig{}, err
	}
	awsCloudConfig := models.CloudConfig{}
	for _, region := range regions {
		awsCloudConfig[region] = models.RegionConfig{
			InstanceIDs:   instanceIDs[region],
			PublicIPs:     elasticIPs[region],
			KeyPair:       keyPairName[region],
			SecurityGroup: regionConf[region].SecurityGroupName,
			CertFilePath:  certFilePath[region],
			ImageID:       ami[region],
		}
	}
	return awsCloudConfig, nil
}

// addCertToSSH takes the cert file downloaded from AWS and moves it to .ssh directory
func addCertToSSH(certName string) error {
	certFilePath, err := app.GetSSHCertFilePath(certName)
	if err != nil {
		return err
	}
	cmd := exec.Command("ssh-add", certFilePath)
	utils.SetupRealtimeCLIOutput(cmd, true, true)
	return cmd.Run()
}

// checkRegions checks if the given regions are available in AWS.
// It returns list of invalid regions and error if any
func checkRegions(regions []string) ([]string, error) {
	const regionCheckerRegion = "us-east-1"
	invalidRegions := []string{}
	awsCloudRegionChecker, err := getAWSCloudCredentials(awsProfile, regionCheckerRegion)
	if err != nil {
		return invalidRegions, err
	}
	availableRegions, err := awsCloudRegionChecker.ListRegions()
	if err != nil {
		if isExpiredCredentialError(err) {
			printExpiredCredentialsOutput(awsProfile)
		}
		return invalidRegions, err
	}
	for _, region := range regions {
		if !slices.Contains(availableRegions, region) {
			invalidRegions = append(invalidRegions, region)
		}
	}
	return invalidRegions, nil
}<|MERGE_RESOLUTION|>--- conflicted
+++ resolved
@@ -96,11 +96,7 @@
 	return ec2SvcMap, nil
 }
 
-<<<<<<< HEAD
-func getAWSCloudConfig(awsProfile string, instanceType string) (map[string]*awsAPI.AwsCloud, map[string]string, map[string]NumNodes, error) {
-=======
-func getAWSCloudConfig(awsProfile string, singleNode bool, clusterSgRegions []string) (map[string]*awsAPI.AwsCloud, map[string]string, map[string]NumNodes, error) {
->>>>>>> eb28ecb5
+func getAWSCloudConfig(awsProfile string, singleNode bool, clusterSgRegions []string, instanceType string) (map[string]*awsAPI.AwsCloud, map[string]string, map[string]NumNodes, error) {
 	finalRegions := map[string]NumNodes{}
 	switch {
 	case len(numValidatorsNodes) != len(utils.Unique(cmdLineRegion)):
@@ -143,7 +139,7 @@
 	}
 	for region := range finalRegions {
 		var err error
-    if singleNode {
+		if singleNode {
 			for _, clusterRegion := range clusterSgRegions {
 				ec2SvcMap[clusterRegion], err = getAWSCloudCredentials(awsProfile, clusterRegion)
 				if err != nil {
