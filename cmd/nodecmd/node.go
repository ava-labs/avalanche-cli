// Copyright (C) 2022, Ava Labs, Inc. All rights reserved.
// See the file LICENSE for licensing terms.
package nodecmd

import (
	"fmt"

	"github.com/ava-labs/avalanche-cli/pkg/application"
	"github.com/spf13/cobra"
)

var app *application.Avalanche

// avalanche subnet
func NewCmd(injectedApp *application.Avalanche) *cobra.Command {
	cmd := &cobra.Command{
		Use:   "node",
		Short: "Set up fuji and mainnet validator on cloud service",
		Long: `The node command suite provides a collection of tools for creating and maintaining 
validators on Avalanche Network.

To get started, use the node create command wizard to walk through the
configuration to make your node a primary validator on Avalanche public network. You can use the 
rest of the commands to maintain your node and make your node a Subnet Validator.`,
		Run: func(cmd *cobra.Command, args []string) {
			err := cmd.Help()
			if err != nil {
				fmt.Println(err)
			}
		},
	}
	app = injectedApp
	// node create
	cmd.AddCommand(newCreateCmd())
	// node validate
	cmd.AddCommand(NewValidateCmd(app))
	// node sync cluster --subnet subnetName
	cmd.AddCommand(newSyncCmd())
	// node stop
	cmd.AddCommand(newStopCmd())
	// node status cluster
	cmd.AddCommand(newStatusCmd())
	// node list
	cmd.AddCommand(newListCmd())
	// node update
	cmd.AddCommand(newUpdateCmd())
<<<<<<< HEAD
	// node deploy
	cmd.AddCommand(newDeployCmd())
=======
	// node upgrade
	cmd.AddCommand(newUpgradeCmd())
>>>>>>> 49ac542c
	return cmd
}<|MERGE_RESOLUTION|>--- conflicted
+++ resolved
@@ -44,12 +44,9 @@
 	cmd.AddCommand(newListCmd())
 	// node update
 	cmd.AddCommand(newUpdateCmd())
-<<<<<<< HEAD
 	// node deploy
 	cmd.AddCommand(newDeployCmd())
-=======
 	// node upgrade
 	cmd.AddCommand(newUpgradeCmd())
->>>>>>> 49ac542c
 	return cmd
 }