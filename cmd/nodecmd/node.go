// Copyright (C) 2022, Ava Labs, Inc. All rights reserved.
// See the file LICENSE for licensing terms.
package nodecmd

import (
	"fmt"

	"github.com/ava-labs/avalanche-cli/pkg/application"
	"github.com/spf13/cobra"
)

var app *application.Avalanche

// avalanche subnet
func NewCmd(injectedApp *application.Avalanche) *cobra.Command {
	cmd := &cobra.Command{
		Use:   "node",
		Short: "Set up fuji and mainnet validator on cloud service",
		Long: `The node command suite provides a collection of tools for creating and maintaining 
validators on Avalanche Network.

To get started, use the node create command wizard to walk through the
configuration to make your node a primary validator on Avalanche public network. You can use the 
rest of the commands to maintain your node and make your node a Subnet Validator.`,
		Run: func(cmd *cobra.Command, args []string) {
			err := cmd.Help()
			if err != nil {
				fmt.Println(err)
			}
		},
	}
	app = injectedApp
	// node create
	cmd.AddCommand(newCreateCmd())
	// node validate
	cmd.AddCommand(NewValidateCmd(app))
	// node sync cluster --subnet subnetName
	cmd.AddCommand(newSyncCmd())
	// node stop
	cmd.AddCommand(newStopCmd())
	// node status cluster
	cmd.AddCommand(newStatusCmd())
	// node list
	cmd.AddCommand(newListCmd())
	// node update
	cmd.AddCommand(newUpdateCmd())
<<<<<<< HEAD
	// node ssh
	cmd.AddCommand(newSSHCmd())
=======
	// node upgrade
	cmd.AddCommand(newUpgradeCmd())
>>>>>>> 49ac542c
	return cmd
}<|MERGE_RESOLUTION|>--- conflicted
+++ resolved
@@ -44,12 +44,9 @@
 	cmd.AddCommand(newListCmd())
 	// node update
 	cmd.AddCommand(newUpdateCmd())
-<<<<<<< HEAD
+	// node upgrade
+	cmd.AddCommand(newUpgradeCmd())
 	// node ssh
 	cmd.AddCommand(newSSHCmd())
-=======
-	// node upgrade
-	cmd.AddCommand(newUpgradeCmd())
->>>>>>> 49ac542c
 	return cmd
 }