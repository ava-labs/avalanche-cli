--- conflicted
+++ resolved
@@ -50,12 +50,9 @@
 	cmd.AddCommand(newUpgradeCmd())
 	// node ssh
 	cmd.AddCommand(newSSHCmd())
-<<<<<<< HEAD
 	// node whitelist
 	cmd.AddCommand(newWhitelistCmd())
-=======
 	// node refresh-ips
 	cmd.AddCommand(newRefreshIPsCmd())
->>>>>>> 8e3d1331
 	return cmd
 }