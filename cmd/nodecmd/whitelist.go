--- conflicted
+++ resolved
@@ -167,14 +167,9 @@
 	if err != nil || !securityGroupExists {
 		return fmt.Errorf("can't find security group %s in %s cloud region %s with err: %w", sgName, constants.AWSCloudService, region, err)
 	}
-<<<<<<< HEAD
 	ipInTCP := awsAPI.CheckIPInSg(&sg, userIPAddress, constants.SSHTCPPort)
 	ipInHTTP := awsAPI.CheckIPInSg(&sg, userIPAddress, constants.AvalanchegoAPIPort)
-=======
-	ipInTCP := awsAPI.CheckUserIPInSg(&sg, userIPAddress, constants.SSHTCPPort)
-	ipInHTTP := awsAPI.CheckUserIPInSg(&sg, userIPAddress, constants.AvalanchegoAPIPort)
-	ipInGrafana := awsAPI.CheckUserIPInSg(&sg, userIPAddress, constants.AvalanchegoGrafanaPort)
->>>>>>> bfe4c110
+	ipInGrafana := awsAPI.CheckIPInSg(&sg, userIPAddress, constants.AvalanchegoGrafanaPort)
 	if ipInTCP {
 		ux.Logger.RedXToUser("IP %s is already whitelisted in %s cloud region %s for ssh access. Skipping...", userIPAddress, constants.AWSCloudService, region)
 	} else {
