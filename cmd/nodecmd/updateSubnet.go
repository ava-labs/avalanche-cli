// Copyright (C) 2022, Ava Labs, Inc. All rights reserved.
// See the file LICENSE for licensing terms.
package nodecmd

import (
	"fmt"
	"path/filepath"
	"sync"

	"github.com/ava-labs/avalanche-cli/pkg/constants"
	"github.com/ava-labs/avalanche-cli/pkg/ssh"

	"github.com/ava-labs/avalanche-cli/pkg/ansible"

	"github.com/ava-labs/avalanche-cli/cmd/subnetcmd"
	"github.com/ava-labs/avalanche-cli/pkg/models"
	"github.com/ava-labs/avalanche-cli/pkg/ux"
	"github.com/spf13/cobra"
)

func newUpdateSubnetCmd() *cobra.Command {
	cmd := &cobra.Command{
		Use:   "subnet [clusterName] [subnetName]",
		Short: "(ALPHA Warning) Update nodes in a cluster with latest subnet configuration and VM for custom VM",
		Long: `(ALPHA Warning) This command is currently in experimental mode.

The node update subnet command updates all nodes in a cluster with latest Subnet configuration and VM for custom VM.
You can check the updated subnet bootstrap status by calling avalanche node status <clusterName> --subnet <subnetName>`,
		SilenceUsage: true,
		Args:         cobra.ExactArgs(2),
		RunE:         updateSubnet,
	}

	return cmd
}

func updateSubnet(_ *cobra.Command, args []string) error {
	clusterName := args[0]
	subnetName := args[1]
	if err := checkCluster(clusterName); err != nil {
		return err
	}
	if _, err := subnetcmd.ValidateSubnetNameAndGetChains([]string{subnetName}); err != nil {
		return err
	}
	notBootstrappedNodes, err := checkClusterIsBootstrapped(clusterName)
	if err != nil {
		return err
	}
	if len(notBootstrappedNodes) > 0 {
		return fmt.Errorf("node(s) %s are not bootstrapped yet, please try again later", notBootstrappedNodes)
	}
	incompatibleNodes, err := checkAvalancheGoVersionCompatible(clusterName, subnetName)
	if err != nil {
		return err
	}
	if len(incompatibleNodes) > 0 {
		sc, err := app.LoadSidecar(subnetName)
		if err != nil {
			return err
		}
		ux.Logger.PrintToUser("Either modify your Avalanche Go version or modify your VM version")
		ux.Logger.PrintToUser("To modify your Avalanche Go version: https://docs.avax.network/nodes/maintain/upgrade-your-avalanchego-node")
		switch sc.VM {
		case models.SubnetEvm:
			ux.Logger.PrintToUser("To modify your Subnet-EVM version: https://docs.avax.network/build/subnet/upgrade/upgrade-subnet-vm")
		case models.CustomVM:
			ux.Logger.PrintToUser("To modify your Custom VM binary: avalanche subnet upgrade vm %s --config", subnetName)
		}
		return fmt.Errorf("the Avalanche Go version of node(s) %s is incompatible with VM RPC version of %s", incompatibleNodes, subnetName)
	}
<<<<<<< HEAD
=======

	hosts, err := ansible.GetInventoryFromAnsibleInventoryFile(app.GetAnsibleInventoryDirPath(clusterName))
	if err != nil {
		return err
	}
	wg := sync.WaitGroup{}
	wgResults := models.NodeResults{}
	for _, host := range hosts {
		wg.Add(1)
		go func(nodeResults *models.NodeResults, host models.Host) {
			defer wg.Done()
			if err := host.Connect(constants.SSHScriptTimeout); err != nil {
				nodeResults.AddResult(host.NodeID, nil, err)
				return
			}
			defer func() {
				if err := host.Disconnect(); err != nil {
					nodeResults.AddResult(host.NodeID, nil, err)
				}
			}()
			if err := ssh.RunSSHSetupBuildEnv(host); err != nil {
				nodeResults.AddResult(host.NodeID, nil, err)
				return
			}
		}(&wgResults, host)
	}
	wg.Wait()
	if wgResults.HasErrors() {
		return fmt.Errorf("failed to get setup build env for node(s) %s", wgResults.GetErrorHostMap())
	}
>>>>>>> 96f6b95b
	nonUpdatedNodes, err := doUpdateSubnet(clusterName, subnetName, models.FujiNetwork)
	if err != nil {
		return err
	}
	if len(nonUpdatedNodes) > 0 {
		return fmt.Errorf("node(s) %s failed to be updated for subnet %s", nonUpdatedNodes, subnetName)
	}
	ux.Logger.PrintToUser("Node(s) successfully updated for Subnet!")
	ux.Logger.PrintToUser(fmt.Sprintf("Check node subnet status with avalanche node status %s --subnet %s", clusterName, subnetName))
	return nil
}

// doUpdateSubnet exports deployed subnet in user's local machine to cloud server and calls node to
// restart tracking the specified subnet (similar to avalanche subnet join <subnetName> command)
func doUpdateSubnet(clusterName, subnetName string, network models.Network) ([]string, error) {
	subnetPath := "/tmp/" + subnetName + constants.ExportSubnetSuffix
	if err := subnetcmd.CallExportSubnet(subnetName, subnetPath, network); err != nil {
		return nil, err
	}
	hosts, err := ansible.GetInventoryFromAnsibleInventoryFile(app.GetAnsibleInventoryDirPath(clusterName))
	if err != nil {
		return nil, err
	}
	wg := sync.WaitGroup{}
	wgResults := models.NodeResults{}
	for _, host := range hosts {
		wg.Add(1)
		go func(nodeResults *models.NodeResults, host models.Host) {
			defer wg.Done()
			if err := host.Connect(constants.SSHScriptTimeout); err != nil {
				nodeResults.AddResult(host.NodeID, nil, err)
				return
			}
			defer func() {
				if err := host.Disconnect(); err != nil {
					nodeResults.AddResult(host.NodeID, nil, err)
				}
			}()
			subnetExportPath := filepath.Join("/tmp", filepath.Base(subnetPath))
			if err := ssh.RunSSHExportSubnet(host, subnetPath, subnetExportPath); err != nil {
				nodeResults.AddResult(host.NodeID, nil, err)
				return
			}
			if err := ssh.RunSSHUpdateSubnet(host, subnetName, subnetExportPath); err != nil {
				nodeResults.AddResult(host.NodeID, nil, err)
				return
			}
		}(&wgResults, host)
	}
	wg.Wait()
	if wgResults.HasErrors() {
		return nil, fmt.Errorf("failed to track subnet for node(s) %s", wgResults.GetErrorHostMap())
	}
	return wgResults.GetErrorHosts(), nil
}<|MERGE_RESOLUTION|>--- conflicted
+++ resolved
@@ -69,39 +69,6 @@
 		}
 		return fmt.Errorf("the Avalanche Go version of node(s) %s is incompatible with VM RPC version of %s", incompatibleNodes, subnetName)
 	}
-<<<<<<< HEAD
-=======
-
-	hosts, err := ansible.GetInventoryFromAnsibleInventoryFile(app.GetAnsibleInventoryDirPath(clusterName))
-	if err != nil {
-		return err
-	}
-	wg := sync.WaitGroup{}
-	wgResults := models.NodeResults{}
-	for _, host := range hosts {
-		wg.Add(1)
-		go func(nodeResults *models.NodeResults, host models.Host) {
-			defer wg.Done()
-			if err := host.Connect(constants.SSHScriptTimeout); err != nil {
-				nodeResults.AddResult(host.NodeID, nil, err)
-				return
-			}
-			defer func() {
-				if err := host.Disconnect(); err != nil {
-					nodeResults.AddResult(host.NodeID, nil, err)
-				}
-			}()
-			if err := ssh.RunSSHSetupBuildEnv(host); err != nil {
-				nodeResults.AddResult(host.NodeID, nil, err)
-				return
-			}
-		}(&wgResults, host)
-	}
-	wg.Wait()
-	if wgResults.HasErrors() {
-		return fmt.Errorf("failed to get setup build env for node(s) %s", wgResults.GetErrorHostMap())
-	}
->>>>>>> 96f6b95b
 	nonUpdatedNodes, err := doUpdateSubnet(clusterName, subnetName, models.FujiNetwork)
 	if err != nil {
 		return err
