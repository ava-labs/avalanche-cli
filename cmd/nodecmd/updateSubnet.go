// Copyright (C) 2022, Ava Labs, Inc. All rights reserved.
// See the file LICENSE for licensing terms.
package nodecmd

import (
	"fmt"
	"sync"

	"github.com/ava-labs/avalanche-cli/pkg/constants"
	"github.com/ava-labs/avalanche-cli/pkg/ssh"

	"github.com/ava-labs/avalanche-cli/pkg/ansible"

	"github.com/ava-labs/avalanche-cli/cmd/subnetcmd"
	"github.com/ava-labs/avalanche-cli/pkg/models"
	"github.com/ava-labs/avalanche-cli/pkg/ux"
	"github.com/spf13/cobra"
)

func newUpdateSubnetCmd() *cobra.Command {
	cmd := &cobra.Command{
		Use:   "subnet [clusterName] [subnetName]",
		Short: "(ALPHA Warning) Update nodes in a cluster with latest subnet configuration and virtual machine",
		Long: `(ALPHA Warning) This command is currently in experimental mode.

The node update subnet command updates all nodes in a cluster with latest Subnet configuration and virtual machine.
You can check the updated subnet bootstrap status by calling avalanche node status <clusterName> --subnet <subnetName>`,
		SilenceUsage: true,
		Args:         cobra.ExactArgs(2),
		RunE:         updateSubnet,
	}

	return cmd
}

func updateSubnet(_ *cobra.Command, args []string) error {
	clusterName := args[0]
	subnetName := args[1]
	if err := checkCluster(clusterName); err != nil {
		return err
	}
	if err := setupAnsible(clusterName); err != nil {
		return err
	}
	if _, err := subnetcmd.ValidateSubnetNameAndGetChains([]string{subnetName}); err != nil {
		return err
	}
	notBootstrappedNodes, err := checkClusterIsBootstrapped(clusterName)
	if err != nil {
		return err
	}
	if len(notBootstrappedNodes) > 0 {
		return fmt.Errorf("node(s) %s are not bootstrapped yet, please try again later", notBootstrappedNodes)
	}
	incompatibleNodes, err := checkAvalancheGoVersionCompatible(clusterName, subnetName)
	if err != nil {
		return err
	}
	if len(incompatibleNodes) > 0 {
		sc, err := app.LoadSidecar(subnetName)
		if err != nil {
			return err
		}
		ux.Logger.PrintToUser("Either modify your Avalanche Go version or modify your VM version")
		ux.Logger.PrintToUser("To modify your Avalanche Go version: https://docs.avax.network/nodes/maintain/upgrade-your-avalanchego-node")
		switch sc.VM {
		case models.SubnetEvm:
			ux.Logger.PrintToUser("To modify your Subnet-EVM version: https://docs.avax.network/build/subnet/upgrade/upgrade-subnet-vm")
		case models.CustomVM:
			ux.Logger.PrintToUser("To modify your Custom VM binary: avalanche subnet upgrade vm %s --config", subnetName)
		}
		return fmt.Errorf("the Avalanche Go version of node(s) %s is incompatible with VM RPC version of %s", incompatibleNodes, subnetName)
	}
	if err := setupBuildEnv(app.GetAnsibleInventoryDirPath(clusterName), ""); err != nil {
		return err
	}
	nonUpdatedNodes, err := doUpdateSubnet(clusterName, subnetName, models.Fuji)
	if err != nil {
		return err
	}
	if len(nonUpdatedNodes) > 0 {
		return fmt.Errorf("node(s) %s failed to be updated for subnet %s", nonUpdatedNodes, subnetName)
	}
	ux.Logger.PrintToUser("Node(s) successfully updated for Subnet!")
	ux.Logger.PrintToUser(fmt.Sprintf("Check node subnet status with avalanche node status %s --subnet %s", clusterName, subnetName))
	return nil
}

// doUpdateSubnet exports deployed subnet in user's local machine to cloud server and calls node to
// restart tracking the specified subnet (similar to avalanche subnet join <subnetName> command)
func doUpdateSubnet(clusterName, subnetName string, network models.Network) ([]string, error) {
	subnetPath := "/tmp/" + subnetName + constants.ExportSubnetSuffix
	if err := subnetcmd.CallExportSubnet(subnetName, subnetPath, network); err != nil {
		return nil, err
	}
<<<<<<< HEAD
	if err := ansible.RunAnsiblePlaybookExportSubnet(app.GetAnsibleDir(), app.GetAnsibleInventoryDirPath(clusterName), subnetPath, "/tmp", "all"); err != nil {
		return nil, err
	}
	hostAliases, err := ansible.GetAnsibleHostsFromInventory(app.GetAnsibleInventoryDirPath(clusterName))
	if err != nil {
		return nil, err
	}
	nonUpdatedNodes := []string{}
	for _, host := range hostAliases {
		// runs avalanche update subnet command
		if err = ansible.RunAnsiblePlaybookUpdateSubnet(app.GetAnsibleDir(), subnetName, subnetPath, app.GetAnsibleInventoryDirPath(clusterName), host); err != nil {
			nonUpdatedNodes = append(nonUpdatedNodes, host)
=======
	hosts, err := ansible.GetInventoryFromAnsibleInventoryFile(app.GetAnsibleInventoryDirPath(clusterName))
	nonUpdatedNodes := []string{}
	if err != nil {
		return nil, err
	}
	nodeResultChannel := make(chan models.NodeErrorResult, len(hosts))
	parallelWaitGroup := sync.WaitGroup{}
	for _, host := range hosts {
		parallelWaitGroup.Add(1)
		go func(nodeResultChannel chan models.NodeErrorResult, host models.Host) {
			defer parallelWaitGroup.Done()
			if err := ssh.RunSSHExportSubnet(host, subnetPath, "/tmp"); err != nil {
				nodeResultChannel <- models.NodeErrorResult{NodeID: host.NodeID, Err: err}
			}
			if err := ssh.RunSSHUpdateSubnet(host, subnetName, subnetPath); err != nil {
				nodeResultChannel <- models.NodeErrorResult{NodeID: host.NodeID, Err: err}
			}
		}(nodeResultChannel, host)
	}
	parallelWaitGroup.Wait()
	close(nodeResultChannel)
	for nodeErr := range nodeResultChannel {
		if nodeErr.Err != nil {
			nonUpdatedNodes = append(nonUpdatedNodes, nodeErr.NodeID)
>>>>>>> cceb0194
		}
	}
	return nonUpdatedNodes, nil
}<|MERGE_RESOLUTION|>--- conflicted
+++ resolved
@@ -71,7 +71,7 @@
 		}
 		return fmt.Errorf("the Avalanche Go version of node(s) %s is incompatible with VM RPC version of %s", incompatibleNodes, subnetName)
 	}
-	if err := setupBuildEnv(app.GetAnsibleInventoryDirPath(clusterName), ""); err != nil {
+	if err := setupBuildEnv(app.GetAnsibleInventoryDirPath(clusterName)); err != nil {
 		return err
 	}
 	nonUpdatedNodes, err := doUpdateSubnet(clusterName, subnetName, models.Fuji)
@@ -93,20 +93,6 @@
 	if err := subnetcmd.CallExportSubnet(subnetName, subnetPath, network); err != nil {
 		return nil, err
 	}
-<<<<<<< HEAD
-	if err := ansible.RunAnsiblePlaybookExportSubnet(app.GetAnsibleDir(), app.GetAnsibleInventoryDirPath(clusterName), subnetPath, "/tmp", "all"); err != nil {
-		return nil, err
-	}
-	hostAliases, err := ansible.GetAnsibleHostsFromInventory(app.GetAnsibleInventoryDirPath(clusterName))
-	if err != nil {
-		return nil, err
-	}
-	nonUpdatedNodes := []string{}
-	for _, host := range hostAliases {
-		// runs avalanche update subnet command
-		if err = ansible.RunAnsiblePlaybookUpdateSubnet(app.GetAnsibleDir(), subnetName, subnetPath, app.GetAnsibleInventoryDirPath(clusterName), host); err != nil {
-			nonUpdatedNodes = append(nonUpdatedNodes, host)
-=======
 	hosts, err := ansible.GetInventoryFromAnsibleInventoryFile(app.GetAnsibleInventoryDirPath(clusterName))
 	nonUpdatedNodes := []string{}
 	if err != nil {
@@ -131,7 +117,6 @@
 	for nodeErr := range nodeResultChannel {
 		if nodeErr.Err != nil {
 			nonUpdatedNodes = append(nonUpdatedNodes, nodeErr.NodeID)
->>>>>>> cceb0194
 		}
 	}
 	return nonUpdatedNodes, nil
