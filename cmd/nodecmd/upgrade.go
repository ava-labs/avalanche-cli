--- conflicted
+++ resolved
@@ -52,8 +52,6 @@
 	if err := node.CheckCluster(app, clusterName); err != nil {
 		return err
 	}
-<<<<<<< HEAD
-=======
 	clusterConfig, err := app.GetClusterConfig(clusterName)
 	if err != nil {
 		return err
@@ -62,7 +60,6 @@
 		return notImplementedForLocal("upgrade")
 	}
 	network := clusterConfig.Network
->>>>>>> b7143224
 	hosts, err := ansible.GetInventoryFromAnsibleInventoryFile(app.GetAnsibleInventoryDirPath(clusterName))
 	if err != nil {
 		return err
