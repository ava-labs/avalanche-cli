--- conflicted
+++ resolved
@@ -182,13 +182,8 @@
 	return app.Conf.GetConfigBoolValue(constants.ConfigAuthorizeCloudAccessKey)
 }
 
-<<<<<<< HEAD
-func checkAvalancheGoVersionCompatibleWithMsg(hosts []*models.Host, subnetName string) error {
-	incompatibleNodes, err := checkAvalancheGoVersionCompatible(hosts, subnetName)
-=======
 func checkHostsAreRPCCompatible(hosts []*models.Host, subnetName string) error {
 	incompatibleNodes, err := getRPCIncompatibleNodes(hosts, subnetName)
->>>>>>> ea273893
 	if err != nil {
 		return err
 	}
@@ -211,16 +206,6 @@
 	return nil
 }
 
-<<<<<<< HEAD
-func checkHostsAreHealthyWithMsg(hosts []*models.Host) error {
-	ux.Logger.PrintToUser("Checking if node(s) are healthy...")
-	notHealthyNodes, err := checkHostsAreHealthy(hosts)
-	if err != nil {
-		return err
-	}
-	if len(notHealthyNodes) > 0 {
-		return fmt.Errorf("node(s) %s are not healthy, please check the issue and try again later", notHealthyNodes)
-=======
 func checkHostsAreHealthy(hosts []*models.Host) error {
 	ux.Logger.PrintToUser("Checking if node(s) are healthy...")
 	unhealthyNodes, err := getUnhealthyNodes(hosts)
@@ -229,18 +214,12 @@
 	}
 	if len(unhealthyNodes) > 0 {
 		return fmt.Errorf("node(s) %s are not healthy, please check the issue and try again later", unhealthyNodes)
->>>>>>> ea273893
 	}
 	return nil
 }
 
-<<<<<<< HEAD
-func checkHostsAreBootstrappedWithMsg(hosts []*models.Host) error {
-	notBootstrappedNodes, err := checkHostsAreBootstrapped(hosts)
-=======
 func checkHostsAreBootstrapped(hosts []*models.Host) error {
 	notBootstrappedNodes, err := getNotBootstrappedNodes(hosts)
->>>>>>> ea273893
 	if err != nil {
 		return err
 	}
