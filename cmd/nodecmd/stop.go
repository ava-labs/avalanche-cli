// Copyright (C) 2022, Ava Labs, Inc. All rights reserved.
// See the file LICENSE for licensing terms.
package nodecmd

import (
	"errors"
	"fmt"
	"os"
	"strings"

	gcpAPI "github.com/ava-labs/avalanche-cli/pkg/cloud/gcp"
	"golang.org/x/exp/maps"
	"golang.org/x/net/context"

	"github.com/ava-labs/avalanche-cli/pkg/constants"

	awsAPI "github.com/ava-labs/avalanche-cli/pkg/cloud/aws"

	"github.com/ava-labs/avalanche-cli/pkg/models"
	"github.com/ava-labs/avalanche-cli/pkg/ux"

	"github.com/spf13/cobra"
)

var authorizeRemove bool

func newStopCmd() *cobra.Command {
	cmd := &cobra.Command{
		Use:   "stop [clusterName]",
		Short: "(ALPHA Warning) Stop all nodes in a cluster",
		Long: `(ALPHA Warning) This command is currently in experimental mode.

The node stop command stops a running node in cloud server

Note that a stopped node may still incur cloud server storage fees.`,
		SilenceUsage: true,
		Args:         cobra.ExactArgs(1),
		RunE:         stopNodes,
	}
	cmd.Flags().BoolVar(&authorizeAccess, "authorize-access", false, "authorize CLI to release cloud resources")
	cmd.Flags().BoolVar(&authorizeRemove, "authorize-remove", false, "authorize CLI to remove all local files related to cloud nodes")

	return cmd
}

func removeNodeFromClustersConfig(clusterName string) error {
	clustersConfig := models.ClustersConfig{}
	var err error
	if app.ClustersConfigExists() {
		clustersConfig, err = app.LoadClustersConfig()
		if err != nil {
			return err
		}
	}
	if clustersConfig.Clusters != nil {
		delete(clustersConfig.Clusters, clusterName)
	}
	return app.WriteClustersConfigFile(&clustersConfig)
}

func removeDeletedNodeDirectory(clusterName string) error {
	return os.RemoveAll(app.GetNodeInstanceDirPath(clusterName))
}

func removeClusterInventoryDir(clusterName string) error {
	return os.RemoveAll(app.GetAnsibleInventoryDirPath(clusterName))
}

func getDeleteConfigConfirmation() error {
	if authorizeRemove {
		return nil
	}
	ux.Logger.PrintToUser("Please note that if your node(s) are validating a Subnet, stopping them could cause Subnet instability and it is irreversible")
	confirm := "Running this command will delete all stored files associated with your cloud server. Do you want to proceed? " +
		fmt.Sprintf("Stored files can be found at %s", app.GetNodesDir())
	yes, err := app.Prompt.CaptureYesNo(confirm)
	if err != nil {
		return err
	}
	if !yes {
		return errors.New("abort avalanche stop node command")
	}
	return nil
}

func removeClustersConfigFiles(clusterName string) error {
	if err := removeClusterInventoryDir(clusterName); err != nil {
		return err
	}
	return removeNodeFromClustersConfig(clusterName)
}

func stopNodes(_ *cobra.Command, args []string) error {
	clusterName := args[0]
	if err := checkCluster(clusterName); err != nil {
		return err
	}
	if err := getDeleteConfigConfirmation(); err != nil {
		return err
	}
	clusterNodes, err := getClusterNodes(clusterName)
	if err != nil {
		return err
	}
	nodeErrors := map[string]error{}
	lastRegion := ""
	var ec2Svc *awsAPI.AwsCloud
	var gcpCloud *gcpAPI.GcpCloud
	for _, node := range clusterNodes {
		nodeConfig, err := app.LoadClusterNodeConfig(node)
		if err != nil {
			nodeErrors[node] = err
			ux.Logger.PrintToUser("Failed to stop node %s due to %s", node, err.Error())
			continue
		}
		if nodeConfig.CloudService == "" || nodeConfig.CloudService == constants.AWSCloudService {
			// need to check if it's empty because we didn't set cloud service when only using AWS
			if nodeConfig.Region != lastRegion {
				ec2Svc, err = awsAPI.NewAwsCloud(awsProfile, nodeConfig.Region)
				if err != nil {
					return err
				}
				lastRegion = nodeConfig.Region
			}
			if err = ec2Svc.StopAWSNode(nodeConfig, clusterName); err != nil {
				if strings.Contains(err.Error(), "RequestExpired: Request has expired") {
					ux.Logger.PrintToUser("")
					printExpiredCredentialsOutput(awsProfile)
					return nil
				}
				if !errors.Is(err, awsAPI.ErrNodeNotFoundToBeRunning) {
					nodeErrors[node] = err
					continue
				}
				ux.Logger.PrintToUser("node %s is already stopped", nodeConfig.NodeID)
			}
		} else {
			if gcpCloud == nil {
				gcpClient, projectName, _, err := getGCPCloudCredentials()
				if err != nil {
					return err
				}
				gcpCloud, err = gcpAPI.NewGcpCloud(gcpClient, projectName, context.Background())
				if err != nil {
					return err
				}
			}
<<<<<<< HEAD
			if err = gcpCloud.StopGCPNode(nodeConfig, clusterName, true); err != nil {
				if !errors.Is(err, gcpAPI.ErrNodeNotFoundToBeRunning) {
					nodeErrors[node] = err
					continue
				}
				ux.Logger.PrintToUser("node %s is already stopped", nodeConfig.NodeID)
=======
			if err = gcpCloud.StopGCPNode(nodeConfig, clusterName); err != nil {
				nodeErrors[node] = err
				continue
>>>>>>> 06311369
			}
		}
		ux.Logger.PrintToUser("Node instance %s in cluster %s successfully stopped!", nodeConfig.NodeID, clusterName)
		if err := removeDeletedNodeDirectory(node); err != nil {
			ux.Logger.PrintToUser("Failed to delete node config for node %s due to %s", node, err.Error())
			return err
		}
	}
	if len(nodeErrors) > 0 {
		ux.Logger.PrintToUser("Failed nodes: ")
		for node, nodeErr := range nodeErrors {
			if strings.Contains(nodeErr.Error(), constants.ErrReleasingGCPStaticIP) {
				ux.Logger.PrintToUser("Node is stopped, but failed to release static ip address for node %s due to %s", node, nodeErr)
			} else {
				ux.Logger.PrintToUser("Failed to stop node %s due to %s", node, nodeErr)
			}
		}
		return fmt.Errorf("failed to stop node(s) %s", maps.Keys(nodeErrors))
	} else {
		ux.Logger.PrintToUser("All nodes in cluster %s are successfully stopped!", clusterName)
	}
	return removeClustersConfigFiles(clusterName)
}

func checkCluster(clusterName string) error {
	_, err := getClusterNodes(clusterName)
	return err
}

func getClusterNodes(clusterName string) ([]string, error) {
	clustersConfig := models.ClustersConfig{}
	if app.ClustersConfigExists() {
		var err error
		clustersConfig, err = app.LoadClustersConfig()
		if err != nil {
			return nil, err
		}
	}
	if _, ok := clustersConfig.Clusters[clusterName]; !ok {
		return nil, fmt.Errorf("cluster %q does not exist", clusterName)
	}
	clusterNodes := clustersConfig.Clusters[clusterName].Nodes
	if len(clusterNodes) == 0 {
		return nil, fmt.Errorf("no nodes found in cluster %s", clusterName)
	}
	return clusterNodes, nil
}

func clusterExists(clusterName string) (bool, error) {
	clustersConfig := models.ClustersConfig{}
	if app.ClustersConfigExists() {
		var err error
		clustersConfig, err = app.LoadClustersConfig()
		if err != nil {
			return false, err
		}
	}
	_, ok := clustersConfig.Clusters[clusterName]
	return ok, nil
}<|MERGE_RESOLUTION|>--- conflicted
+++ resolved
@@ -145,18 +145,12 @@
 					return err
 				}
 			}
-<<<<<<< HEAD
-			if err = gcpCloud.StopGCPNode(nodeConfig, clusterName, true); err != nil {
+			if err = gcpCloud.StopGCPNode(nodeConfig, clusterName); err != nil {
 				if !errors.Is(err, gcpAPI.ErrNodeNotFoundToBeRunning) {
 					nodeErrors[node] = err
 					continue
 				}
 				ux.Logger.PrintToUser("node %s is already stopped", nodeConfig.NodeID)
-=======
-			if err = gcpCloud.StopGCPNode(nodeConfig, clusterName); err != nil {
-				nodeErrors[node] = err
-				continue
->>>>>>> 06311369
 			}
 		}
 		ux.Logger.PrintToUser("Node instance %s in cluster %s successfully stopped!", nodeConfig.NodeID, clusterName)
