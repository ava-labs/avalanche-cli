--- conflicted
+++ resolved
@@ -119,11 +119,7 @@
 		if nodeConfig.CloudService == "" || nodeConfig.CloudService == constants.AWSCloudService {
 			// need to check if it's empty because we didn't set cloud service when only using AWS
 			if nodeConfig.Region != lastRegion {
-<<<<<<< HEAD
-				sess, err := getAWSCloudCredentials(awsProfile, nodeConfig.Region, constants.StopAWSNode)
-=======
-				sess, err := getAWSCloudCredentials(nodeConfig.Region, constants.StopAWSNode, authorizeAccess)
->>>>>>> 85467e5f
+				sess, err := getAWSCloudCredentials(awsProfile, nodeConfig.Region, constants.StopAWSNode, authorizeAccess)
 				if err != nil {
 					return err
 				}
