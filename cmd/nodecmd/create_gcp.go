// Copyright (C) 2022, Ava Labs, Inc. All rights reserved.
// See the file LICENSE for licensing terms.
package nodecmd

import (
	"errors"
	"fmt"
	"os"
	"os/exec"
	"strconv"
	"strings"
	"time"

	"golang.org/x/exp/slices"

	"github.com/ava-labs/avalanche-cli/pkg/utils"
	"golang.org/x/exp/rand"
	"golang.org/x/net/context"
	"golang.org/x/oauth2/google"
	"google.golang.org/api/compute/v1"

	"github.com/ava-labs/avalanche-cli/pkg/constants"

	"github.com/ava-labs/avalanche-cli/pkg/models"

	gcpAPI "github.com/ava-labs/avalanche-cli/pkg/cloud/gcp"
	"github.com/ava-labs/avalanche-cli/pkg/ux"
)

func getServiceAccountKeyFilepath() (string, error) {
	if cmdLineGCPCredentialsPath != "" {
		return cmdLineGCPCredentialsPath, nil
	}
	ux.Logger.PrintToUser("To create a VM instance in GCP, you can use your account credentials")
	ux.Logger.PrintToUser("Please follow instructions detailed at https://developers.google.com/workspace/guides/create-credentials#service-account to set up a GCP service account")
	ux.Logger.PrintToUser("Or use https://cloud.google.com/sdk/docs/authorizing#user-account for authorization without a service account")
	customAuthKeyPath := "Choose custom path for credentials JSON file"
	credJSONFilePath, err := app.Prompt.CaptureList(
		"What is the filepath to the credentials JSON file?",
		[]string{constants.GCPDefaultAuthKeyPath, customAuthKeyPath},
	)
	if err != nil {
		return "", err
	}
	if credJSONFilePath == customAuthKeyPath {
		credJSONFilePath, err = app.Prompt.CaptureString("What is the custom filepath to the credentials JSON file?")
		if err != nil {
			return "", err
		}
	}
	return utils.GetRealFilePath(credJSONFilePath), err
}

func getGCPCloudCredentials() (*compute.Service, string, string, error) {
	var err error
	var gcpCredentialsPath string
	var gcpProjectName string
	clustersConfig := models.ClustersConfig{}
	if app.ClustersConfigExists() {
		clustersConfig, err = app.LoadClustersConfig()
		if err != nil {
			return nil, "", "", err
		}
		if clustersConfig.GCPConfig != (models.GCPConfig{}) {
			gcpProjectName = clustersConfig.GCPConfig.ProjectName
			gcpCredentialsPath = clustersConfig.GCPConfig.ServiceAccFilePath
		}
	}
	if gcpProjectName == "" {
		if cmdLineGCPProjectName != "" {
			gcpProjectName = cmdLineGCPProjectName
		} else {
			gcpProjectName, err = app.Prompt.CaptureString("What is the name of your Google Cloud project?")
			if err != nil {
				return nil, "", "", err
			}
		}
	}
	if gcpCredentialsPath == "" {
		gcpCredentialsPath, err = getServiceAccountKeyFilepath()
		if err != nil {
			return nil, "", "", err
		}
	}
	err = os.Setenv(constants.GCPEnvVar, gcpCredentialsPath)
	if err != nil {
		return nil, "", "", err
	}
	ctx := context.Background()
	client, err := google.DefaultClient(ctx, compute.ComputeScope)
	if err != nil {
		return nil, "", "", err
	}
	computeService, err := compute.New(client)
	return computeService, gcpProjectName, gcpCredentialsPath, err
}

func getGCPConfig() (*gcpAPI.GcpCloud, map[string]int, string, string, string, error) {
	finalRegions := map[string]int{}
	switch {
	case len(numNodes) != len(utils.Unique(cmdLineRegion)):
		return nil, nil, "", "", "", errors.New("number of regions and number of nodes must be equal. Please make sure list of regions is unique")
	case len(cmdLineRegion) == 0 && len(numNodes) == 0:
		var err error
		finalRegions, err = getRegionsNodeNum(constants.GCPCloudService)
		if err != nil {
			return nil, nil, "", "", "", err
		}
	default:
		for i, region := range cmdLineRegion {
			finalRegions[region] = numNodes[i]
		}
	}
	gcpClient, projectName, gcpCredentialFilePath, err := getGCPCloudCredentials()
	if err != nil {
		return nil, nil, "", "", "", err
	}
	gcpCloud, err := gcpAPI.NewGcpCloud(gcpClient, projectName, context.Background())
	if err != nil {
		return nil, nil, "", "", "", err
	}
	finalZones := map[string]int{}
	// verify regions are valid and place in random zones per region
	for region, numNodes := range finalRegions {
		if !slices.Contains(gcpCloud.ListRegions(), region) {
			return nil, nil, "", "", "", fmt.Errorf("invalid region %s", region)
		} else {
			finalZone, err := gcpCloud.GetRandomZone(region)
			if err != nil {
				return nil, nil, "", "", "", err
			}
			finalZones[finalZone] = numNodes
		}
	}
	imageID, err := gcpCloud.GetUbuntuImageID()
	if err != nil {
		return nil, nil, "", "", "", err
	}
	return gcpCloud, finalZones, imageID, gcpCredentialFilePath, projectName, nil
}

func randomString(length int) string {
	rand.Seed(uint64(time.Now().UnixNano()))
	chars := "abcdefghijklmnopqrstuvwxyz"
	result := make([]byte, length)
	for i := 0; i < length; i++ {
		result[i] = chars[rand.Intn(len(chars))]
	}
	return string(result)
}

// createGCEInstances creates Google Compute Engine VM instances
func createGCEInstances(gcpClient *gcpAPI.GcpCloud,
	instanceType string,
	numNodesMap map[string]int,
	ami,
	cliDefaultName string,
	forMonitoring bool,
) (map[string][]string, map[string][]string, string, string, error) {
	keyPairName := fmt.Sprintf("%s-keypair", cliDefaultName)
	sshKeyPath, err := app.GetSSHCertFilePath(keyPairName)
	if err != nil {
		return nil, nil, "", "", err
	}
	networkName := fmt.Sprintf("%s-network", cliDefaultName)
	if !forMonitoring {
		ux.Logger.PrintToUser("Creating new VM instance(s) on Google Compute Engine...")
	} else {
		ux.Logger.PrintToUser("Creating separate monitoring VM instance(s) on Google Compute Engine...")
	}
	certInSSHDir, err := app.CheckCertInSSHDir(fmt.Sprintf("%s-keypair.pub", cliDefaultName))
	if err != nil {
		return nil, nil, "", "", err
	}
	if !useSSHAgent && !certInSSHDir {
		ux.Logger.PrintToUser("Creating new SSH key pair %s in GCP", sshKeyPath)
		ux.Logger.PrintToUser("For more information regarding SSH key pair in GCP, please head to https://cloud.google.com/compute/docs/connect/create-ssh-keys")
		_, err = exec.Command("ssh-keygen", "-t", "rsa", "-f", sshKeyPath, "-C", "ubuntu", "-b", "2048").Output()
		if err != nil {
			return nil, nil, "", "", err
		}
	}

	networkExists, err := gcpClient.CheckNetworkExists(networkName)
	if err != nil {
		return nil, nil, "", "", err
	}
	userIPAddress, err := utils.GetUserIPAddress()
	if err != nil {
		return nil, nil, "", "", err
	}
	if !networkExists {
		ux.Logger.PrintToUser("Creating new network %s in GCP", networkName)
		if _, err := gcpClient.SetupNetwork(userIPAddress, networkName); err != nil {
			return nil, nil, "", "", err
		}
	} else {
		ux.Logger.PrintToUser("Using existing network %s in GCP", networkName)
		firewallName := fmt.Sprintf("%s-%s", networkName, strings.ReplaceAll(userIPAddress, ".", ""))
		firewallExists, err := gcpClient.CheckFirewallExists(firewallName, false)
		if err != nil {
			return nil, nil, "", "", err
		}
		if !firewallExists {
			_, err := gcpClient.SetFirewallRule(
				userIPAddress,
				firewallName,
				networkName,
				[]string{
					strconv.Itoa(constants.SSHTCPPort),
					strconv.Itoa(constants.AvalanchegoAPIPort),
					strconv.Itoa(constants.AvalanchegoMonitoringPort),
					strconv.Itoa(constants.AvalanchegoGrafanaPort),
				},
			)
			if err != nil {
				return nil, nil, "", "", err
			}
		} else {
			firewallMonitoringName := fmt.Sprintf("%s-monitoring", firewallName)
			// check that firewallName contains the monitoring ports
			firewallContainsMonitoringPorts, err := gcpClient.CheckFirewallExists(firewallName, true)
			if err != nil {
				return nil, nil, "", "", err
			}
			// check that the separate monitoring firewall doesn't exist
			firewallExists, err = gcpClient.CheckFirewallExists(firewallMonitoringName, false)
			if err != nil {
				return nil, nil, "", "", err
			}
			if !firewallContainsMonitoringPorts && !firewallExists {
				_, err := gcpClient.SetFirewallRule(userIPAddress, firewallName, networkName, []string{strconv.Itoa(constants.AvalanchegoMonitoringPort), strconv.Itoa(constants.AvalanchegoGrafanaPort)})
				if err != nil {
					return nil, nil, "", "", err
				}
			}
		}
	}
	nodeName := map[string]string{}
	for zone := range numNodesMap {
		nodeName[zone] = randomString(5)
	}
	publicIP := map[string][]string{}
	if useStaticIP {
		for zone, numNodes := range numNodesMap {
			publicIP[zone], err = gcpClient.SetPublicIP(zone, nodeName[zone], numNodes)
			if err != nil {
				return nil, nil, "", "", err
			}
		}
	}
	sshPublicKey := ""
	if useSSHAgent {
		sshPublicKey, err = utils.ReadSSHAgentIdentityPublicKey(sshIdentity)
		if err != nil {
			return nil, nil, "", "", err
		}
	} else {
		sshPublicKeyBytes, err := os.ReadFile(fmt.Sprintf("%s.pub", sshKeyPath))
		if err != nil {
			return nil, nil, "", "", err
		}
		sshPublicKey = string(sshPublicKeyBytes)
	}

	ux.Logger.PrintToUser("Waiting for GCE instance(s) to be provisioned...")
<<<<<<< HEAD
	for i, zone := range zones {
		_, err := gcpClient.SetupInstances(
			cliDefaultName,
			zone,
=======
	for zone, numNodes := range numNodesMap {
		_, err := gcpClient.SetupInstances(zone,
>>>>>>> b0eb3ad4
			networkName,
			sshPublicKey,
			ami,
			nodeName[zone],
			instanceType,
			publicIP[zone],
			numNodes,
			forMonitoring)
		if err != nil {
			return nil, nil, "", "", err
		}
	}
	instanceIDs := map[string][]string{}
	for zone, numNodes := range numNodesMap {
		instanceIDs[zone] = []string{}
		for i := 0; i < numNodes; i++ {
			instanceIDs[zone] = append(instanceIDs[zone], fmt.Sprintf("%s-%s", nodeName[zone], strconv.Itoa(i)))
		}
	}
	ux.Logger.PrintToUser("New Compute instance(s) successfully created in GCP!")
	sshCertPath := ""
	if !useSSHAgent {
		sshCertPath, err = app.GetSSHCertFilePath(fmt.Sprintf("%s-keypair", cliDefaultName))
		if err != nil {
			return nil, nil, "", "", err
		}
	}
	return instanceIDs, publicIP, sshCertPath, keyPairName, nil
}

func createGCPInstance(
	gcpClient *gcpAPI.GcpCloud,
	instanceType string,
	numNodesMap map[string]int,
	imageID string,
	clusterName string,
	forMonitoring bool,
) (models.CloudConfig, error) {
	prefix, err := defaultAvalancheCLIPrefix("")
	if err != nil {
		return models.CloudConfig{}, err
	}
	instanceIDs, elasticIPs, certFilePath, keyPairName, err := createGCEInstances(
		gcpClient,
		instanceType,
		numNodesMap,
		imageID,
		prefix,
		forMonitoring,
	)
	if err != nil {
		ux.Logger.PrintToUser("Failed to create GCP cloud server")
		// we stop created instances so that user doesn't pay for unused GCP instances
		ux.Logger.PrintToUser("Stopping all created GCP instances due to error to prevent charge for unused GCP instances...")
		failedNodes := map[string]error{}
		for zone, zoneInstances := range instanceIDs {
			for _, instanceID := range zoneInstances {
				nodeConfig := models.NodeConfig{
					NodeID: instanceID,
					Region: zone,
				}
				if stopErr := gcpClient.StopGCPNode(nodeConfig, clusterName); err != nil {
					failedNodes[instanceID] = stopErr
					continue
				}
				ux.Logger.PrintToUser(fmt.Sprintf("GCP cloud server instance %s stopped in %s zone", instanceID, zone))
			}
		}
		if len(failedNodes) > 0 {
			ux.Logger.PrintToUser("Failed nodes: ")
			for node, err := range failedNodes {
				ux.Logger.PrintToUser(fmt.Sprintf("Failed to stop node %s due to %s", node, err))
			}
			ux.Logger.PrintToUser("Stop the above instance(s) on GCP console to prevent charges")
			return models.CloudConfig{}, fmt.Errorf("failed to stop node(s) %s", failedNodes)
		}
		return models.CloudConfig{}, err
	}
	ccm := models.CloudConfig{}
	for zone := range numNodesMap {
		ccm[zone] = models.RegionConfig{
			InstanceIDs:   instanceIDs[zone],
			PublicIPs:     elasticIPs[zone],
			KeyPair:       keyPairName,
			SecurityGroup: fmt.Sprintf("%s-network", prefix),
			CertFilePath:  certFilePath,
			ImageID:       imageID,
		}
	}
	return ccm, nil
}

func updateClustersConfigGCPKeyFilepath(projectName, serviceAccountKeyFilepath string) error {
	clustersConfig := models.ClustersConfig{}
	var err error
	if app.ClustersConfigExists() {
		clustersConfig, err = app.LoadClustersConfig()
		if err != nil {
			return err
		}
	}
	if projectName != "" {
		clustersConfig.GCPConfig.ProjectName = projectName
	}
	if serviceAccountKeyFilepath != "" {
		clustersConfig.GCPConfig.ServiceAccFilePath = serviceAccountKeyFilepath
	}
	return app.WriteClustersConfigFile(&clustersConfig)
}<|MERGE_RESOLUTION|>--- conflicted
+++ resolved
@@ -264,15 +264,10 @@
 	}
 
 	ux.Logger.PrintToUser("Waiting for GCE instance(s) to be provisioned...")
-<<<<<<< HEAD
-	for i, zone := range zones {
+	for zone, numNodes := range numNodesMap {
 		_, err := gcpClient.SetupInstances(
 			cliDefaultName,
 			zone,
-=======
-	for zone, numNodes := range numNodesMap {
-		_, err := gcpClient.SetupInstances(zone,
->>>>>>> b0eb3ad4
 			networkName,
 			sshPublicKey,
 			ami,
