// Copyright (C) 2022, Ava Labs, Inc. All rights reserved.
// See the file LICENSE for licensing terms.
package nodecmd

import (
	"errors"
	"fmt"
	"os"
	"os/exec"
	"strconv"
	"strings"
	"time"

	"github.com/ava-labs/avalanche-cli/pkg/utils"
	"golang.org/x/exp/maps"
	"golang.org/x/exp/rand"
	"golang.org/x/net/context"
	"golang.org/x/oauth2/google"
	"google.golang.org/api/compute/v1"

	"github.com/ava-labs/avalanche-cli/pkg/constants"

	"github.com/ava-labs/avalanche-cli/pkg/models"

	gcpAPI "github.com/ava-labs/avalanche-cli/pkg/cloud/gcp"
	"github.com/ava-labs/avalanche-cli/pkg/ux"
)

func getServiceAccountKeyFilepath() (string, error) {
	if cmdLineGCPCredentialsPath != "" {
		return cmdLineGCPCredentialsPath, nil
	}
	ux.Logger.PrintToUser("To create a VM instance in GCP, you can use your account credentials")
	ux.Logger.PrintToUser("Please follow instructions detailed at https://developers.google.com/workspace/guides/create-credentials#service-account to set up a GCP service account")
	ux.Logger.PrintToUser("Or use https://cloud.google.com/sdk/docs/authorizing#user-account for authorization without a service account")
	customAuthKeyPath := "Choose custom path for credentials JSON file"
	credJSONFilePath, err := app.Prompt.CaptureList(
		"What is the filepath to the credentials JSON file?",
		[]string{constants.GCPDefaultAuthKeyPath, customAuthKeyPath},
	)
	if err != nil {
		return "", err
	}
	if credJSONFilePath == customAuthKeyPath {
		credJSONFilePath, err = app.Prompt.CaptureString("What is the custom filepath to the credentials JSON file?")
		if err != nil {
			return "", err
		}
	}
	return utils.GetRealFilePath(credJSONFilePath), err
}

func getGCPCloudCredentials() (*compute.Service, string, string, error) {
	var err error
	var gcpCredentialsPath string
	var gcpProjectName string
	clustersConfig := models.ClustersConfig{}
	if app.ClustersConfigExists() {
		clustersConfig, err = app.LoadClustersConfig()
		if err != nil {
			return nil, "", "", err
		}
		if clustersConfig.GCPConfig != (models.GCPConfig{}) {
			gcpProjectName = clustersConfig.GCPConfig.ProjectName
			gcpCredentialsPath = clustersConfig.GCPConfig.ServiceAccFilePath
		}
	}
	if gcpProjectName == "" {
		if cmdLineGCPProjectName != "" {
			gcpProjectName = cmdLineGCPProjectName
		} else {
			gcpProjectName, err = app.Prompt.CaptureString("What is the name of your Google Cloud project?")
			if err != nil {
				return nil, "", "", err
			}
		}
	}
	if gcpCredentialsPath == "" {
		gcpCredentialsPath, err = getServiceAccountKeyFilepath()
		if err != nil {
			return nil, "", "", err
		}
	}
	err = os.Setenv(constants.GCPEnvVar, gcpCredentialsPath)
	if err != nil {
		return nil, "", "", err
	}
	ctx := context.Background()
	client, err := google.DefaultClient(ctx, compute.ComputeScope)
	if err != nil {
		return nil, "", "", err
	}
	computeService, err := compute.New(client)
	return computeService, gcpProjectName, gcpCredentialsPath, err
}

func getGCPConfig() (*gcpAPI.GcpCloud, []string, []int, string, string, string, error) {
	finalZones := map[string]int{}
	switch {
	case len(numNodes) != len(utils.Unique(cmdLineRegion)):
		return nil, nil, nil, "", "", "", errors.New("number of regions and number of nodes must be equal. Please make sure list of regions is unique")
	case len(cmdLineRegion) == 0 && len(numNodes) == 0:
		var err error
		finalZones, err = getRegionsNodeNum(constants.GCPCloudService)
		if err != nil {
			return nil, nil, nil, "", "", "", err
		}
	default:
		for i, region := range cmdLineRegion {
			finalZones[region] = numNodes[i]
		}
	}
	gcpClient, projectName, gcpCredentialFilePath, err := getGCPCloudCredentials()
	if err != nil {
		return nil, nil, nil, "", "", "", err
	}
	gcpCloud, err := gcpAPI.NewGcpCloud(gcpClient, projectName, context.Background())
	if err != nil {
		return nil, nil, nil, "", "", "", err
	}
	imageID, err := gcpCloud.GetUbuntuImageID()
	if err != nil {
		return nil, nil, nil, "", "", "", err
	}
	return gcpCloud, maps.Keys(finalZones), maps.Values(finalZones), imageID, gcpCredentialFilePath, projectName, nil
}

func randomString(length int) string {
	rand.Seed(uint64(time.Now().UnixNano()))
	chars := "abcdefghijklmnopqrstuvwxyz"
	result := make([]byte, length)
	for i := 0; i < length; i++ {
		result[i] = chars[rand.Intn(len(chars))]
	}
	return string(result)
}

// createGCEInstances creates Google Compute Engine VM instances
func createGCEInstances(gcpClient *gcpAPI.GcpCloud,
	instanceType string,
	numNodes []int,
	zones []string,
	ami,
	cliDefaultName string,
	forMonitoring bool,
) (map[string][]string, map[string][]string, string, string, error) {
	keyPairName := fmt.Sprintf("%s-keypair", cliDefaultName)
	sshKeyPath, err := app.GetSSHCertFilePath(keyPairName)
	if err != nil {
		return nil, nil, "", "", err
	}
	networkName := fmt.Sprintf("%s-network", cliDefaultName)
	if !forMonitoring {
		ux.Logger.PrintToUser("Creating new VM instance(s) on Google Compute Engine...")
	} else {
		ux.Logger.PrintToUser("Creating separate monitoring VM instance(s) on Google Compute Engine...")
	}
	certInSSHDir, err := app.CheckCertInSSHDir(fmt.Sprintf("%s-keypair.pub", cliDefaultName))
	if err != nil {
		return nil, nil, "", "", err
	}
	if !useSSHAgent && !certInSSHDir {
		ux.Logger.PrintToUser("Creating new SSH key pair %s in GCP", sshKeyPath)
		ux.Logger.PrintToUser("For more information regarding SSH key pair in GCP, please head to https://cloud.google.com/compute/docs/connect/create-ssh-keys")
		_, err = exec.Command("ssh-keygen", "-t", "rsa", "-f", sshKeyPath, "-C", "ubuntu", "-b", "2048").Output()
		if err != nil {
			return nil, nil, "", "", err
		}
	}

	networkExists, err := gcpClient.CheckNetworkExists(networkName)
	if err != nil {
		return nil, nil, "", "", err
	}
	userIPAddress, err := utils.GetUserIPAddress()
	if err != nil {
		return nil, nil, "", "", err
	}
	if !networkExists {
		ux.Logger.PrintToUser("Creating new network %s in GCP", networkName)
		if _, err := gcpClient.SetupNetwork(userIPAddress, networkName); err != nil {
			return nil, nil, "", "", err
		}
	} else {
		ux.Logger.PrintToUser("Using existing network %s in GCP", networkName)
		firewallName := fmt.Sprintf("%s-%s", networkName, strings.ReplaceAll(userIPAddress, ".", ""))
		firewallExists, err := gcpClient.CheckFirewallExists(firewallName, false)
		if err != nil {
			return nil, nil, "", "", err
		}
		if !firewallExists {
			_, err := gcpClient.SetFirewallRule(
				userIPAddress,
				firewallName,
				networkName,
				[]string{
					strconv.Itoa(constants.SSHTCPPort),
					strconv.Itoa(constants.AvalanchegoAPIPort),
					strconv.Itoa(constants.AvalanchegoMonitoringPort),
					strconv.Itoa(constants.AvalanchegoGrafanaPort),
				},
			)
			if err != nil {
				return nil, nil, "", "", err
			}
		} else {
			firewallMonitoringName := fmt.Sprintf("%s-monitoring", firewallName)
			// check that firewallName contains the monitoring ports
			firewallContainsMonitoringPorts, err := gcpClient.CheckFirewallExists(firewallName, true)
			if err != nil {
				return nil, nil, "", "", err
			}
			// check that the separate monitoring firewall doesn't exist
			firewallExists, err = gcpClient.CheckFirewallExists(firewallMonitoringName, false)
			if err != nil {
				return nil, nil, "", "", err
			}
			if !firewallContainsMonitoringPorts && !firewallExists {
				_, err := gcpClient.SetFirewallRule(userIPAddress, firewallName, networkName, []string{strconv.Itoa(constants.AvalanchegoMonitoringPort), strconv.Itoa(constants.AvalanchegoGrafanaPort)})
				if err != nil {
					return nil, nil, "", "", err
				}
			}
		}
	}
	nodeName := map[string]string{}
	for _, zone := range zones {
		nodeName[zone] = randomString(5)
	}
	publicIP := map[string][]string{}
	if useStaticIP {
		for i, zone := range zones {
			publicIP[zone], err = gcpClient.SetPublicIP(zone, nodeName[zone], numNodes[i])
			if err != nil {
				return nil, nil, "", "", err
			}
		}
	}
	sshPublicKey := ""
	if useSSHAgent {
		sshPublicKey, err = utils.ReadSSHAgentIdentityPublicKey(sshIdentity)
		if err != nil {
			return nil, nil, "", "", err
		}
	} else {
		sshPublicKeyBytes, err := os.ReadFile(fmt.Sprintf("%s.pub", sshKeyPath))
		if err != nil {
			return nil, nil, "", "", err
		}
		sshPublicKey = string(sshPublicKeyBytes)
	}

	ux.Logger.PrintToUser("Waiting for GCE instance(s) to be provisioned...")
	for i, zone := range zones {
		_, err := gcpClient.SetupInstances(zone,
			networkName,
			sshPublicKey,
			ami, nodeName[zone],
			instanceType,
			publicIP[zone],
			numNodes[i],
			forMonitoring)
		if err != nil {
			return nil, nil, "", "", err
		}
	}
	instanceIDs := map[string][]string{}
	for z, zone := range zones {
		instanceIDs[zone] = []string{}
		for i := 0; i < numNodes[z]; i++ {
			instanceIDs[zone] = append(instanceIDs[zone], fmt.Sprintf("%s-%s", nodeName[zone], strconv.Itoa(i)))
		}
	}
	ux.Logger.PrintToUser("New Compute instance(s) successfully created in GCP!")
	sshCertPath := ""
	if !useSSHAgent {
		sshCertPath, err = app.GetSSHCertFilePath(fmt.Sprintf("%s-keypair", cliDefaultName))
		if err != nil {
			return nil, nil, "", "", err
		}
	}
	return instanceIDs, publicIP, sshCertPath, keyPairName, nil
}

func createGCPInstance(
	gcpClient *gcpAPI.GcpCloud,
	instanceType string,
	numNodes []int,
	zones []string,
	imageID string,
	clusterName string,
	forMonitoring bool,
) (models.CloudConfig, error) {
	instanceIDs, elasticIPs, certFilePath, keyPairName, err := createGCEInstances(
		gcpClient,
		instanceType,
		numNodes,
		zones,
		imageID,
<<<<<<< HEAD
		defaultAvalancheCLIPrefix(""),
=======
		defaultAvalancheCLIPrefix,
		forMonitoring,
>>>>>>> 8e3d1331
	)
	if err != nil {
		ux.Logger.PrintToUser("Failed to create GCP cloud server")
		// we stop created instances so that user doesn't pay for unused GCP instances
		ux.Logger.PrintToUser("Stopping all created GCP instances due to error to prevent charge for unused GCP instances...")
		failedNodes := map[string]error{}
		for zone, zoneInstances := range instanceIDs {
			for _, instanceID := range zoneInstances {
				nodeConfig := models.NodeConfig{
					NodeID: instanceID,
					Region: zone,
				}
				if stopErr := gcpClient.StopGCPNode(nodeConfig, clusterName); err != nil {
					failedNodes[instanceID] = stopErr
					continue
				}
				ux.Logger.PrintToUser(fmt.Sprintf("GCP cloud server instance %s stopped in %s zone", instanceID, zone))
			}
		}
		if len(failedNodes) > 0 {
			ux.Logger.PrintToUser("Failed nodes: ")
			for node, err := range failedNodes {
				ux.Logger.PrintToUser(fmt.Sprintf("Failed to stop node %s due to %s", node, err))
			}
			ux.Logger.PrintToUser("Stop the above instance(s) on GCP console to prevent charges")
			return models.CloudConfig{}, fmt.Errorf("failed to stop node(s) %s", failedNodes)
		}
		return models.CloudConfig{}, err
	}
	ccm := models.CloudConfig{}
	for _, zone := range zones {
		ccm[zone] = models.RegionConfig{
			InstanceIDs:   instanceIDs[zone],
			PublicIPs:     elasticIPs[zone],
			KeyPair:       keyPairName,
			SecurityGroup: fmt.Sprintf("%s-network", defaultAvalancheCLIPrefix("")),
			CertFilePath:  certFilePath,
			ImageID:       imageID,
		}
	}
	return ccm, nil
}

func updateClustersConfigGCPKeyFilepath(projectName, serviceAccountKeyFilepath string) error {
	clustersConfig := models.ClustersConfig{}
	var err error
	if app.ClustersConfigExists() {
		clustersConfig, err = app.LoadClustersConfig()
		if err != nil {
			return err
		}
	}
	if projectName != "" {
		clustersConfig.GCPConfig.ProjectName = projectName
	}
	if serviceAccountKeyFilepath != "" {
		clustersConfig.GCPConfig.ServiceAccFilePath = serviceAccountKeyFilepath
	}
	return app.WriteClustersConfigFile(&clustersConfig)
}<|MERGE_RESOLUTION|>--- conflicted
+++ resolved
@@ -297,12 +297,8 @@
 		numNodes,
 		zones,
 		imageID,
-<<<<<<< HEAD
 		defaultAvalancheCLIPrefix(""),
-=======
-		defaultAvalancheCLIPrefix,
 		forMonitoring,
->>>>>>> 8e3d1331
 	)
 	if err != nil {
 		ux.Logger.PrintToUser("Failed to create GCP cloud server")
