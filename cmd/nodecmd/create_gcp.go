// Copyright (C) 2022, Ava Labs, Inc. All rights reserved.
// See the file LICENSE for licensing terms.
package nodecmd

import (
	"errors"
	"fmt"
	"os"
	"os/exec"
	"os/user"
	"strconv"
	"strings"
	"time"

	"github.com/ava-labs/avalanche-cli/pkg/utils"
	"golang.org/x/exp/maps"
	"golang.org/x/exp/rand"
	"golang.org/x/net/context"
	"golang.org/x/oauth2/google"
	"google.golang.org/api/compute/v1"

	"github.com/ava-labs/avalanche-cli/pkg/constants"

	"github.com/ava-labs/avalanche-cli/pkg/models"

	gcpAPI "github.com/ava-labs/avalanche-cli/pkg/cloud/gcp"
	"github.com/ava-labs/avalanche-cli/pkg/ux"
)

func getServiceAccountKeyFilepath() (string, error) {
	if cmdLineGCPCredentialsPath != "" {
		return cmdLineGCPCredentialsPath, nil
	}
	ux.Logger.PrintToUser("To create a VM instance in GCP, you can use your account credentials")
	ux.Logger.PrintToUser("Please follow instructions detailed at https://developers.google.com/workspace/guides/create-credentials#service-account to set up a GCP service account")
	ux.Logger.PrintToUser("Or use https://cloud.google.com/sdk/docs/authorizing#user-account for authorization without a service account")
	customAuthKeyPath := "Choose custom path for credentials JSON file"
	credJSONFilePath, err := app.Prompt.CaptureList(
		"What is the filepath to the credentials JSON file?",
		[]string{constants.GCPDefaultAuthKeyPath, customAuthKeyPath},
	)
	if err != nil {
		return "", err
	}
	if credJSONFilePath == customAuthKeyPath {
		credJSONFilePath, err = app.Prompt.CaptureString("What is the custom filepath to the credentials JSON file?")
		if err != nil {
			return "", err
		}
	}
	return utils.GetRealFilePath(credJSONFilePath), err
}

func getGCPCloudCredentials() (*compute.Service, string, string, error) {
	var err error
	var gcpCredentialsPath string
	var gcpProjectName string
	clustersConfig := models.ClustersConfig{}
	if app.ClustersConfigExists() {
		clustersConfig, err = app.LoadClustersConfig()
		if err != nil {
			return nil, "", "", err
		}
		if clustersConfig.GCPConfig != (models.GCPConfig{}) {
			gcpProjectName = clustersConfig.GCPConfig.ProjectName
			gcpCredentialsPath = clustersConfig.GCPConfig.ServiceAccFilePath
		}
	}
	if gcpProjectName == "" {
		if cmdLineGCPProjectName != "" {
			gcpProjectName = cmdLineGCPProjectName
		} else {
			gcpProjectName, err = app.Prompt.CaptureString("What is the name of your Google Cloud project?")
			if err != nil {
				return nil, "", "", err
			}
		}
	}
	if gcpCredentialsPath == "" {
		gcpCredentialsPath, err = getServiceAccountKeyFilepath()
		if err != nil {
			return nil, "", "", err
		}
	}
	err = os.Setenv(constants.GCPEnvVar, gcpCredentialsPath)
	if err != nil {
		return nil, "", "", err
	}
	ctx := context.Background()
	client, err := google.DefaultClient(ctx, compute.ComputeScope)
	if err != nil {
		return nil, "", "", err
	}
	computeService, err := compute.New(client)
	return computeService, gcpProjectName, gcpCredentialsPath, err
}

func getGCPConfig() (*gcpAPI.GcpCloud, []string, []int, string, string, string, error) {
	finalZones := map[string]int{}
	switch {
	case len(numNodes) != len(utils.Unique(cmdLineRegion)):
		return nil, nil, nil, "", "", "", errors.New("number of regions and number of nodes must be equal. Please make sure list of regions is unique")
	case len(cmdLineRegion) == 0 && len(numNodes) == 0:
		var err error
		finalZones, err = getRegionsNodeNum(constants.GCPCloudService)
		if err != nil {
			return nil, nil, nil, "", "", "", err
		}
	default:
		for i, region := range cmdLineRegion {
			finalZones[region] = numNodes[i]
		}
	}
	gcpClient, projectName, gcpCredentialFilePath, err := getGCPCloudCredentials()
	if err != nil {
		return nil, nil, nil, "", "", "", err
	}
	gcpCloud, err := gcpAPI.NewGcpCloud(gcpClient, projectName, context.Background())
	if err != nil {
		return nil, nil, nil, "", "", "", err
	}
	imageID, err := gcpCloud.GetUbuntuImageID()
	if err != nil {
		return nil, nil, nil, "", "", "", err
	}
	return gcpCloud, maps.Keys(finalZones), maps.Values(finalZones), imageID, gcpCredentialFilePath, projectName, nil
}

func randomString(length int) string {
	rand.Seed(uint64(time.Now().UnixNano()))
	chars := "abcdefghijklmnopqrstuvwxyz"
	result := make([]byte, length)
	for i := 0; i < length; i++ {
		result[i] = chars[rand.Intn(len(chars))]
	}
	return string(result)
}

// createGCEInstances creates Google Compute Engine VM instances
func createGCEInstances(gcpClient *gcpAPI.GcpCloud,
	instanceType string,
	numNodes []int,
	zones []string,
	ami,
	cliDefaultName string,
	forMonitoring bool,
) (map[string][]string, map[string][]string, string, string, error) {
	keyPairName := fmt.Sprintf("%s-keypair", cliDefaultName)
	sshKeyPath, err := app.GetSSHCertFilePath(keyPairName)
	if err != nil {
		return nil, nil, "", "", err
	}
	networkName := fmt.Sprintf("%s-network", cliDefaultName)
	if !forMonitoring {
		ux.Logger.PrintToUser("Creating new VM instance(s) on Google Compute Engine...")
	} else {
		ux.Logger.PrintToUser("Creating separate monitoring VM instance(s) on Google Compute Engine...")
	}
	certInSSHDir, err := app.CheckCertInSSHDir(fmt.Sprintf("%s-keypair.pub", cliDefaultName))
	if err != nil {
		return nil, nil, "", "", err
	}
	if !useSSHAgent && !certInSSHDir {
		ux.Logger.PrintToUser("Creating new SSH key pair %s in GCP", sshKeyPath)
		ux.Logger.PrintToUser("For more information regarding SSH key pair in GCP, please head to https://cloud.google.com/compute/docs/connect/create-ssh-keys")
		_, err = exec.Command("ssh-keygen", "-t", "rsa", "-f", sshKeyPath, "-C", "ubuntu", "-b", "2048").Output()
		if err != nil {
			return nil, nil, "", "", err
		}
	}

	networkExists, err := gcpClient.CheckNetworkExists(networkName)
	if err != nil {
		return nil, nil, "", "", err
	}
	userIPAddress, err := getIPAddress()
	if err != nil {
		return nil, nil, "", "", err
	}
	if !networkExists {
		ux.Logger.PrintToUser("Creating new network %s in GCP", networkName)
		if _, err := gcpClient.SetupNetwork(userIPAddress, networkName); err != nil {
			return nil, nil, "", "", err
		}
	} else {
		ux.Logger.PrintToUser("Using existing network %s in GCP", networkName)
		firewallName := fmt.Sprintf("%s-%s", networkName, strings.ReplaceAll(userIPAddress, ".", ""))
		firewallExists, err := gcpClient.CheckFirewallExists(firewallName, false)
		if err != nil {
			return nil, nil, "", "", err
		}
		if !firewallExists {
			_, err := gcpClient.SetFirewallRule(
				userIPAddress,
				firewallName,
				networkName,
				[]string{
					strconv.Itoa(constants.SSHTCPPort),
					strconv.Itoa(constants.AvalanchegoAPIPort),
					strconv.Itoa(constants.AvalanchegoMonitoringPort),
					strconv.Itoa(constants.AvalanchegoGrafanaPort),
				},
			)
			if err != nil {
				return nil, nil, "", "", err
			}
		} else {
			firewallMonitoringName := fmt.Sprintf("%s-monitoring", firewallName)
			// check that firewallName contains the monitoring ports
			firewallContainsMonitoringPorts, err := gcpClient.CheckFirewallExists(firewallName, true)
			if err != nil {
				return nil, nil, "", "", err
			}
			// check that the separate monitoring firewall doesn't exist
			firewallExists, err = gcpClient.CheckFirewallExists(firewallMonitoringName, false)
			if err != nil {
				return nil, nil, "", "", err
			}
			if !firewallContainsMonitoringPorts && !firewallExists {
				_, err := gcpClient.SetFirewallRule(userIPAddress, firewallName, networkName, []string{strconv.Itoa(constants.AvalanchegoMonitoringPort), strconv.Itoa(constants.AvalanchegoGrafanaPort)})
				if err != nil {
					return nil, nil, "", "", err
				}
			}
		}
	}
	nodeName := map[string]string{}
	for _, zone := range zones {
		nodeName[zone] = randomString(5)
	}
	publicIP := map[string][]string{}
	if useStaticIP {
		for i, zone := range zones {
			publicIP[zone], err = gcpClient.SetPublicIP(zone, nodeName[zone], numNodes[i])
			if err != nil {
				return nil, nil, "", "", err
			}
		}
	}
	sshPublicKey := ""
	if useSSHAgent {
		sshPublicKey, err = utils.ReadSSHAgentIdentityPublicKey(sshIdentity)
		if err != nil {
			return nil, nil, "", "", err
		}
	} else {
		sshPublicKeyBytes, err := os.ReadFile(fmt.Sprintf("%s.pub", sshKeyPath))
		if err != nil {
			return nil, nil, "", "", err
		}
		sshPublicKey = string(sshPublicKeyBytes)
	}

	ux.Logger.PrintToUser("Waiting for GCE instance(s) to be provisioned...")
	for i, zone := range zones {
<<<<<<< HEAD
		_, err := gcpClient.SetupInstances(cliDefaultName, zone, networkName, string(sshPublicKey), ami, publicIP[zone], nodeName[zone], numNodes[i], instanceType)
=======
		_, err := gcpClient.SetupInstances(zone,
			networkName,
			sshPublicKey,
			ami, nodeName[zone],
			instanceType,
			publicIP[zone],
			numNodes[i],
			forMonitoring)
>>>>>>> 120add2b
		if err != nil {
			return nil, nil, "", "", err
		}
	}
	instanceIDs := map[string][]string{}
	for z, zone := range zones {
		instanceIDs[zone] = []string{}
		for i := 0; i < numNodes[z]; i++ {
			instanceIDs[zone] = append(instanceIDs[zone], fmt.Sprintf("%s-%s", nodeName[zone], strconv.Itoa(i)))
		}
	}
	ux.Logger.PrintToUser("New Compute instance(s) successfully created in GCP!")
	sshCertPath := ""
	if !useSSHAgent {
		sshCertPath, err = app.GetSSHCertFilePath(fmt.Sprintf("%s-keypair", cliDefaultName))
		if err != nil {
			return nil, nil, "", "", err
		}
	}
	return instanceIDs, publicIP, sshCertPath, keyPairName, nil
}

func createGCPInstance(
	usr *user.User,
	gcpClient *gcpAPI.GcpCloud,
	instanceType string,
	numNodes []int,
	zones []string,
	imageID string,
	clusterName string,
	forMonitoring bool,
) (models.CloudConfig, error) {
	defaultAvalancheCLIPrefix := usr.Username + constants.AvalancheCLISuffix
	instanceIDs, elasticIPs, certFilePath, keyPairName, err := createGCEInstances(
		gcpClient,
		instanceType,
		numNodes,
		zones,
		imageID,
		defaultAvalancheCLIPrefix,
		forMonitoring,
	)
	if err != nil {
		ux.Logger.PrintToUser("Failed to create GCP cloud server")
		// we stop created instances so that user doesn't pay for unused GCP instances
		ux.Logger.PrintToUser("Stopping all created GCP instances due to error to prevent charge for unused GCP instances...")
		failedNodes := map[string]error{}
		for zone, zoneInstances := range instanceIDs {
			for _, instanceID := range zoneInstances {
				nodeConfig := models.NodeConfig{
					NodeID: instanceID,
					Region: zone,
				}
				if stopErr := gcpClient.StopGCPNode(nodeConfig, clusterName); err != nil {
					failedNodes[instanceID] = stopErr
					continue
				}
				ux.Logger.PrintToUser(fmt.Sprintf("GCP cloud server instance %s stopped in %s zone", instanceID, zone))
			}
		}
		if len(failedNodes) > 0 {
			ux.Logger.PrintToUser("Failed nodes: ")
			for node, err := range failedNodes {
				ux.Logger.PrintToUser(fmt.Sprintf("Failed to stop node %s due to %s", node, err))
			}
			ux.Logger.PrintToUser("Stop the above instance(s) on GCP console to prevent charges")
			return models.CloudConfig{}, fmt.Errorf("failed to stop node(s) %s", failedNodes)
		}
		return models.CloudConfig{}, err
	}
	ccm := models.CloudConfig{}
	for _, zone := range zones {
		ccm[zone] = models.RegionConfig{
			InstanceIDs:   instanceIDs[zone],
			PublicIPs:     elasticIPs[zone],
			KeyPair:       keyPairName,
			SecurityGroup: fmt.Sprintf("%s-network", defaultAvalancheCLIPrefix),
			CertFilePath:  certFilePath,
			ImageID:       imageID,
		}
	}
	return ccm, nil
}

func updateClustersConfigGCPKeyFilepath(projectName, serviceAccountKeyFilepath string) error {
	clustersConfig := models.ClustersConfig{}
	var err error
	if app.ClustersConfigExists() {
		clustersConfig, err = app.LoadClustersConfig()
		if err != nil {
			return err
		}
	}
	if projectName != "" {
		clustersConfig.GCPConfig.ProjectName = projectName
	}
	if serviceAccountKeyFilepath != "" {
		clustersConfig.GCPConfig.ServiceAccFilePath = serviceAccountKeyFilepath
	}
	return app.WriteClustersConfigFile(&clustersConfig)
}<|MERGE_RESOLUTION|>--- conflicted
+++ resolved
@@ -253,18 +253,17 @@
 
 	ux.Logger.PrintToUser("Waiting for GCE instance(s) to be provisioned...")
 	for i, zone := range zones {
-<<<<<<< HEAD
-		_, err := gcpClient.SetupInstances(cliDefaultName, zone, networkName, string(sshPublicKey), ami, publicIP[zone], nodeName[zone], numNodes[i], instanceType)
-=======
-		_, err := gcpClient.SetupInstances(zone,
+		_, err := gcpClient.SetupInstances(
+			cliDefaultName,
+			zone,
 			networkName,
 			sshPublicKey,
-			ami, nodeName[zone],
+			ami,
+			nodeName[zone],
 			instanceType,
 			publicIP[zone],
 			numNodes[i],
 			forMonitoring)
->>>>>>> 120add2b
 		if err != nil {
 			return nil, nil, "", "", err
 		}
