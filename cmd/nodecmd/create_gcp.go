--- conflicted
+++ resolved
@@ -93,13 +93,9 @@
 	return computeService, gcpProjectName, gcpCredentialsPath, err
 }
 
-<<<<<<< HEAD
-func getGCPConfig(singleNode bool) (*gcpAPI.GcpCloud, map[string]int, string, string, string, error) {
-	finalRegions := map[string]int{}
-=======
-func getGCPConfig() (*gcpAPI.GcpCloud, map[string]NumNodes, string, string, string, error) {
+
+func getGCPConfig(singleNode bool) (*gcpAPI.GcpCloud, map[string]NumNodes, string, string, string, error) {
 	finalRegions := map[string]NumNodes{}
->>>>>>> bdd06457
 	switch {
 	case len(numValidatorsNodes) != len(utils.Unique(cmdLineRegion)):
 		return nil, nil, "", "", "", errors.New("number of regions and number of nodes must be equal. Please make sure list of regions is unique")
