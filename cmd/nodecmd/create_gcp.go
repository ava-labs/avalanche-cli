// Copyright (C) 2022, Ava Labs, Inc. All rights reserved.
// See the file LICENSE for licensing terms.
package nodecmd

import (
	"errors"
	"fmt"
	"os"
	"os/exec"
	"strconv"
	"strings"

	"golang.org/x/exp/slices"

	"github.com/ava-labs/avalanche-cli/pkg/utils"
<<<<<<< HEAD
	"golang.org/x/exp/maps"
=======
	"golang.org/x/exp/rand"
>>>>>>> ee0078d8
	"golang.org/x/net/context"
	"golang.org/x/oauth2/google"
	"google.golang.org/api/compute/v1"

	"github.com/ava-labs/avalanche-cli/pkg/constants"

	"github.com/ava-labs/avalanche-cli/pkg/models"

	gcpAPI "github.com/ava-labs/avalanche-cli/pkg/cloud/gcp"
	"github.com/ava-labs/avalanche-cli/pkg/ux"
)

func getServiceAccountKeyFilepath() (string, error) {
	if cmdLineGCPCredentialsPath != "" {
		return cmdLineGCPCredentialsPath, nil
	}
	ux.Logger.PrintToUser("To create a VM instance in GCP, you can use your account credentials")
	ux.Logger.PrintToUser("Please follow instructions detailed at https://developers.google.com/workspace/guides/create-credentials#service-account to set up a GCP service account")
	ux.Logger.PrintToUser("Or use https://cloud.google.com/sdk/docs/authorizing#user-account for authorization without a service account")
	customAuthKeyPath := "Choose custom path for credentials JSON file"
	credJSONFilePath, err := app.Prompt.CaptureList(
		"What is the filepath to the credentials JSON file?",
		[]string{constants.GCPDefaultAuthKeyPath, customAuthKeyPath},
	)
	if err != nil {
		return "", err
	}
	if credJSONFilePath == customAuthKeyPath {
		credJSONFilePath, err = app.Prompt.CaptureString("What is the custom filepath to the credentials JSON file?")
		if err != nil {
			return "", err
		}
	}
	return utils.GetRealFilePath(credJSONFilePath), err
}

func getGCPCloudCredentials() (*compute.Service, string, string, error) {
	var err error
	var gcpCredentialsPath string
	var gcpProjectName string
	clustersConfig := models.ClustersConfig{}
	if app.ClustersConfigExists() {
		clustersConfig, err = app.LoadClustersConfig()
		if err != nil {
			return nil, "", "", err
		}
		if clustersConfig.GCPConfig != (models.GCPConfig{}) {
			gcpProjectName = clustersConfig.GCPConfig.ProjectName
			gcpCredentialsPath = clustersConfig.GCPConfig.ServiceAccFilePath
		}
	}
	if gcpProjectName == "" {
		if cmdLineGCPProjectName != "" {
			gcpProjectName = cmdLineGCPProjectName
		} else {
			gcpProjectName, err = app.Prompt.CaptureString("What is the name of your Google Cloud project?")
			if err != nil {
				return nil, "", "", err
			}
		}
	}
	if gcpCredentialsPath == "" {
		gcpCredentialsPath, err = getServiceAccountKeyFilepath()
		if err != nil {
			return nil, "", "", err
		}
	}
	err = os.Setenv(constants.GCPEnvVar, gcpCredentialsPath)
	if err != nil {
		return nil, "", "", err
	}
	ctx := context.Background()
	client, err := google.DefaultClient(ctx, compute.ComputeScope)
	if err != nil {
		return nil, "", "", err
	}
	computeService, err := compute.New(client)
	return computeService, gcpProjectName, gcpCredentialsPath, err
}

func getGCPConfig() (*gcpAPI.GcpCloud, map[string]int, string, string, string, error) {
	finalRegions := map[string]int{}
	switch {
	case len(numNodes) != len(utils.Unique(cmdLineRegion)):
		return nil, nil, "", "", "", errors.New("number of regions and number of nodes must be equal. Please make sure list of regions is unique")
	case len(cmdLineRegion) == 0 && len(numNodes) == 0:
		var err error
		finalRegions, err = getRegionsNodeNum(constants.GCPCloudService)
		if err != nil {
			return nil, nil, "", "", "", err
		}
	default:
		for i, region := range cmdLineRegion {
			finalRegions[region] = numNodes[i]
		}
	}
	gcpClient, projectName, gcpCredentialFilePath, err := getGCPCloudCredentials()
	if err != nil {
		return nil, nil, "", "", "", err
	}
	gcpCloud, err := gcpAPI.NewGcpCloud(gcpClient, projectName, context.Background())
	if err != nil {
		return nil, nil, "", "", "", err
	}
	finalZones := map[string]int{}
	// verify regions are valid and place in random zones per region
	for region, numNodes := range finalRegions {
		if !slices.Contains(gcpCloud.ListRegions(), region) {
			return nil, nil, "", "", "", fmt.Errorf("invalid region %s", region)
		} else {
			finalZone, err := gcpCloud.GetRandomZone(region)
			if err != nil {
				return nil, nil, "", "", "", err
			}
			finalZones[finalZone] = numNodes
		}
	}
	imageID, err := gcpCloud.GetUbuntuImageID()
	if err != nil {
		return nil, nil, "", "", "", err
	}
	return gcpCloud, finalZones, imageID, gcpCredentialFilePath, projectName, nil
}

// createGCEInstances creates Google Compute Engine VM instances
func createGCEInstances(gcpClient *gcpAPI.GcpCloud,
	instanceType string,
	numNodesMap map[string]int,
	ami,
	cliDefaultName string,
	forMonitoring bool,
) (map[string][]string, map[string][]string, string, string, error) {
	keyPairName := fmt.Sprintf("%s-keypair", cliDefaultName)
	sshKeyPath, err := app.GetSSHCertFilePath(keyPairName)
	if err != nil {
		return nil, nil, "", "", err
	}
	networkName := fmt.Sprintf("%s-network", cliDefaultName)
	if !forMonitoring {
		ux.Logger.PrintToUser("Creating new VM instance(s) on Google Compute Engine...")
	} else {
		ux.Logger.PrintToUser("Creating separate monitoring VM instance(s) on Google Compute Engine...")
	}
	certInSSHDir, err := app.CheckCertInSSHDir(fmt.Sprintf("%s-keypair.pub", cliDefaultName))
	if err != nil {
		return nil, nil, "", "", err
	}
	if !useSSHAgent && !certInSSHDir {
		ux.Logger.PrintToUser("Creating new SSH key pair %s in GCP", sshKeyPath)
		ux.Logger.PrintToUser("For more information regarding SSH key pair in GCP, please head to https://cloud.google.com/compute/docs/connect/create-ssh-keys")
		_, err = exec.Command("ssh-keygen", "-t", "rsa", "-f", sshKeyPath, "-C", "ubuntu", "-b", "2048").Output()
		if err != nil {
			return nil, nil, "", "", err
		}
	}

	networkExists, err := gcpClient.CheckNetworkExists(networkName)
	if err != nil {
		return nil, nil, "", "", err
	}
	userIPAddress, err := utils.GetUserIPAddress()
	if err != nil {
		return nil, nil, "", "", err
	}
	if !networkExists {
		ux.Logger.PrintToUser("Creating new network %s in GCP", networkName)
		if _, err := gcpClient.SetupNetwork(userIPAddress, networkName); err != nil {
			return nil, nil, "", "", err
		}
	} else {
		ux.Logger.PrintToUser("Using existing network %s in GCP", networkName)
		firewallName := fmt.Sprintf("%s-%s", networkName, strings.ReplaceAll(userIPAddress, ".", ""))
		firewallExists, err := gcpClient.CheckFirewallExists(firewallName, false)
		if err != nil {
			return nil, nil, "", "", err
		}
		if !firewallExists {
			_, err := gcpClient.SetFirewallRule(
				userIPAddress,
				firewallName,
				networkName,
				[]string{
					strconv.Itoa(constants.SSHTCPPort),
					strconv.Itoa(constants.AvalanchegoAPIPort),
					strconv.Itoa(constants.AvalanchegoMonitoringPort),
					strconv.Itoa(constants.AvalanchegoGrafanaPort),
				},
			)
			if err != nil {
				return nil, nil, "", "", err
			}
		} else {
			firewallMonitoringName := fmt.Sprintf("%s-monitoring", firewallName)
			// check that firewallName contains the monitoring ports
			firewallContainsMonitoringPorts, err := gcpClient.CheckFirewallExists(firewallName, true)
			if err != nil {
				return nil, nil, "", "", err
			}
			// check that the separate monitoring firewall doesn't exist
			firewallExists, err = gcpClient.CheckFirewallExists(firewallMonitoringName, false)
			if err != nil {
				return nil, nil, "", "", err
			}
			if !firewallContainsMonitoringPorts && !firewallExists {
				_, err := gcpClient.SetFirewallRule(userIPAddress, firewallName, networkName, []string{strconv.Itoa(constants.AvalanchegoMonitoringPort), strconv.Itoa(constants.AvalanchegoGrafanaPort)})
				if err != nil {
					return nil, nil, "", "", err
				}
			}
		}
	}
	nodeName := map[string]string{}
<<<<<<< HEAD
	for _, zone := range zones {
		nodeName[zone] = utils.RandomString(5)
=======
	for zone := range numNodesMap {
		nodeName[zone] = randomString(5)
>>>>>>> ee0078d8
	}
	publicIP := map[string][]string{}
	if useStaticIP {
		for zone, numNodes := range numNodesMap {
			publicIP[zone], err = gcpClient.SetPublicIP(zone, nodeName[zone], numNodes)
			if err != nil {
				return nil, nil, "", "", err
			}
		}
	}
	sshPublicKey := ""
	if useSSHAgent {
		sshPublicKey, err = utils.ReadSSHAgentIdentityPublicKey(sshIdentity)
		if err != nil {
			return nil, nil, "", "", err
		}
	} else {
		sshPublicKeyBytes, err := os.ReadFile(fmt.Sprintf("%s.pub", sshKeyPath))
		if err != nil {
			return nil, nil, "", "", err
		}
		sshPublicKey = string(sshPublicKeyBytes)
	}

	ux.Logger.PrintToUser("Waiting for GCE instance(s) to be provisioned...")
	for zone, numNodes := range numNodesMap {
		_, err := gcpClient.SetupInstances(
			cliDefaultName,
			zone,
			networkName,
			sshPublicKey,
			ami,
			nodeName[zone],
			instanceType,
			publicIP[zone],
			numNodes,
			forMonitoring)
		if err != nil {
			return nil, nil, "", "", err
		}
	}
	instanceIDs := map[string][]string{}
	for zone, numNodes := range numNodesMap {
		instanceIDs[zone] = []string{}
		for i := 0; i < numNodes; i++ {
			instanceIDs[zone] = append(instanceIDs[zone], fmt.Sprintf("%s-%s", nodeName[zone], strconv.Itoa(i)))
		}
	}
	ux.Logger.PrintToUser("New Compute instance(s) successfully created in GCP!")
	sshCertPath := ""
	if !useSSHAgent {
		sshCertPath, err = app.GetSSHCertFilePath(fmt.Sprintf("%s-keypair", cliDefaultName))
		if err != nil {
			return nil, nil, "", "", err
		}
	}
	return instanceIDs, publicIP, sshCertPath, keyPairName, nil
}

func createGCPInstance(
	gcpClient *gcpAPI.GcpCloud,
	instanceType string,
	numNodesMap map[string]int,
	imageID string,
	clusterName string,
	forMonitoring bool,
) (models.CloudConfig, error) {
	prefix, err := defaultAvalancheCLIPrefix("")
	if err != nil {
		return models.CloudConfig{}, err
	}
	instanceIDs, elasticIPs, certFilePath, keyPairName, err := createGCEInstances(
		gcpClient,
		instanceType,
		numNodesMap,
		imageID,
		prefix,
		forMonitoring,
	)
	if err != nil {
		ux.Logger.PrintToUser("Failed to create GCP cloud server")
		// we stop created instances so that user doesn't pay for unused GCP instances
		ux.Logger.PrintToUser("Stopping all created GCP instances due to error to prevent charge for unused GCP instances...")
		failedNodes := map[string]error{}
		for zone, zoneInstances := range instanceIDs {
			for _, instanceID := range zoneInstances {
				nodeConfig := models.NodeConfig{
					NodeID: instanceID,
					Region: zone,
				}
				if stopErr := gcpClient.StopGCPNode(nodeConfig, clusterName); err != nil {
					failedNodes[instanceID] = stopErr
					continue
				}
				ux.Logger.PrintToUser(fmt.Sprintf("GCP cloud server instance %s stopped in %s zone", instanceID, zone))
			}
		}
		if len(failedNodes) > 0 {
			ux.Logger.PrintToUser("Failed nodes: ")
			for node, err := range failedNodes {
				ux.Logger.PrintToUser(fmt.Sprintf("Failed to stop node %s due to %s", node, err))
			}
			ux.Logger.PrintToUser("Stop the above instance(s) on GCP console to prevent charges")
			return models.CloudConfig{}, fmt.Errorf("failed to stop node(s) %s", failedNodes)
		}
		return models.CloudConfig{}, err
	}
	ccm := models.CloudConfig{}
	for zone := range numNodesMap {
		ccm[zone] = models.RegionConfig{
			InstanceIDs:   instanceIDs[zone],
			PublicIPs:     elasticIPs[zone],
			KeyPair:       keyPairName,
			SecurityGroup: fmt.Sprintf("%s-network", prefix),
			CertFilePath:  certFilePath,
			ImageID:       imageID,
		}
	}
	return ccm, nil
}

func updateClustersConfigGCPKeyFilepath(projectName, serviceAccountKeyFilepath string) error {
	clustersConfig := models.ClustersConfig{}
	var err error
	if app.ClustersConfigExists() {
		clustersConfig, err = app.LoadClustersConfig()
		if err != nil {
			return err
		}
	}
	if projectName != "" {
		clustersConfig.GCPConfig.ProjectName = projectName
	}
	if serviceAccountKeyFilepath != "" {
		clustersConfig.GCPConfig.ServiceAccFilePath = serviceAccountKeyFilepath
	}
	return app.WriteClustersConfigFile(&clustersConfig)
}<|MERGE_RESOLUTION|>--- conflicted
+++ resolved
@@ -13,11 +13,6 @@
 	"golang.org/x/exp/slices"
 
 	"github.com/ava-labs/avalanche-cli/pkg/utils"
-<<<<<<< HEAD
-	"golang.org/x/exp/maps"
-=======
-	"golang.org/x/exp/rand"
->>>>>>> ee0078d8
 	"golang.org/x/net/context"
 	"golang.org/x/oauth2/google"
 	"google.golang.org/api/compute/v1"
@@ -230,13 +225,8 @@
 		}
 	}
 	nodeName := map[string]string{}
-<<<<<<< HEAD
-	for _, zone := range zones {
+	for zone := range numNodesMap {
 		nodeName[zone] = utils.RandomString(5)
-=======
-	for zone := range numNodesMap {
-		nodeName[zone] = randomString(5)
->>>>>>> ee0078d8
 	}
 	publicIP := map[string][]string{}
 	if useStaticIP {
