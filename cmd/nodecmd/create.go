--- conflicted
+++ resolved
@@ -1106,15 +1106,9 @@
 			ux.Logger.PrintToUser("======================================")
 			ux.Logger.PrintToUser("")
 		}
-<<<<<<< HEAD
 		ux.Logger.PrintToUser("Don't delete or replace your ssh private key file at %s as you won't be able to access your cloud server without it", logging.LightBlue.Wrap(cloudConfig.CertFilePath))
 		for _, instanceID := range cloudConfig.InstanceIDs {
 			nodeID, _ := getNodeID(app.GetNodeInstanceDirPath(instanceID))
-=======
-		ux.Logger.PrintToUser("Don't delete or replace your ssh private key file at %s as you won't be able to access your cloud server without it", cloudConfig.CertFilePath)
-		ux.Logger.PrintToUser("")
-		for i, instanceID := range cloudConfig.InstanceIDs {
->>>>>>> c7c9be0c
 			publicIP := ""
 			publicIP = publicIPMap[instanceID]
 			ux.Logger.PrintToUser("======================================")
@@ -1123,20 +1117,8 @@
 			} else {
 				ux.Logger.PrintToUser("%s|Node %s[%s]|ip:%s", logging.LightBlue.Wrap(region), instanceID, logging.Green.Wrap(nodeID.String()), publicIP)
 			}
-<<<<<<< HEAD
 			ux.Logger.PrintToUser("staker.crt and staker.key are stored at %s. Please keep them safe, as these files can be used to fully recreate your node.", logging.LightBlue.Wrap(app.GetNodeInstanceDirPath(instanceID)))
 
-=======
-			ux.Logger.PrintToUser("Cloud Instance ID: %s", instanceID)
-			ux.Logger.PrintToUser("Public IP: %s", publicIP)
-			ux.Logger.PrintToUser("Cloud Region: %s", region)
-			ux.Logger.PrintToUser("")
-			ux.Logger.PrintToUser("staker.crt and staker.key are stored at %s. If anything happens to your node or the machine node runs on, these files can be used to fully recreate your node.", app.GetNodeInstanceDirPath(instanceID))
-			ux.Logger.PrintToUser("")
-			ux.Logger.PrintToUser("To ssh to node, run: ")
-			ux.Logger.PrintToUser("")
-			ux.Logger.PrintToUser(utils.GetSSHConnectionString(publicIP, cloudConfig.CertFilePath))
->>>>>>> c7c9be0c
 			if setUpMonitoring && !separateMonitoringInstance {
 				getMonitoringHint(publicIP)
 			}
