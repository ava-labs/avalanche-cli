--- conflicted
+++ resolved
@@ -164,11 +164,7 @@
 	if len(numAPINodes) > 0 && !(globalNetworkFlags.UseDevnet || globalNetworkFlags.UseFuji) {
 		return fmt.Errorf("API nodes can only be created in Devnet/Fuji(Testnet)")
 	}
-<<<<<<< HEAD
-	if (globalNetworkFlags.UseDevnet || globalNetworkFlags.UseFuji) && len(numAPINodes) != len(numValidatorsNodes) {
-=======
 	if (globalNetworkFlags.UseDevnet || globalNetworkFlags.UseFuji) && len(numAPINodes) > 0 && len(numAPINodes) != len(numValidatorsNodes) {
->>>>>>> c391d07b
 		return fmt.Errorf("API nodes and Validator nodes must be deployed to same number of regions")
 	}
 	if len(numAPINodes) > 0 {
@@ -720,16 +716,6 @@
 			// check if host is a API host
 			publicAccessToHTTPPort := slices.Contains(cloudConfigMap.GetAllAPIInstanceIDs(), host.GetCloudID()) || publicHTTPPortAccess
 			if err := docker.ComposeSSHSetupNode(host, network, avalancheGoVersion, addMonitoring, publicAccessToHTTPPort); err != nil {
-<<<<<<< HEAD
-				nodeResults.AddResult(host.NodeID, nil, err)
-				ux.SpinFailWithError(spinner, "", err)
-				return
-			}
-			ux.SpinComplete(spinner)
-			spinner = spinSession.SpinToUser(utils.ScriptLog(host.NodeID, "Setup Avalanche-CLI"))
-			if err := ssh.RunSSHSetupCLIFromSource(host, constants.SetupCLIFromSourceBranch); err != nil {
-=======
->>>>>>> c391d07b
 				nodeResults.AddResult(host.NodeID, nil, err)
 				ux.SpinFailWithError(spinner, "", err)
 				return
@@ -917,11 +903,7 @@
 	if network != models.UndefinedNetwork {
 		clusterConfig.Network = network
 	}
-<<<<<<< HEAD
-	clusterConfig.HTTPAccess = constants.Visibility(publicHTTPPortAccess)
-=======
 	clusterConfig.HTTPAccess = constants.HTTPAccess(publicHTTPPortAccess)
->>>>>>> c391d07b
 	if clusterConfig.LoadTestInstance == nil {
 		clusterConfig.LoadTestInstance = make(map[string]string)
 	}
