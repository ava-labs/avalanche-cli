// Copyright (C) 2022, Ava Labs, Inc. All rights reserved.
// See the file LICENSE for licensing terms.
package nodecmd

import (
	"encoding/json"
	"errors"
	"fmt"
	"io"
	"math"
	"net"
	"net/http"
	"os"
	"os/user"
	"path/filepath"
	"regexp"
	"strconv"
	"strings"
	"sync"

	awsAPI "github.com/ava-labs/avalanche-cli/pkg/cloud/aws"

	"github.com/ava-labs/avalanche-cli/cmd/flags"
	"github.com/ava-labs/avalanche-cli/cmd/subnetcmd"
	"github.com/ava-labs/avalanche-cli/pkg/ansible"
	"github.com/ava-labs/avalanche-cli/pkg/ssh"
	"github.com/ava-labs/avalanche-cli/pkg/utils"
	"github.com/ava-labs/avalanche-cli/pkg/vm"
	"github.com/ava-labs/avalanchego/ids"
	"github.com/ava-labs/avalanchego/staking"
	"golang.org/x/exp/maps"
	"golang.org/x/exp/slices"

	"github.com/ava-labs/avalanche-cli/pkg/constants"
	"github.com/ava-labs/avalanche-cli/pkg/models"

	"github.com/ava-labs/avalanche-cli/pkg/ux"
	"github.com/spf13/cobra"
	"golang.org/x/mod/semver"
)

const (
	avalancheGoReferenceChoiceLatest = "latest"
	avalancheGoReferenceChoiceSubnet = "subnet"
	avalancheGoReferenceChoiceCustom = "custom"
)

var (
	createOnFuji                    bool
	createDevnet                    bool
	createOnMainnet                 bool
	useAWS                          bool
	useGCP                          bool
	cmdLineRegion                   []string
	authorizeAccess                 bool
	numNodes                        []int
	nodeType                        string
	existingMonitoringInstance      string
	useLatestAvalanchegoVersion     bool
	useCustomAvalanchegoVersion     string
	useAvalanchegoVersionFromSubnet string
	cmdLineGCPCredentialsPath       string
	cmdLineGCPProjectName           string
	cmdLineAlternativeKeyPairName   string
	useSSHAgent                     bool
	sshIdentity                     string
	setUpMonitoring                 bool
	skipMonitoring                  bool
)

func newCreateCmd() *cobra.Command {
	cmd := &cobra.Command{
		Use:   "create [clusterName]",
		Short: "(ALPHA Warning) Create a new validator on cloud server",
		Long: `(ALPHA Warning) This command is currently in experimental mode. 

The node create command sets up a validator on a cloud server of your choice. 
The validator will be validating the Avalanche Primary Network and Subnet 
of your choice. By default, the command runs an interactive wizard. It 
walks you through all the steps you need to set up a validator.
Once this command is completed, you will have to wait for the validator
to finish bootstrapping on the primary network before running further
commands on it, e.g. validating a Subnet. You can check the bootstrapping
status by running avalanche node status 

The created node will be part of group of validators called <clusterName> 
and users can call node commands with <clusterName> so that the command
will apply to all nodes in the cluster`,
		SilenceUsage: true,
		Args:         cobra.ExactArgs(1),
		RunE:         createNodes,
	}
	cmd.Flags().BoolVar(&useStaticIP, "use-static-ip", true, "attach static Public IP on cloud servers")
	cmd.Flags().BoolVar(&useAWS, "aws", false, "create node/s in AWS cloud")
	cmd.Flags().BoolVar(&useGCP, "gcp", false, "create node/s in GCP cloud")
	cmd.Flags().StringSliceVar(&cmdLineRegion, "region", []string{}, "create node(s) in given region(s). Use comma to separate multiple regions")
	cmd.Flags().BoolVar(&authorizeAccess, "authorize-access", false, "authorize CLI to create cloud resources")
	cmd.Flags().IntSliceVar(&numNodes, "num-nodes", []int{}, "number of nodes to create per region(s). Use comma to separate multiple numbers for each region in the same order as --region flag")
	cmd.Flags().StringVar(&nodeType, "node-type", "", "cloud instance type. Use 'default' to use recommended default instance type")
	cmd.Flags().BoolVar(&useLatestAvalanchegoVersion, "latest-avalanchego-version", false, "install latest avalanchego version on node/s")
	cmd.Flags().StringVar(&useCustomAvalanchegoVersion, "custom-avalanchego-version", "", "install given avalanchego version on node/s")
	cmd.Flags().StringVar(&useAvalanchegoVersionFromSubnet, "avalanchego-version-from-subnet", "", "install latest avalanchego version, that is compatible with the given subnet, on node/s")
	cmd.Flags().StringVar(&cmdLineGCPCredentialsPath, "gcp-credentials", "", "use given GCP credentials")
	cmd.Flags().StringVar(&cmdLineGCPProjectName, "gcp-project", "", "use given GCP project")
	cmd.Flags().StringVar(&cmdLineAlternativeKeyPairName, "alternative-key-pair-name", "", "key pair name to use if default one generates conflicts")
	cmd.Flags().StringVar(&awsProfile, "aws-profile", constants.AWSDefaultCredential, "aws profile to use")
	cmd.Flags().BoolVar(&createOnFuji, "fuji", false, "create node/s in Fuji Network")
	cmd.Flags().BoolVar(&createDevnet, "devnet", false, "create node/s into a new Devnet")
	cmd.Flags().BoolVar(&useSSHAgent, "use-ssh-agent", false, "use ssh agent(ex: Yubikey) for ssh auth")
	cmd.Flags().StringVar(&sshIdentity, "ssh-agent-identity", "", "use given ssh identity(only for ssh agent). If not set, default will be used.")
	cmd.Flags().BoolVar(&sameMonitoringInstance, "same-monitoring-instance", false, "host monitoring for a cloud servers on the same instance")
	cmd.Flags().BoolVar(&separateMonitoringInstance, "separate-monitoring-instance", false, "host monitoring for all cloud servers on a separate instance")
	cmd.Flags().BoolVar(&skipMonitoring, "skip-monitoring", false, "don't set up monitoring in created nodes")
	return cmd
}

func preCreateChecks() error {
	if !flags.EnsureMutuallyExclusive([]bool{useLatestAvalanchegoVersion, useAvalanchegoVersionFromSubnet != "", useCustomAvalanchegoVersion != ""}) {
		return fmt.Errorf("latest avalanchego version, custom avalanchego version and avalanchego version based on given subnet, are mutually exclusive options")
	}
	if useAWS && useGCP {
		return fmt.Errorf("could not use both AWS and GCP cloud options")
	}
	if !useAWS && awsProfile != constants.AWSDefaultCredential {
		return fmt.Errorf("could not use AWS profile for non AWS cloud option")
	}
	if len(utils.Unique(cmdLineRegion)) != len(numNodes) {
		return fmt.Errorf("number of regions and number of nodes must be equal. Please make sure list of regions is unique")
	}
	if len(numNodes) > 0 {
		for _, num := range numNodes {
			if num <= 0 {
				return fmt.Errorf("number of nodes per region must be greater than 0")
			}
		}
	}
	if sshIdentity != "" && !useSSHAgent {
		return fmt.Errorf("could not use ssh identity without using ssh agent")
	}
	if useSSHAgent && !utils.IsSSHAgentAvailable() {
		return fmt.Errorf("ssh agent is not available")
	}
	return nil
}

func createNodes(_ *cobra.Command, args []string) error {
	if err := preCreateChecks(); err != nil {
		return err
	}
	clusterName := args[0]
	network, err := subnetcmd.GetNetworkFromCmdLineFlags(
		false,
		createDevnet,
		createOnFuji,
		createOnMainnet,
		"",
		false,
		[]models.NetworkKind{models.Fuji, models.Devnet},
	)
	if err != nil {
		return err
	}

	cloudService, err := setCloudService()
	if err != nil {
		return err
	}
	nodeType, err = setCloudInstanceType(cloudService)
	if err != nil {
		return err
	}

	if cloudService != constants.GCPCloudService && cmdLineGCPCredentialsPath != "" {
		return fmt.Errorf("set to use GCP credentials but cloud option is not GCP")
	}
	if cloudService != constants.GCPCloudService && cmdLineGCPProjectName != "" {
		return fmt.Errorf("set to use GCP project but cloud option is not GCP")
	}
	usr, err := user.Current()
	if err != nil {
		return err
	}
	cloudConfigMap := models.CloudConfig{}
	publicIPMap := map[string]string{}
	gcpProjectName := ""
	gcpCredentialFilepath := ""
<<<<<<< HEAD
	if !utils.IsE2E() {
		if cloudService == constants.AWSCloudService { // Get AWS Credential, region and AMI
			if !(authorizeAccess || authorizedAccessFromSettings()) && (requestCloudAuth(constants.AWSCloudService) != nil) {
				return fmt.Errorf("cloud access is required")
			}
			ec2SvcMap, ami, numNodesMap, err := getAWSCloudConfig(awsProfile)
			regions := maps.Keys(ec2SvcMap)
			if err != nil {
				return err
			}
			cloudConfigMap, err = createAWSInstances(ec2SvcMap, nodeType, numNodesMap, regions, ami, usr)
			if err != nil {
				return err
			}
			for _, region := range regions {
				if !useStaticIP {
					tmpIPMap, err := ec2SvcMap[region].GetInstancePublicIPs(cloudConfigMap[region].InstanceIDs)
					if err != nil {
						return err
					}
					for node, ip := range tmpIPMap {
						publicIPMap[node] = ip
					}
				} else {
					for i, node := range cloudConfigMap[region].InstanceIDs {
						publicIPMap[node] = cloudConfigMap[region].PublicIPs[i]
					}
=======
	// set ssh-Key
	if useSSHAgent && sshIdentity == "" {
		sshIdentity, err = setSSHIdentity()
		if err != nil {
			return err
		}
	}
	monitoringHostRegion := ""
	monitoringNodeConfig := models.RegionConfig{}
	existingMonitoringInstance, err = getExistingMonitoringInstance(clusterName)
	if err != nil {
		return err
	}
	if cloudService == constants.AWSCloudService { // Get AWS Credential, region and AMI
		if !(authorizeAccess || authorizedAccessFromSettings()) && (requestCloudAuth(constants.AWSCloudService) != nil) {
			return fmt.Errorf("cloud access is required")
		}
		ec2SvcMap, ami, numNodesMap, err := getAWSCloudConfig(awsProfile)
		regions := maps.Keys(ec2SvcMap)
		if err != nil {
			return err
		}
		if existingMonitoringInstance == "" {
			monitoringHostRegion = regions[0]
		}
		if !skipMonitoring {
			setUpMonitoring, separateMonitoringInstance, err = promptSetUpMonitoring()
			if err != nil {
				return err
			}
		}
		cloudConfigMap, err = createAWSInstances(ec2SvcMap, nodeType, numNodesMap, regions, ami, usr, false)
		if err != nil {
			return err
		}
		monitoringEc2SvcMap := make(map[string]*awsAPI.AwsCloud)
		if separateMonitoringInstance && existingMonitoringInstance == "" {
			monitoringEc2SvcMap[monitoringHostRegion] = ec2SvcMap[monitoringHostRegion]
			monitoringCloudConfig, err := createAWSInstances(monitoringEc2SvcMap, nodeType, map[string]int{monitoringHostRegion: 1}, []string{monitoringHostRegion}, ami, usr, true)
			if err != nil {
				return err
			}
			monitoringNodeConfig = monitoringCloudConfig[regions[0]]
		}
		if existingMonitoringInstance != "" {
			separateMonitoringInstance = true
			monitoringNodeConfig, monitoringHostRegion, err = getNodeCloudConfig(existingMonitoringInstance)
			if err != nil {
				return err
			}
			monitoringEc2SvcMap, err = getAWSMonitoringEC2Svc(awsProfile, monitoringHostRegion)
			if err != nil {
				return err
			}
		}
		if !useStaticIP && separateMonitoringInstance {
			monitoringPublicIPMap, err := monitoringEc2SvcMap[monitoringHostRegion].GetInstancePublicIPs(monitoringNodeConfig.InstanceIDs)
			if err != nil {
				return err
			}
			monitoringNodeConfig.PublicIPs = []string{monitoringPublicIPMap[monitoringNodeConfig.InstanceIDs[0]]}
		}
		for _, region := range regions {
			if !useStaticIP {
				tmpIPMap, err := ec2SvcMap[region].GetInstancePublicIPs(cloudConfigMap[region].InstanceIDs)
				if err != nil {
					return err
				}
				for node, ip := range tmpIPMap {
					publicIPMap[node] = ip
>>>>>>> 16acefea
				}
			}
		} else {
			if !(authorizeAccess || authorizedAccessFromSettings()) && (requestCloudAuth(constants.GCPCloudService) != nil) {
				return fmt.Errorf("cloud access is required")
			}
			// Get GCP Credential, zone, Image ID, service account key file path, and GCP project name
			gcpClient, zones, numNodes, imageID, credentialFilepath, projectName, err := getGCPConfig()
			if err != nil {
				return err
			}
			cloudConfigMap, err = createGCPInstance(usr, gcpClient, nodeType, numNodes, zones, imageID, clusterName)
			if err != nil {
				return err
			}
			for _, zone := range zones {
				if !useStaticIP {
					tmpIPMap, err := gcpClient.GetInstancePublicIPs(zone, cloudConfigMap[zone].InstanceIDs)
					if err != nil {
						return err
					}
					for node, ip := range tmpIPMap {
						publicIPMap[node] = ip
					}
				} else {
					for i, node := range cloudConfigMap[zone].InstanceIDs {
						publicIPMap[node] = cloudConfigMap[zone].PublicIPs[i]
					}
				}
			}
<<<<<<< HEAD
			gcpProjectName = projectName
			gcpCredentialFilepath = credentialFilepath
=======
			if separateMonitoringInstance {
				if err = AddMonitoringSecurityGroupRule(ec2SvcMap, monitoringNodeConfig.PublicIPs[0], cloudConfigMap[region].SecurityGroup, region); err != nil {
					return err
				}
			}
>>>>>>> 16acefea
		}
	} else {
		// override cloudConfig for E2E testing
		defaultAvalancheCLIPrefix := usr.Username + constants.AvalancheCLISuffix
		keyPairName := fmt.Sprintf("%s-keypair", defaultAvalancheCLIPrefix)
		certPath, err := app.GetSSHCertFilePath(keyPairName)
		dockerNumNodes := utils.Sum(numNodes)
		dockerHostIDs := utils.GenerateDockerHostIDs(dockerNumNodes)
		if err != nil {
			return err
		}
		cloudConfigMap = models.CloudConfig{
			"docker": {
				InstanceIDs:       dockerHostIDs,
				PublicIPs:         utils.GenerateDockerHostIPs(dockerNumNodes),
				KeyPair:           keyPairName,
				SecurityGroup:     "docker",
				CertFilePath:      certPath,
				ImageID:           "docker",
				Prefix:            "docker",
				CertName:          "docker",
				SecurityGroupName: "docker",
				NumNodes:          dockerNumNodes,
				InstanceType:      "docker",
			},
		}
		for i, ip := range cloudConfigMap["docker"].PublicIPs {
			publicIPMap[dockerHostIDs[i]] = ip
			// no api nodes for E2E testing
		}
		pubKeyString, err := os.ReadFile(fmt.Sprintf("%s.pub", certPath))
		if err != nil {
			return err
		}
<<<<<<< HEAD
		dockerComposeFile, err := utils.SaveDockerComposeFile(constants.E2EDockerComposeFile, len(dockerHostIDs), "focal", strings.TrimSuffix(string(pubKeyString), "\n"))
		if err != nil {
			return err
		}
		if err := utils.StartDockerCompose(dockerComposeFile); err != nil {
			return err
=======
		if existingMonitoringInstance == "" {
			monitoringHostRegion = zones[0]
		}
		if !skipMonitoring {
			setUpMonitoring, separateMonitoringInstance, err = promptSetUpMonitoring()
			if err != nil {
				return err
			}
		}
		cloudConfigMap, err = createGCPInstance(usr, gcpClient, nodeType, numNodes, zones, imageID, clusterName, false)
		if err != nil {
			return err
		}
		if separateMonitoringInstance && existingMonitoringInstance == "" {
			monitoringCloudConfig, err := createGCPInstance(usr, gcpClient, nodeType, []int{1}, []string{monitoringHostRegion}, imageID, clusterName, true)
			if err != nil {
				return err
			}
			monitoringNodeConfig = monitoringCloudConfig[zones[0]]
		}
		if existingMonitoringInstance != "" {
			separateMonitoringInstance = true
			monitoringNodeConfig, monitoringHostRegion, err = getNodeCloudConfig(existingMonitoringInstance)
			if err != nil {
				return err
			}
		}
		if !useStaticIP && separateMonitoringInstance {
			monitoringPublicIPMap, err := gcpClient.GetInstancePublicIPs(monitoringHostRegion, monitoringNodeConfig.InstanceIDs)
			if err != nil {
				return err
			}
			monitoringNodeConfig.PublicIPs = []string{monitoringPublicIPMap[monitoringNodeConfig.InstanceIDs[0]]}
		}
		for _, zone := range zones {
			if !useStaticIP {
				tmpIPMap, err := gcpClient.GetInstancePublicIPs(zone, cloudConfigMap[zone].InstanceIDs)
				if err != nil {
					return err
				}
				for node, ip := range tmpIPMap {
					publicIPMap[node] = ip
				}
			} else {
				for i, node := range cloudConfigMap[zone].InstanceIDs {
					publicIPMap[node] = cloudConfigMap[zone].PublicIPs[i]
				}
			}
			if separateMonitoringInstance {
				networkName := fmt.Sprintf("%s-network", usr.Username+constants.AvalancheCLISuffix)
				firewallName := fmt.Sprintf("%s-%s-monitoring", networkName, strings.ReplaceAll(monitoringNodeConfig.PublicIPs[0], ".", ""))
				ports := []string{
					strconv.Itoa(constants.AvalanchegoMachineMetricsPort), strconv.Itoa(constants.AvalanchegoAPIPort),
					strconv.Itoa(constants.AvalanchegoMonitoringPort), strconv.Itoa(constants.AvalanchegoGrafanaPort),
				}
				if err = gcpClient.AddFirewall(
					monitoringNodeConfig.PublicIPs[0],
					networkName,
					projectName,
					firewallName,
					ports,
					true); err != nil {
					return err
				}
			}
>>>>>>> 16acefea
		}
	}
<<<<<<< HEAD
	if err = CreateClusterNodeConfig(network, cloudConfigMap, clusterName, cloudService); err != nil {
=======
	if err = createClusterNodeConfig(network, cloudConfigMap, monitoringNodeConfig, monitoringHostRegion, clusterName, cloudService, separateMonitoringInstance); err != nil {
>>>>>>> 16acefea
		return err
	}
	if cloudService == constants.GCPCloudService {
		if err = updateClustersConfigGCPKeyFilepath(gcpProjectName, gcpCredentialFilepath); err != nil {
			return err
		}
	}

	inventoryPath := app.GetAnsibleInventoryDirPath(clusterName)
	avalancheGoVersion, err := getAvalancheGoVersion()
	if err != nil {
		return err
	}
	if err = ansible.CreateAnsibleHostInventory(inventoryPath, "", cloudService, publicIPMap, cloudConfigMap); err != nil {
		return err
	}
	monitoringInventoryPath := ""
	var monitoringHosts []*models.Host
	if separateMonitoringInstance {
		monitoringInventoryPath = filepath.Join(app.GetAnsibleInventoryDirPath(clusterName), constants.MonitoringDir)
		if existingMonitoringInstance == "" {
			if err = ansible.CreateAnsibleHostInventory(monitoringInventoryPath, monitoringNodeConfig.CertFilePath, cloudService, map[string]string{monitoringNodeConfig.InstanceIDs[0]: monitoringNodeConfig.PublicIPs[0]}, nil); err != nil {
				return err
			}
		}
		monitoringHosts, err = ansible.GetInventoryFromAnsibleInventoryFile(monitoringInventoryPath)
		if err != nil {
			return err
		}
	}
	allHosts, err := ansible.GetInventoryFromAnsibleInventoryFile(inventoryPath)
	if err != nil {
		return err
	}
	hosts := utils.Filter(allHosts, func(h *models.Host) bool { return slices.Contains(cloudConfigMap.GetAllInstanceIDs(), h.GetCloudID()) })
	// waiting for all nodes to become accessible
	failedHosts := waitForHosts(hosts)
	if failedHosts.Len() > 0 {
		for _, result := range failedHosts.GetResults() {
			ux.Logger.PrintToUser("Instance %s failed to provision with error %s. Please check instance logs for more information", result.NodeID, result.Err)
		}
		return fmt.Errorf("failed to provision node(s) %s", failedHosts.GetNodeList())
	}
	ux.Logger.PrintToUser("Installing AvalancheGo and Avalanche-CLI and starting bootstrap process on the newly created Avalanche node(s) ...")
	wg := sync.WaitGroup{}
	wgResults := models.NodeResults{}
	for _, host := range hosts {
		wg.Add(1)
		go func(nodeResults *models.NodeResults, host *models.Host) {
			defer wg.Done()
			if err := host.Connect(); err != nil {
				nodeResults.AddResult(host.NodeID, nil, err)
				return
			}
			if err := provideStakingCertAndKey(host); err != nil {
				nodeResults.AddResult(host.NodeID, nil, err)
				return
			}
			if err := ssh.RunSSHSetupNode(host, app.Conf.GetConfigPath(), avalancheGoVersion, network.Kind == models.Devnet); err != nil {
				nodeResults.AddResult(host.NodeID, nil, err)
				return
			}
			if separateMonitoringInstance {
				if err := ssh.RunSSHSetupMachineMetrics(host); err != nil {
					nodeResults.AddResult(host.NodeID, nil, err)
					return
				}
			} else {
				if setUpMonitoring {
					if err := ssh.RunSSHSetupMonitoring(host); err != nil {
						nodeResults.AddResult(host.NodeID, nil, err)
						return
					}
				}
			}
			if err := ssh.RunSSHSetupBuildEnv(host); err != nil {
				nodeResults.AddResult(host.NodeID, nil, err)
				return
			}
			if err := ssh.RunSSHSetupCLIFromSource(host, constants.SetupCLIFromSourceBranch); err != nil {
				nodeResults.AddResult(host.NodeID, nil, err)
				return
			}
		}(&wgResults, host)
	}
	wg.Wait()
	ansibleHostIDs, err := utils.MapWithError(cloudConfigMap.GetAllInstanceIDs(), func(s string) (string, error) { return models.HostCloudIDToAnsibleID(cloudService, s) })
	if err != nil {
		return err
	}
	if separateMonitoringInstance {
		if len(monitoringHosts) != 1 {
			return fmt.Errorf("expected only one monitoring host, found %d", len(monitoringHosts))
		}
		monitoringHost := monitoringHosts[0]
		// remove monitoring host from created hosts list
		hosts = utils.Filter(hosts, func(h *models.Host) bool { return h.NodeID != monitoringHost.NodeID })
		avalancheGoPorts := []string{}
		machinePorts := []string{}
		inventoryHosts, err := ansible.GetInventoryFromAnsibleInventoryFile(app.GetAnsibleInventoryDirPath(clusterName))
		if err != nil {
			return err
		}
		for _, host := range inventoryHosts {
			avalancheGoPorts = append(avalancheGoPorts, fmt.Sprintf("'%s:%s'", host.IP, strconv.Itoa(constants.AvalanchegoAPIPort)))
			machinePorts = append(machinePorts, fmt.Sprintf("'%s:%s'", host.IP, strconv.Itoa(constants.AvalanchegoMachineMetricsPort)))
		}
		if existingMonitoringInstance != "" {
			if err := ssh.RunSSHUpdatePrometheusConfig(monitoringHost, strings.Join(avalancheGoPorts, ","), strings.Join(machinePorts, ",")); err != nil {
				return err
			}
		} else {
			if err = app.SetupMonitoringEnv(); err != nil {
				return err
			}
			if err := ssh.RunSSHCopyMonitoringDashboards(monitoringHost, app.GetMonitoringDashboardDir()+"/"); err != nil {
				return err
			}
			if err := ssh.RunSSHSetupSeparateMonitoring(monitoringHost, app.GetMonitoringScriptFile(), strings.Join(avalancheGoPorts, ","), strings.Join(machinePorts, ",")); err != nil {
				return err
			}
		}
		for _, ansibleNodeID := range ansibleHostIDs {
			if err = app.CreateAnsibleNodeConfigDir(ansibleNodeID); err != nil {
				return err
			}
		}
		// download node configs
		wg := sync.WaitGroup{}
		wgResults := models.NodeResults{}
		for _, host := range hosts {
			wg.Add(1)
			go func(nodeResults *models.NodeResults, host *models.Host) {
				defer wg.Done()
				nodeDirPath := app.GetNodeInstanceAvaGoConfigDirPath(host.NodeID)
				if err := ssh.RunSSHDownloadNodeMonitoringConfig(host, nodeDirPath); err != nil {
					nodeResults.AddResult(host.NodeID, nil, err)
					return
				}
				if err = addHTTPHostToConfigFile(app.GetNodeConfigJSONFile(host.NodeID)); err != nil {
					nodeResults.AddResult(host.NodeID, nil, err)
					return
				}
				if err := ssh.RunSSHUploadNodeMonitoringConfig(host, nodeDirPath); err != nil {
					nodeResults.AddResult(host.NodeID, nil, err)
					return
				}
				if err := ssh.RunSSHRestartNode(host); err != nil {
					nodeResults.AddResult(host.NodeID, nil, err)
					return
				}
				if err := os.RemoveAll(nodeDirPath); err != nil {
					return
				}
			}(&wgResults, host)
		}
		wg.Wait()
		for _, node := range hosts {
			if wgResults.HasNodeIDWithError(node.NodeID) {
				ux.Logger.PrintToUser("Node %s is ERROR with error: %s", node.NodeID, wgResults.GetErrorHostMap()[node.NodeID])
				return fmt.Errorf("node %s failed to setup with error: %w", node.NodeID, wgResults.GetErrorHostMap()[node.NodeID])
			}
		}
	}
	ux.Logger.PrintToUser("======================================")
	ux.Logger.PrintToUser("AVALANCHE NODE(S) STATUS")
	ux.Logger.PrintToUser("======================================")
	ux.Logger.PrintToUser("")
	for _, node := range hosts {
		if wgResults.HasNodeIDWithError(node.NodeID) {
			ux.Logger.PrintToUser("Node %s is ERROR with error: %s", node.NodeID, wgResults.GetErrorHostMap()[node.NodeID])
		} else {
			ux.Logger.PrintToUser("Node %s is CREATED", node.NodeID)
		}
	}
	if network.Kind == models.Devnet {
		ux.Logger.PrintToUser("Setting up Devnet ...")
		if err := setupDevnet(clusterName, hosts); err != nil {
			return err
		}
	}

	if wgResults.HasErrors() {
		return fmt.Errorf("failed to deploy node(s) %s", wgResults.GetErrorHostMap())
	} else {
		monitoringPublicIP := ""
		if separateMonitoringInstance {
			monitoringPublicIP = monitoringNodeConfig.PublicIPs[0]
		}
		printResults(cloudConfigMap, publicIPMap, ansibleHostIDs, monitoringPublicIP)
		ux.Logger.PrintToUser("AvalancheGo and Avalanche-CLI installed and node(s) are bootstrapping!")
	}
	return nil
}

<<<<<<< HEAD
// reateClusterNodeConfig creates node config and save it in .avalanche-cli/nodes/{instanceID}
// also creates cluster config in .avalanche-cli/nodes storing various key pair and security group info for all clusters
func CreateClusterNodeConfig(network models.Network, cloudConfigMap models.CloudConfig, clusterName, cloudService string) error {
=======
func promptSetUpMonitoring() (bool, bool, error) {
	var err error
	if !separateMonitoringInstance && existingMonitoringInstance == "" {
		if sameMonitoringInstance {
			return true, false, nil
		}
		setUpMonitoring, err = app.Prompt.CaptureYesNo("Do you want to set up monitoring for your instances? (This enables you to monitor validator and machine metrics)")
		if err != nil {
			return false, false, err
		}
		if setUpMonitoring {
			separateMonitoringInstance, err = app.Prompt.CaptureYesNo("Do you want to set up a separate instance to host monitoring? (This enables you to monitor all your set up instances in one dashboard)")
			if err != nil {
				return false, false, err
			}
		}
		return setUpMonitoring, separateMonitoringInstance, nil
	}
	return setUpMonitoring, separateMonitoringInstance, nil
}

// createClusterNodeConfig creates node config and save it in .avalanche-cli/nodes/{instanceID}
// also creates cluster config in .avalanche-cli/nodes storing various key pair and security group info for all clusters
func createClusterNodeConfig(network models.Network, cloudConfigMap models.CloudConfig, monitorCloudConfig models.RegionConfig, monitoringHostRegion, clusterName, cloudService string, separateMonitoringInstance bool) error {
>>>>>>> 16acefea
	for region, cloudConfig := range cloudConfigMap {
		for i := range cloudConfig.InstanceIDs {
			publicIP := ""
			if len(cloudConfig.PublicIPs) > 0 {
				publicIP = cloudConfig.PublicIPs[i]
			}
			nodeConfig := models.NodeConfig{
				NodeID:        cloudConfig.InstanceIDs[i],
				Region:        region,
				AMI:           cloudConfig.ImageID,
				KeyPair:       cloudConfig.KeyPair,
				CertPath:      cloudConfig.CertFilePath,
				SecurityGroup: cloudConfig.SecurityGroup,
				ElasticIP:     publicIP,
				CloudService:  cloudService,
				UseStaticIP:   useStaticIP,
			}
			err := app.CreateNodeCloudConfigFile(cloudConfig.InstanceIDs[i], &nodeConfig)
			if err != nil {
				return err
			}
			if err = addNodeToClustersConfig(network, cloudConfig.InstanceIDs[i], clusterName, false); err != nil {
				return err
			}
		}
		if separateMonitoringInstance {
			publicIP := ""
			if useStaticIP {
				publicIP = monitorCloudConfig.PublicIPs[0]
			}
			nodeConfig := models.NodeConfig{
				NodeID:        monitorCloudConfig.InstanceIDs[0],
				Region:        monitoringHostRegion,
				AMI:           monitorCloudConfig.ImageID,
				KeyPair:       monitorCloudConfig.KeyPair,
				CertPath:      monitorCloudConfig.CertFilePath,
				SecurityGroup: monitorCloudConfig.SecurityGroup,
				ElasticIP:     publicIP,
				CloudService:  cloudService,
			}
			if err := app.CreateNodeCloudConfigFile(monitorCloudConfig.InstanceIDs[0], &nodeConfig); err != nil {
				return err
			}
			if err := addNodeToClustersConfig(network, monitorCloudConfig.InstanceIDs[0], clusterName, true); err != nil {
				return err
			}
			if err := updateKeyPairClustersConfig(nodeConfig); err != nil {
				return err
			}
		}
	}
	return nil
}

func addHTTPHostToConfigFile(filePath string) error {
	jsonFile, err := os.Open(filePath)
	if err != nil {
		return err
	}
	defer jsonFile.Close()
	byteValue, _ := io.ReadAll(jsonFile)
	var result map[string]interface{}
	if err := json.Unmarshal(byteValue, &result); err != nil {
		return err
	}
	result["http-host"] = "0.0.0.0"
	byteValue, err = json.MarshalIndent(result, "", "    ")
	if err != nil {
		return err
	}
	return os.WriteFile(filePath, byteValue, constants.WriteReadReadPerms)
}

func getExistingMonitoringInstance(clusterName string) (string, error) {
	if app.ClustersConfigExists() {
		clustersConfig, err := app.LoadClustersConfig()
		if err != nil {
			return "", err
		}
		if _, ok := clustersConfig.Clusters[clusterName]; ok {
			if clustersConfig.Clusters[clusterName].MonitoringInstance != "" {
				return clustersConfig.Clusters[clusterName].MonitoringInstance, nil
			}
		}
	}
	return "", nil
}

func updateKeyPairClustersConfig(cloudConfig models.NodeConfig) error {
	clustersConfig := models.ClustersConfig{}
	var err error
	if app.ClustersConfigExists() {
		clustersConfig, err = app.LoadClustersConfig()
		if err != nil {
			return err
		}
	}
	if clustersConfig.KeyPair == nil {
		clustersConfig.KeyPair = make(map[string]string)
	}
	if _, ok := clustersConfig.KeyPair[cloudConfig.KeyPair]; !ok {
		clustersConfig.KeyPair[cloudConfig.KeyPair] = cloudConfig.CertPath
	}
	return app.WriteClustersConfigFile(&clustersConfig)
}

func getNodeCloudConfig(node string) (models.RegionConfig, string, error) {
	config, err := app.LoadClusterNodeConfig(node)
	if err != nil {
		return models.RegionConfig{}, "", err
	}
	elasticIP := []string{}
	if config.ElasticIP != "" {
		elasticIP = append(elasticIP, config.ElasticIP)
	}
	instanceIDs := []string{}
	instanceIDs = append(instanceIDs, config.NodeID)
	return models.RegionConfig{
		InstanceIDs:       instanceIDs,
		PublicIPs:         elasticIP,
		KeyPair:           config.KeyPair,
		SecurityGroupName: config.SecurityGroup,
		CertFilePath:      config.CertPath,
		ImageID:           config.AMI,
	}, config.Region, nil
}

func addNodeToClustersConfig(network models.Network, nodeID, clusterName string, isMonitoringInstance bool) error {
	clustersConfig := models.ClustersConfig{}
	var err error
	if app.ClustersConfigExists() {
		clustersConfig, err = app.LoadClustersConfig()
		if err != nil {
			return err
		}
	}
	if clustersConfig.Clusters == nil {
		clustersConfig.Clusters = make(map[string]models.ClusterConfig)
	}
	if _, ok := clustersConfig.Clusters[clusterName]; !ok {
		clustersConfig.Clusters[clusterName] = models.ClusterConfig{
			Network: network,
			Nodes:   []string{},
		}
	}
	nodes := clustersConfig.Clusters[clusterName].Nodes
	if !isMonitoringInstance {
		// monitoring instance will always be last in the loop, so no need to set monitoring instance here
		clustersConfig.Clusters[clusterName] = models.ClusterConfig{
			Network: network,
			Nodes:   append(nodes, nodeID),
		}
	} else {
		clustersConfig.Clusters[clusterName] = models.ClusterConfig{
			Network:            network,
			Nodes:              nodes,
			MonitoringInstance: nodeID,
		}
	}

	return app.WriteClustersConfigFile(&clustersConfig)
}

func getNodeID(nodeDir string) (ids.NodeID, error) {
	certBytes, err := os.ReadFile(filepath.Join(nodeDir, constants.StakerCertFileName))
	if err != nil {
		return ids.EmptyNodeID, err
	}
	keyBytes, err := os.ReadFile(filepath.Join(nodeDir, constants.StakerKeyFileName))
	if err != nil {
		return ids.EmptyNodeID, err
	}
	nodeID, err := utils.ToNodeID(certBytes, keyBytes)
	if err != nil {
		return ids.EmptyNodeID, err
	}
	return nodeID, nil
}

func generateNodeCertAndKeys(stakerCertFilePath, stakerKeyFilePath, blsKeyFilePath string) (ids.NodeID, error) {
	certBytes, keyBytes, err := staking.NewCertAndKeyBytes()
	if err != nil {
		return ids.EmptyNodeID, err
	}
	nodeID, err := utils.ToNodeID(certBytes, keyBytes)
	if err != nil {
		return ids.EmptyNodeID, err
	}
	if err := os.MkdirAll(filepath.Dir(stakerCertFilePath), constants.DefaultPerms755); err != nil {
		return ids.EmptyNodeID, err
	}
	if err := os.WriteFile(stakerCertFilePath, certBytes, constants.WriteReadUserOnlyPerms); err != nil {
		return ids.EmptyNodeID, err
	}
	if err := os.MkdirAll(filepath.Dir(stakerKeyFilePath), constants.DefaultPerms755); err != nil {
		return ids.EmptyNodeID, err
	}
	if err := os.WriteFile(stakerKeyFilePath, keyBytes, constants.WriteReadUserOnlyPerms); err != nil {
		return ids.EmptyNodeID, err
	}
	blsSignerKeyBytes, err := utils.NewBlsSecretKeyBytes()
	if err != nil {
		return ids.EmptyNodeID, err
	}
	if err := os.MkdirAll(filepath.Dir(blsKeyFilePath), constants.DefaultPerms755); err != nil {
		return ids.EmptyNodeID, err
	}
	if err := os.WriteFile(blsKeyFilePath, blsSignerKeyBytes, constants.WriteReadUserOnlyPerms); err != nil {
		return ids.EmptyNodeID, err
	}
	return nodeID, nil
}

func provideStakingCertAndKey(host *models.Host) error {
	instanceID := host.GetCloudID()
	keyPath := filepath.Join(app.GetNodesDir(), instanceID)
	nodeID, err := generateNodeCertAndKeys(
		filepath.Join(keyPath, constants.StakerCertFileName),
		filepath.Join(keyPath, constants.StakerKeyFileName),
		filepath.Join(keyPath, constants.BLSKeyFileName),
	)
	if err != nil {
		ux.Logger.PrintToUser("Failed to generate staking keys for host %s", instanceID)
		return err
	} else {
		ux.Logger.PrintToUser("Generated staking keys for host %s[%s] ", instanceID, nodeID.String())
	}
	return ssh.RunSSHUploadStakingFiles(host, keyPath)
}

func getIPAddress() (string, error) {
	resp, err := http.Get("https://api.ipify.org?format=json")
	if err != nil {
		return "", err
	}
	defer resp.Body.Close()

	if resp.StatusCode != http.StatusOK {
		return "", errors.New("HTTP request failed")
	}

	body, err := io.ReadAll(resp.Body)
	if err != nil {
		return "", err
	}

	var result map[string]interface{}
	if err := json.Unmarshal(body, &result); err != nil {
		return "", err
	}

	ipAddress, ok := result["ip"].(string)
	if ok {
		if net.ParseIP(ipAddress) == nil {
			return "", errors.New("invalid IP address")
		}
		return ipAddress, nil
	}

	return "", errors.New("no IP address found")
}

// getAvalancheGoVersion asks users whether they want to install the newest Avalanche Go version
// or if they want to use the newest Avalanche Go Version that is still compatible with Subnet EVM
// version of their choice
func getAvalancheGoVersion() (string, error) {
	version := ""
	subnet := ""
	if useLatestAvalanchegoVersion { //nolint: gocritic
		version = "latest"
	} else if useCustomAvalanchegoVersion != "" {
		if !semver.IsValid(useCustomAvalanchegoVersion) {
			return "", errors.New("custom avalanchego version must be a legal semantic version (ex: v1.1.1)")
		}
		version = useCustomAvalanchegoVersion
	} else if useAvalanchegoVersionFromSubnet != "" {
		subnet = useAvalanchegoVersionFromSubnet
	} else {
		choice, subnetChoice, err := promptAvalancheGoReferenceChoice()
		if err != nil {
			return "", err
		}
		switch choice {
		case avalancheGoReferenceChoiceLatest:
			version = "latest"
		case avalancheGoReferenceChoiceCustom:
			customVersion, err := app.Prompt.CaptureVersion("Which version of AvalancheGo would you like to install? (Use format v1.10.13)")
			if err != nil {
				return "", err
			}
			version = customVersion
		case avalancheGoReferenceChoiceSubnet:
			subnet = subnetChoice
		}
	}
	if subnet != "" {
		sc, err := app.LoadSidecar(subnet)
		if err != nil {
			return "", err
		}
		version, err = GetLatestAvagoVersionForRPC(sc.RPCVersion)
		if err != nil {
			return "", err
		}
	}
	return version, nil
}

func GetLatestAvagoVersionForRPC(configuredRPCVersion int) (string, error) {
	desiredAvagoVersion, err := vm.GetLatestAvalancheGoByProtocolVersion(
		app, configuredRPCVersion, constants.AvalancheGoCompatibilityURL)
	if err != nil {
		return "", err
	}
	return desiredAvagoVersion, nil
}

// promptAvalancheGoReferenceChoice returns user's choice of either using the latest Avalanche Go
// version or using the latest Avalanche Go version that is still compatible with the subnet that user
// wants the cloud server to track
func promptAvalancheGoReferenceChoice() (string, string, error) {
	defaultVersion := "Use latest Avalanche Go Version"
	txt := "What version of Avalanche Go would you like to install in the node?"
	versionOptions := []string{defaultVersion, "Use the deployed Subnet's VM version that the node will be validating", "Custom"}
	versionOption, err := app.Prompt.CaptureList(txt, versionOptions)
	if err != nil {
		return "", "", err
	}

	switch versionOption {
	case defaultVersion:
		return avalancheGoReferenceChoiceLatest, "", nil
	case "Custom":
		return avalancheGoReferenceChoiceCustom, "", nil
	default:
		for {
			subnetName, err := app.Prompt.CaptureString("Which Subnet would you like to use to choose the avalanche go version?")
			if err != nil {
				return "", "", err
			}
			_, err = subnetcmd.ValidateSubnetNameAndGetChains([]string{subnetName})
			if err == nil {
				return avalancheGoReferenceChoiceSubnet, subnetName, nil
			}
			ux.Logger.PrintToUser(fmt.Sprintf("no subnet named %s found", subnetName))
		}
	}
}

func setCloudService() (string, error) {
	if utils.IsE2E() && utils.E2EDocker() {
		return constants.E2EDocker, nil
	}
	if useAWS {
		return constants.AWSCloudService, nil
	}
	if useGCP {
		return constants.GCPCloudService, nil
	}
	txt := "Which cloud service would you like to launch your Avalanche Node(s) in?"
	cloudOptions := []string{constants.AWSCloudService, constants.GCPCloudService}
	chosenCloudService, err := app.Prompt.CaptureList(txt, cloudOptions)
	if err != nil {
		return "", err
	}
	return chosenCloudService, nil
}

func setCloudInstanceType(cloudService string) (string, error) {
	if utils.IsE2E() && utils.E2EDocker() {
		return constants.E2EDocker, nil
	}
	switch { // backwards compatibility
	case nodeType == "default" && cloudService == constants.AWSCloudService:
		nodeType = constants.AWSDefaultInstanceType
		return nodeType, nil
	case nodeType == "default" && cloudService == constants.GCPCloudService:
		nodeType = constants.GCPDefaultInstanceType
		return nodeType, nil
	}
	defaultNodeType := ""
	nodeTypeOption2 := ""
	nodeTypeOption3 := ""
	customNodeType := "Choose custom instance type"
	switch {
	case cloudService == constants.AWSCloudService:
		defaultNodeType = constants.AWSDefaultInstanceType
		nodeTypeOption2 = "t3a.2xlarge" // burst
		nodeTypeOption3 = "c5n.2xlarge"
	case cloudService == constants.GCPCloudService:
		defaultNodeType = constants.GCPDefaultInstanceType
		nodeTypeOption2 = "c3-highcpu-8"
		nodeTypeOption3 = "n2-standard-8"
	}
	if nodeType == "" {
		defaultStr := "[default] (recommended)"
		nodeTypeStr, err := app.Prompt.CaptureList(
			"Instance type to use",
			[]string{fmt.Sprintf("%s %s", defaultNodeType, defaultStr), nodeTypeOption2, nodeTypeOption3, customNodeType},
		)
		if err != nil {
			ux.Logger.PrintToUser("Failed to capture node type with error: %s", err.Error())
			return "", err
		}
		nodeTypeStr = strings.ReplaceAll(nodeTypeStr, defaultStr, "") // remove (default) if any
		if nodeTypeStr == customNodeType {
			nodeTypeStr, err = app.Prompt.CaptureString("What instance type would you like to use? Please refer to https://docs.avax.network/nodes/run/node-manually#hardware-and-os-requirements for minimum hardware requirements")
			if err != nil {
				ux.Logger.PrintToUser("Failed to capture custom node type with error: %s", err.Error())
				return "", err
			}
		}
		return strings.Trim(nodeTypeStr, " "), nil
	}
	return nodeType, nil
}

func printResults(cloudConfigMap models.CloudConfig, publicIPMap map[string]string, ansibleHostIDs []string, monitoringHostIP string) {
	ux.Logger.PrintToUser("======================================")
	ux.Logger.PrintToUser("AVALANCHE NODE(S) SUCCESSFULLY SET UP!")
	ux.Logger.PrintToUser("======================================")
	ux.Logger.PrintToUser("Please wait until the node(s) are successfully bootstrapped to run further commands on the node(s)")
	ux.Logger.PrintToUser("")
	ux.Logger.PrintToUser("Here are the details of the set up node(s): ")
	for region, cloudConfig := range cloudConfigMap {
		ux.Logger.PrintToUser(fmt.Sprintf("Don't delete or replace your ssh private key file at %s as you won't be able to access your cloud server without it", cloudConfig.CertFilePath))
		for i, instanceID := range cloudConfig.InstanceIDs {
			publicIP := ""
			publicIP = publicIPMap[instanceID]
			ux.Logger.PrintToUser("======================================")
			ux.Logger.PrintToUser(fmt.Sprintf("Node %s details: ", ansibleHostIDs[i]))
			ux.Logger.PrintToUser(fmt.Sprintf("Cloud Instance ID: %s", instanceID))
			ux.Logger.PrintToUser(fmt.Sprintf("Public IP: %s", publicIP))
			ux.Logger.PrintToUser(fmt.Sprintf("Cloud Region: %s", region))
			ux.Logger.PrintToUser("")
			ux.Logger.PrintToUser(fmt.Sprintf("staker.crt and staker.key are stored at %s. If anything happens to your node or the machine node runs on, these files can be used to fully recreate your node.", app.GetNodeInstanceDirPath(instanceID)))
			ux.Logger.PrintToUser("")
			ux.Logger.PrintToUser("To ssh to node, run: ")
			ux.Logger.PrintToUser("")
			ux.Logger.PrintToUser(utils.GetSSHConnectionString(publicIP, cloudConfig.CertFilePath))
			ux.Logger.PrintToUser("")
			if setUpMonitoring && !separateMonitoringInstance {
				ux.Logger.PrintToUser("To view monitoring dashboard for this node, visit the following link in your browser: ")
				ux.Logger.PrintToUser(fmt.Sprintf("http://%s:3000/dashboards", publicIP))
				ux.Logger.PrintToUser("Log in with username: admin, password: admin")
				ux.Logger.PrintToUser("")
			}
			ux.Logger.PrintToUser("======================================")
		}
	}
	if separateMonitoringInstance {
		ux.Logger.PrintToUser("")
		ux.Logger.PrintToUser("To view unified node monitoring dashboard, visit the following link in your browser: ")
		ux.Logger.PrintToUser(fmt.Sprintf("http://%s:3000/dashboards", monitoringHostIP))
		ux.Logger.PrintToUser("Log in with username: admin, password: admin")
		ux.Logger.PrintToUser("")
	}
	ux.Logger.PrintToUser("")
}

// waitForHosts waits for all hosts to become available via SSH.
func waitForHosts(hosts []*models.Host) *models.NodeResults {
	hostErrors := models.NodeResults{}
	createdWaitGroup := sync.WaitGroup{}
	for _, host := range hosts {
		createdWaitGroup.Add(1)
		go func(nodeResults *models.NodeResults, host *models.Host) {
			defer createdWaitGroup.Done()
			if err := host.WaitForSSHShell(constants.SSHServerStartTimeout); err != nil {
				nodeResults.AddResult(host.NodeID, nil, err)
				return
			}
		}(&hostErrors, host)
	}
	createdWaitGroup.Wait()
	return &hostErrors
}

// requestCloudAuth makes sure user agree to
func requestCloudAuth(cloudName string) error {
	ux.Logger.PrintToUser("Do you authorize Avalanche-CLI to access your %s account?", cloudName)
	ux.Logger.PrintToUser("By clicking yes, you are authorizing Avalanche-CLI to:")
	ux.Logger.PrintToUser("- Create Cloud instance(s) and other components (such as elastic IPs)")
	ux.Logger.PrintToUser("- Start/Stop Cloud instance(s) and other components (such as elastic IPs) previously created by Avalanche-CLI")
	ux.Logger.PrintToUser("- Delete Cloud instance(s) and other components (such as elastic IPs) previously created by Avalanche-CLI")
	yes, err := app.Prompt.CaptureYesNo(fmt.Sprintf("I authorize Avalanche-CLI to access my %s account", cloudName))
	if err != nil {
		return err
	}
	if err := app.Conf.SetConfigValue(constants.ConfigAutorizeCloudAccessKey, yes); err != nil {
		return err
	}
	if !yes {
		return fmt.Errorf("user did not give authorization to Avalanche-CLI to access %s account", cloudName)
	}
	return nil
}

func getRegionsNodeNum(cloudName string) (
	map[string]int,
	error,
) {
	type CloudPrompt struct {
		defaultLocations []string
		locationName     string
		locationsListURL string
	}

	supportedClouds := map[string]CloudPrompt{
		constants.AWSCloudService: {
			defaultLocations: []string{"us-east-1", "us-east-2", "us-west-1", "us-west-2"},
			locationName:     "AWS Region",
			locationsListURL: "https://docs.aws.amazon.com/AWSEC2/latest/UserGuide/using-regions-availability-zones.html",
		},
		constants.GCPCloudService: {
			defaultLocations: []string{"us-east1-b", "us-central1-c", "us-west1-b"},
			locationName:     "Google Zone",
			locationsListURL: "https://cloud.google.com/compute/docs/regions-zones/",
		},
	}

	if _, ok := supportedClouds[cloudName]; !ok {
		return nil, fmt.Errorf("cloud %s is not supported", cloudName)
	}

	nodes := map[string]int{}
	awsCustomRegion := fmt.Sprintf("Choose custom %s (list of %ss available at %s)", supportedClouds[cloudName].locationName, supportedClouds[cloudName].locationName, supportedClouds[cloudName].locationsListURL)
	additionalRegionPrompt := fmt.Sprintf("Would you like to add additional %s?", supportedClouds[cloudName].locationName)
	for {
		userRegion, err := app.Prompt.CaptureList(
			fmt.Sprintf("Which %s do you want to set up your node(s) in?", supportedClouds[cloudName].locationName),
			append(supportedClouds[cloudName].defaultLocations, awsCustomRegion),
		)
		if err != nil {
			return nil, err
		}
		if userRegion == awsCustomRegion {
			userRegion, err = app.Prompt.CaptureString(fmt.Sprintf("Which %s do you want to set up your node in?", supportedClouds[cloudName].locationName))
			if err != nil {
				return nil, err
			}
		}
		numNodes, err := app.Prompt.CaptureUint32(fmt.Sprintf("How many nodes do you want to set up in %s %s?", userRegion, supportedClouds[cloudName].locationName))
		if err != nil {
			return nil, err
		}
		if numNodes > uint32(math.MaxInt32) {
			return nil, fmt.Errorf("number of nodes exceeds the range of a signed 32-bit integer")
		}
		nodes[userRegion] = int(numNodes)

		currentInput := utils.Map(maps.Keys(nodes), func(region string) string { return fmt.Sprintf("[%s]:%d", region, nodes[region]) })
		ux.Logger.PrintToUser("Current selection: " + strings.Join(currentInput, " "))
		yes, err := app.Prompt.CaptureNoYes(additionalRegionPrompt)
		if err != nil {
			return nil, err
		}
		if !yes {
			return nodes, nil
		}
	}
}

func setSSHIdentity() (string, error) {
	const yubikeyMark = " [YubiKey] (recommended)"
	const yubikeyPattern = `cardno:(\d+(_\d+)*)`
	sshIdentities, err := utils.ListSSHAgentIdentities()
	if err != nil {
		return "", err
	}
	yubikeyRegexp := regexp.MustCompile(yubikeyPattern)
	sshIdentities = utils.Map(sshIdentities, func(id string) string {
		if len(yubikeyRegexp.FindStringSubmatch(id)) > 0 {
			return fmt.Sprintf("%s%s", id, yubikeyMark)
		}
		return id
	})
	sshIdentity, err := app.Prompt.CaptureList(
		"Which SSH identity do you want to use?", sshIdentities,
	)
	if err != nil {
		return "", err
	}
	return strings.ReplaceAll(sshIdentity, yubikeyMark, ""), nil
}<|MERGE_RESOLUTION|>--- conflicted
+++ resolved
@@ -184,7 +184,19 @@
 	publicIPMap := map[string]string{}
 	gcpProjectName := ""
 	gcpCredentialFilepath := ""
-<<<<<<< HEAD
+	// set ssh-Key
+	if useSSHAgent && sshIdentity == "" {
+		sshIdentity, err = setSSHIdentity()
+		if err != nil {
+			return err
+		}
+	}
+	monitoringHostRegion := ""
+	monitoringNodeConfig := models.RegionConfig{}
+	existingMonitoringInstance, err = getExistingMonitoringInstance(clusterName)
+	if err != nil {
+		return err
+	}
 	if !utils.IsE2E() {
 		if cloudService == constants.AWSCloudService { // Get AWS Credential, region and AMI
 			if !(authorizeAccess || authorizedAccessFromSettings()) && (requestCloudAuth(constants.AWSCloudService) != nil) {
@@ -195,9 +207,45 @@
 			if err != nil {
 				return err
 			}
-			cloudConfigMap, err = createAWSInstances(ec2SvcMap, nodeType, numNodesMap, regions, ami, usr)
+			if existingMonitoringInstance == "" {
+				monitoringHostRegion = regions[0]
+			}
+			if !skipMonitoring {
+				setUpMonitoring, separateMonitoringInstance, err = promptSetUpMonitoring()
+				if err != nil {
+					return err
+				}
+			}
+			cloudConfigMap, err = createAWSInstances(ec2SvcMap, nodeType, numNodesMap, regions, ami, usr, false)
 			if err != nil {
 				return err
+			}
+			monitoringEc2SvcMap := make(map[string]*awsAPI.AwsCloud)
+			if separateMonitoringInstance && existingMonitoringInstance == "" {
+				monitoringEc2SvcMap[monitoringHostRegion] = ec2SvcMap[monitoringHostRegion]
+				monitoringCloudConfig, err := createAWSInstances(monitoringEc2SvcMap, nodeType, map[string]int{monitoringHostRegion: 1}, []string{monitoringHostRegion}, ami, usr, true)
+				if err != nil {
+					return err
+				}
+				monitoringNodeConfig = monitoringCloudConfig[regions[0]]
+			}
+			if existingMonitoringInstance != "" {
+				separateMonitoringInstance = true
+				monitoringNodeConfig, monitoringHostRegion, err = getNodeCloudConfig(existingMonitoringInstance)
+				if err != nil {
+					return err
+				}
+				monitoringEc2SvcMap, err = getAWSMonitoringEC2Svc(awsProfile, monitoringHostRegion)
+				if err != nil {
+					return err
+				}
+			}
+			if !useStaticIP && separateMonitoringInstance {
+				monitoringPublicIPMap, err := monitoringEc2SvcMap[monitoringHostRegion].GetInstancePublicIPs(monitoringNodeConfig.InstanceIDs)
+				if err != nil {
+					return err
+				}
+				monitoringNodeConfig.PublicIPs = []string{monitoringPublicIPMap[monitoringNodeConfig.InstanceIDs[0]]}
 			}
 			for _, region := range regions {
 				if !useStaticIP {
@@ -212,78 +260,11 @@
 					for i, node := range cloudConfigMap[region].InstanceIDs {
 						publicIPMap[node] = cloudConfigMap[region].PublicIPs[i]
 					}
-=======
-	// set ssh-Key
-	if useSSHAgent && sshIdentity == "" {
-		sshIdentity, err = setSSHIdentity()
-		if err != nil {
-			return err
-		}
-	}
-	monitoringHostRegion := ""
-	monitoringNodeConfig := models.RegionConfig{}
-	existingMonitoringInstance, err = getExistingMonitoringInstance(clusterName)
-	if err != nil {
-		return err
-	}
-	if cloudService == constants.AWSCloudService { // Get AWS Credential, region and AMI
-		if !(authorizeAccess || authorizedAccessFromSettings()) && (requestCloudAuth(constants.AWSCloudService) != nil) {
-			return fmt.Errorf("cloud access is required")
-		}
-		ec2SvcMap, ami, numNodesMap, err := getAWSCloudConfig(awsProfile)
-		regions := maps.Keys(ec2SvcMap)
-		if err != nil {
-			return err
-		}
-		if existingMonitoringInstance == "" {
-			monitoringHostRegion = regions[0]
-		}
-		if !skipMonitoring {
-			setUpMonitoring, separateMonitoringInstance, err = promptSetUpMonitoring()
-			if err != nil {
-				return err
-			}
-		}
-		cloudConfigMap, err = createAWSInstances(ec2SvcMap, nodeType, numNodesMap, regions, ami, usr, false)
-		if err != nil {
-			return err
-		}
-		monitoringEc2SvcMap := make(map[string]*awsAPI.AwsCloud)
-		if separateMonitoringInstance && existingMonitoringInstance == "" {
-			monitoringEc2SvcMap[monitoringHostRegion] = ec2SvcMap[monitoringHostRegion]
-			monitoringCloudConfig, err := createAWSInstances(monitoringEc2SvcMap, nodeType, map[string]int{monitoringHostRegion: 1}, []string{monitoringHostRegion}, ami, usr, true)
-			if err != nil {
-				return err
-			}
-			monitoringNodeConfig = monitoringCloudConfig[regions[0]]
-		}
-		if existingMonitoringInstance != "" {
-			separateMonitoringInstance = true
-			monitoringNodeConfig, monitoringHostRegion, err = getNodeCloudConfig(existingMonitoringInstance)
-			if err != nil {
-				return err
-			}
-			monitoringEc2SvcMap, err = getAWSMonitoringEC2Svc(awsProfile, monitoringHostRegion)
-			if err != nil {
-				return err
-			}
-		}
-		if !useStaticIP && separateMonitoringInstance {
-			monitoringPublicIPMap, err := monitoringEc2SvcMap[monitoringHostRegion].GetInstancePublicIPs(monitoringNodeConfig.InstanceIDs)
-			if err != nil {
-				return err
-			}
-			monitoringNodeConfig.PublicIPs = []string{monitoringPublicIPMap[monitoringNodeConfig.InstanceIDs[0]]}
-		}
-		for _, region := range regions {
-			if !useStaticIP {
-				tmpIPMap, err := ec2SvcMap[region].GetInstancePublicIPs(cloudConfigMap[region].InstanceIDs)
-				if err != nil {
-					return err
-				}
-				for node, ip := range tmpIPMap {
-					publicIPMap[node] = ip
->>>>>>> 16acefea
+				}
+				if separateMonitoringInstance {
+					if err = AddMonitoringSecurityGroupRule(ec2SvcMap, monitoringNodeConfig.PublicIPs[0], cloudConfigMap[region].SecurityGroup, region); err != nil {
+						return err
+					}
 				}
 			}
 		} else {
@@ -295,9 +276,39 @@
 			if err != nil {
 				return err
 			}
-			cloudConfigMap, err = createGCPInstance(usr, gcpClient, nodeType, numNodes, zones, imageID, clusterName)
+			if existingMonitoringInstance == "" {
+				monitoringHostRegion = zones[0]
+			}
+			if !skipMonitoring {
+				setUpMonitoring, separateMonitoringInstance, err = promptSetUpMonitoring()
+				if err != nil {
+					return err
+				}
+			}
+			cloudConfigMap, err = createGCPInstance(usr, gcpClient, nodeType, numNodes, zones, imageID, clusterName, false)
 			if err != nil {
 				return err
+			}
+			if separateMonitoringInstance && existingMonitoringInstance == "" {
+				monitoringCloudConfig, err := createGCPInstance(usr, gcpClient, nodeType, []int{1}, []string{monitoringHostRegion}, imageID, clusterName, true)
+				if err != nil {
+					return err
+				}
+				monitoringNodeConfig = monitoringCloudConfig[zones[0]]
+			}
+			if existingMonitoringInstance != "" {
+				separateMonitoringInstance = true
+				monitoringNodeConfig, monitoringHostRegion, err = getNodeCloudConfig(existingMonitoringInstance)
+				if err != nil {
+					return err
+				}
+			}
+			if !useStaticIP && separateMonitoringInstance {
+				monitoringPublicIPMap, err := gcpClient.GetInstancePublicIPs(monitoringHostRegion, monitoringNodeConfig.InstanceIDs)
+				if err != nil {
+					return err
+				}
+				monitoringNodeConfig.PublicIPs = []string{monitoringPublicIPMap[monitoringNodeConfig.InstanceIDs[0]]}
 			}
 			for _, zone := range zones {
 				if !useStaticIP {
@@ -313,17 +324,26 @@
 						publicIPMap[node] = cloudConfigMap[zone].PublicIPs[i]
 					}
 				}
-			}
-<<<<<<< HEAD
+				if separateMonitoringInstance {
+					networkName := fmt.Sprintf("%s-network", usr.Username+constants.AvalancheCLISuffix)
+					firewallName := fmt.Sprintf("%s-%s-monitoring", networkName, strings.ReplaceAll(monitoringNodeConfig.PublicIPs[0], ".", ""))
+					ports := []string{
+						strconv.Itoa(constants.AvalanchegoMachineMetricsPort), strconv.Itoa(constants.AvalanchegoAPIPort),
+						strconv.Itoa(constants.AvalanchegoMonitoringPort), strconv.Itoa(constants.AvalanchegoGrafanaPort),
+					}
+					if err = gcpClient.AddFirewall(
+						monitoringNodeConfig.PublicIPs[0],
+						networkName,
+						projectName,
+						firewallName,
+						ports,
+						true); err != nil {
+						return err
+					}
+				}
+			}
 			gcpProjectName = projectName
 			gcpCredentialFilepath = credentialFilepath
-=======
-			if separateMonitoringInstance {
-				if err = AddMonitoringSecurityGroupRule(ec2SvcMap, monitoringNodeConfig.PublicIPs[0], cloudConfigMap[region].SecurityGroup, region); err != nil {
-					return err
-				}
-			}
->>>>>>> 16acefea
 		}
 	} else {
 		// override cloudConfig for E2E testing
@@ -358,87 +378,15 @@
 		if err != nil {
 			return err
 		}
-<<<<<<< HEAD
 		dockerComposeFile, err := utils.SaveDockerComposeFile(constants.E2EDockerComposeFile, len(dockerHostIDs), "focal", strings.TrimSuffix(string(pubKeyString), "\n"))
 		if err != nil {
 			return err
 		}
 		if err := utils.StartDockerCompose(dockerComposeFile); err != nil {
 			return err
-=======
-		if existingMonitoringInstance == "" {
-			monitoringHostRegion = zones[0]
-		}
-		if !skipMonitoring {
-			setUpMonitoring, separateMonitoringInstance, err = promptSetUpMonitoring()
-			if err != nil {
-				return err
-			}
-		}
-		cloudConfigMap, err = createGCPInstance(usr, gcpClient, nodeType, numNodes, zones, imageID, clusterName, false)
-		if err != nil {
-			return err
-		}
-		if separateMonitoringInstance && existingMonitoringInstance == "" {
-			monitoringCloudConfig, err := createGCPInstance(usr, gcpClient, nodeType, []int{1}, []string{monitoringHostRegion}, imageID, clusterName, true)
-			if err != nil {
-				return err
-			}
-			monitoringNodeConfig = monitoringCloudConfig[zones[0]]
-		}
-		if existingMonitoringInstance != "" {
-			separateMonitoringInstance = true
-			monitoringNodeConfig, monitoringHostRegion, err = getNodeCloudConfig(existingMonitoringInstance)
-			if err != nil {
-				return err
-			}
-		}
-		if !useStaticIP && separateMonitoringInstance {
-			monitoringPublicIPMap, err := gcpClient.GetInstancePublicIPs(monitoringHostRegion, monitoringNodeConfig.InstanceIDs)
-			if err != nil {
-				return err
-			}
-			monitoringNodeConfig.PublicIPs = []string{monitoringPublicIPMap[monitoringNodeConfig.InstanceIDs[0]]}
-		}
-		for _, zone := range zones {
-			if !useStaticIP {
-				tmpIPMap, err := gcpClient.GetInstancePublicIPs(zone, cloudConfigMap[zone].InstanceIDs)
-				if err != nil {
-					return err
-				}
-				for node, ip := range tmpIPMap {
-					publicIPMap[node] = ip
-				}
-			} else {
-				for i, node := range cloudConfigMap[zone].InstanceIDs {
-					publicIPMap[node] = cloudConfigMap[zone].PublicIPs[i]
-				}
-			}
-			if separateMonitoringInstance {
-				networkName := fmt.Sprintf("%s-network", usr.Username+constants.AvalancheCLISuffix)
-				firewallName := fmt.Sprintf("%s-%s-monitoring", networkName, strings.ReplaceAll(monitoringNodeConfig.PublicIPs[0], ".", ""))
-				ports := []string{
-					strconv.Itoa(constants.AvalanchegoMachineMetricsPort), strconv.Itoa(constants.AvalanchegoAPIPort),
-					strconv.Itoa(constants.AvalanchegoMonitoringPort), strconv.Itoa(constants.AvalanchegoGrafanaPort),
-				}
-				if err = gcpClient.AddFirewall(
-					monitoringNodeConfig.PublicIPs[0],
-					networkName,
-					projectName,
-					firewallName,
-					ports,
-					true); err != nil {
-					return err
-				}
-			}
->>>>>>> 16acefea
-		}
-	}
-<<<<<<< HEAD
-	if err = CreateClusterNodeConfig(network, cloudConfigMap, clusterName, cloudService); err != nil {
-=======
-	if err = createClusterNodeConfig(network, cloudConfigMap, monitoringNodeConfig, monitoringHostRegion, clusterName, cloudService, separateMonitoringInstance); err != nil {
->>>>>>> 16acefea
+		}
+	}
+	if err = CreateClusterNodeConfig(network, cloudConfigMap, monitoringNodeConfig, monitoringHostRegion, clusterName, cloudService, separateMonitoringInstance); err != nil {
 		return err
 	}
 	if cloudService == constants.GCPCloudService {
@@ -634,11 +582,6 @@
 	return nil
 }
 
-<<<<<<< HEAD
-// reateClusterNodeConfig creates node config and save it in .avalanche-cli/nodes/{instanceID}
-// also creates cluster config in .avalanche-cli/nodes storing various key pair and security group info for all clusters
-func CreateClusterNodeConfig(network models.Network, cloudConfigMap models.CloudConfig, clusterName, cloudService string) error {
-=======
 func promptSetUpMonitoring() (bool, bool, error) {
 	var err error
 	if !separateMonitoringInstance && existingMonitoringInstance == "" {
@@ -660,10 +603,9 @@
 	return setUpMonitoring, separateMonitoringInstance, nil
 }
 
-// createClusterNodeConfig creates node config and save it in .avalanche-cli/nodes/{instanceID}
+// reateClusterNodeConfig creates node config and save it in .avalanche-cli/nodes/{instanceID}
 // also creates cluster config in .avalanche-cli/nodes storing various key pair and security group info for all clusters
-func createClusterNodeConfig(network models.Network, cloudConfigMap models.CloudConfig, monitorCloudConfig models.RegionConfig, monitoringHostRegion, clusterName, cloudService string, separateMonitoringInstance bool) error {
->>>>>>> 16acefea
+func CreateClusterNodeConfig(network models.Network, cloudConfigMap models.CloudConfig, monitorCloudConfig models.RegionConfig, monitoringHostRegion, clusterName, cloudService string, separateMonitoringInstance bool) error {
 	for region, cloudConfig := range cloudConfigMap {
 		for i := range cloudConfig.InstanceIDs {
 			publicIP := ""
