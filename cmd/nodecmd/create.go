--- conflicted
+++ resolved
@@ -84,9 +84,6 @@
 		RunE:         createNodes,
 	}
 	cmd.Flags().BoolVar(&useStaticIP, "use-static-ip", true, "attach static Public IP on cloud servers")
-<<<<<<< HEAD
-	cmd.Flags().StringVar(&awsProfile, "aws-profile", constants.AWSDefaultCredential, "aws profile to use")
-=======
 	cmd.Flags().BoolVar(&useAWS, "aws", false, "create node/s in AWS cloud")
 	cmd.Flags().BoolVar(&useGCP, "gcp", false, "create node/s in GCP cloud")
 	cmd.Flags().StringVar(&cmdLineRegion, "region", "", "create node/s in given region")
@@ -97,8 +94,7 @@
 	cmd.Flags().StringVar(&cmdLineGCPCredentialsPath, "gcp-credentials", "", "use given GCP credentials")
 	cmd.Flags().StringVar(&cmdLineGCPProjectName, "gcp-project", "", "use given GCP project")
 	cmd.Flags().StringVar(&cmdLineAlternativeKeyPairName, "alternative-key-pair-name", "", "key pair name to use if default one generates conflicts")
-
->>>>>>> 85467e5f
+	cmd.Flags().StringVar(&awsProfile, "aws-profile", constants.AWSDefaultCredential, "aws profile to use")
 	return cmd
 }
 
@@ -109,23 +105,6 @@
 	if useAWS && useGCP {
 		return fmt.Errorf("could not use both AWS and GCP cloud options")
 	}
-<<<<<<< HEAD
-	clusterConfig.Clusters[clusterName] = append(clusterConfig.Clusters[clusterName], nodeID)
-	return app.WriteClusterConfigFile(&clusterConfig)
-}
-
-func printNoCredentialsOutput(awsProfile string) {
-	ux.Logger.PrintToUser("No AWS credentials file found in ~/.aws/credentials")
-	ux.Logger.PrintToUser("Create a file called 'credentials' with the contents below, and add the file to ~/.aws/ directory")
-	ux.Logger.PrintToUser("===========BEGINNING OF FILE===========")
-	ux.Logger.PrintToUser("[%s]\naws_access_key_id=<AWS_ACCESS_KEY>\naws_secret_access_key=<AWS_SECRET_ACCESS_KEY>", awsProfile)
-	ux.Logger.PrintToUser("===========END OF FILE===========")
-	ux.Logger.PrintToUser("More info can be found at https://docs.aws.amazon.com/sdkref/latest/guide/file-format.html#file-format-creds")
-}
-
-func createNode(_ *cobra.Command, args []string) error {
-=======
->>>>>>> 85467e5f
 	clusterName := args[0]
 	cloudService, err := setCloudService()
 	if err != nil {
