--- conflicted
+++ resolved
@@ -13,11 +13,8 @@
 	"os"
 	"os/user"
 	"path/filepath"
-<<<<<<< HEAD
 	"regexp"
-=======
 	"strconv"
->>>>>>> 8c1ad42a
 	"strings"
 	"sync"
 
@@ -65,13 +62,10 @@
 	cmdLineGCPCredentialsPath       string
 	cmdLineGCPProjectName           string
 	cmdLineAlternativeKeyPairName   string
-<<<<<<< HEAD
 	useSSHAgent                     bool
 	sshIdentity                     string
-=======
 	setUpMonitoring                 bool
 	skipMonitoring                  bool
->>>>>>> 8c1ad42a
 )
 
 func newCreateCmd() *cobra.Command {
@@ -112,14 +106,11 @@
 	cmd.Flags().StringVar(&awsProfile, "aws-profile", constants.AWSDefaultCredential, "aws profile to use")
 	cmd.Flags().BoolVar(&createOnFuji, "fuji", false, "create node/s in Fuji Network")
 	cmd.Flags().BoolVar(&createDevnet, "devnet", false, "create node/s into a new Devnet")
-<<<<<<< HEAD
 	cmd.Flags().BoolVar(&useSSHAgent, "use-ssh-agent", false, "use ssh agent(ex: Yubikey) for ssh auth")
 	cmd.Flags().StringVar(&sshIdentity, "ssh-agent-identity", "", "use given ssh identity(only for ssh agent). If not set, default will be used.")
-=======
 	cmd.Flags().BoolVar(&sameMonitoringInstance, "same-monitoring-instance", false, "host monitoring for a cloud servers on the same instance")
 	cmd.Flags().BoolVar(&separateMonitoringInstance, "separate-monitoring-instance", false, "host monitoring for all cloud servers on a separate instance")
 	cmd.Flags().BoolVar(&skipMonitoring, "skip-monitoring", false, "don't set up monitoring in created nodes")
->>>>>>> 8c1ad42a
 	return cmd
 }
 
@@ -194,20 +185,18 @@
 	publicIPMap := map[string]string{}
 	gcpProjectName := ""
 	gcpCredentialFilepath := ""
-<<<<<<< HEAD
 	// set ssh-Key
 	if useSSHAgent && sshIdentity == "" {
 		sshIdentity, err = setSSHIdentity()
 		if err != nil {
 			return err
 		}
-=======
+	}
 	monitoringHostRegion := ""
 	monitoringNodeConfig := models.RegionConfig{}
 	existingMonitoringInstance, err = getExistingMonitoringInstance(clusterName)
 	if err != nil {
 		return err
->>>>>>> 8c1ad42a
 	}
 	if cloudService == constants.AWSCloudService { // Get AWS Credential, region and AMI
 		if !(authorizeAccess || authorizedAccessFromSettings()) && (requestCloudAuth(constants.AWSCloudService) != nil) {
