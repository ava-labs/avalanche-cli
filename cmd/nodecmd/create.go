// Copyright (C) 2022, Ava Labs, Inc. All rights reserved.
// See the file LICENSE for licensing terms.
package nodecmd

import (
	"encoding/json"
	"errors"
	"fmt"
<<<<<<< HEAD
=======
	"io"
	"net"
	"net/http"
	"os"
	"os/user"
	"path/filepath"
	"sync"

>>>>>>> 046d1bca
	"github.com/ava-labs/avalanche-cli/cmd/subnetcmd"
	"github.com/ava-labs/avalanche-cli/pkg/ansible"
	awsAPI "github.com/ava-labs/avalanche-cli/pkg/aws"
	"github.com/ava-labs/avalanche-cli/pkg/constants"
	gcpAPI "github.com/ava-labs/avalanche-cli/pkg/gcp"
<<<<<<< HEAD
	"github.com/ava-labs/avalanche-cli/pkg/models"
=======
	"github.com/ava-labs/avalanche-cli/pkg/ssh"
>>>>>>> 046d1bca
	"github.com/ava-labs/avalanche-cli/pkg/terraform"
	"github.com/ava-labs/avalanche-cli/pkg/utils"
	"github.com/ava-labs/avalanche-cli/pkg/ux"
	"github.com/ava-labs/avalanche-cli/pkg/vm"
	"github.com/ava-labs/avalanchego/ids"
	"github.com/ava-labs/avalanchego/staking"
<<<<<<< HEAD
	"github.com/spf13/cobra"
	"golang.org/x/sync/errgroup"
	"io"
	"net"
	"os"
	"os/exec"
	"os/user"
	"path/filepath"
	"strconv"
	"strings"
	"time"
=======
	"golang.org/x/exp/slices"

	"github.com/ava-labs/avalanche-cli/pkg/constants"
	"github.com/ava-labs/avalanche-cli/pkg/models"

	"github.com/ava-labs/avalanche-cli/pkg/ux"
	"github.com/spf13/cobra"
>>>>>>> 046d1bca
)

const (
	avalancheGoReferenceChoiceLatest = "latest"
	avalancheGoReferenceChoiceSubnet = "subnet"
	avalancheGoReferenceChoiceCustom = "custom"
)

var (
	createOnFuji                    bool
	createDevnet                    bool
	createOnMainnet                 bool
	useAWS                          bool
	useGCP                          bool
	cmdLineRegion                   string
	authorizeAccess                 bool
	numNodes                        int
	useLatestAvalanchegoVersion     bool
	useAvalanchegoVersionFromSubnet string
	cmdLineGCPCredentialsPath       string
	cmdLineGCPProjectName           string
	cmdLineAlternativeKeyPairName   string
)

type CloudConfig struct {
	InstanceIDs   []string
	PublicIPs     []string
	Region        string
	KeyPair       string
	SecurityGroup string
	CertFilePath  string
	ImageID       string
}

func newCreateCmd() *cobra.Command {
	cmd := &cobra.Command{
		Use:   "create [clusterName]",
		Short: "(ALPHA Warning) Create a new validator on cloud server",
		Long: `(ALPHA Warning) This command is currently in experimental mode. 

The node create command sets up a validator on a cloud server of your choice. 
The validator will be validating the Avalanche Primary Network and Subnet 
of your choice. By default, the command runs an interactive wizard. It 
walks you through all the steps you need to set up a validator.
Once this command is completed, you will have to wait for the validator
to finish bootstrapping on the primary network before running further
commands on it, e.g. validating a Subnet. You can check the bootstrapping
status by running avalanche node status 

The created node will be part of group of validators called <clusterName> 
and users can call node commands with <clusterName> so that the command
will apply to all nodes in the cluster`,
		SilenceUsage: true,
		Args:         cobra.ExactArgs(1),
		RunE:         createNodes,
	}
	cmd.Flags().BoolVar(&useStaticIP, "use-static-ip", true, "attach static Public IP on cloud servers")
	cmd.Flags().BoolVar(&separateMonitoringInstance, "separate-monitoring-instance", false, "host monitoring for all cloud servers on a separate instance")
	cmd.Flags().BoolVar(&useAWS, "aws", false, "create node/s in AWS cloud")
	cmd.Flags().BoolVar(&useGCP, "gcp", false, "create node/s in GCP cloud")
	cmd.Flags().StringVar(&cmdLineRegion, "region", "", "create node/s in given region")
	cmd.Flags().BoolVar(&authorizeAccess, "authorize-access", false, "authorize CLI to create cloud resources")
	cmd.Flags().IntVar(&numNodes, "num-nodes", 0, "number of nodes to create")
	cmd.Flags().BoolVar(&useLatestAvalanchegoVersion, "latest-avalanchego-version", false, "install latest avalanchego version on node/s")
	cmd.Flags().StringVar(&useAvalanchegoVersionFromSubnet, "avalanchego-version-from-subnet", "", "install latest avalanchego version, that is compatible with the given subnet, on node/s")
	cmd.Flags().StringVar(&cmdLineGCPCredentialsPath, "gcp-credentials", "", "use given GCP credentials")
	cmd.Flags().StringVar(&cmdLineGCPProjectName, "gcp-project", "", "use given GCP project")
	cmd.Flags().StringVar(&cmdLineAlternativeKeyPairName, "alternative-key-pair-name", "", "key pair name to use if default one generates conflicts")
	cmd.Flags().StringVar(&awsProfile, "aws-profile", constants.AWSDefaultCredential, "aws profile to use")
	cmd.Flags().BoolVar(&createOnFuji, "fuji", false, "create node/s in Fuji Network")
	cmd.Flags().BoolVar(&createDevnet, "devnet", false, "create node/s into a new Devnet")
	return cmd
}

func createNodes(_ *cobra.Command, args []string) error {
	if useLatestAvalanchegoVersion && useAvalanchegoVersionFromSubnet != "" {
		return fmt.Errorf("could not use both latest avalanchego version and avalanchego version based on given subnet")
	}
	if useAWS && useGCP {
		return fmt.Errorf("could not use both AWS and GCP cloud options")
	}
	if !useAWS && awsProfile != constants.AWSDefaultCredential {
		return fmt.Errorf("could not use AWS profile for non AWS cloud option")
	}
	clusterName := args[0]

	network, err := subnetcmd.GetNetworkFromCmdLineFlags(
		false,
		createDevnet,
		createOnFuji,
		createOnMainnet,
		"",
		false,
		[]models.NetworkKind{models.Fuji, models.Devnet},
	)
	if err != nil {
		return err
	}

	cloudService, err := setCloudService()
	if err != nil {
		return err
	}
	if cloudService != constants.GCPCloudService && cmdLineGCPCredentialsPath != "" {
		return fmt.Errorf("set to use GCP credentials but cloud option is not GCP")
	}
	if cloudService != constants.GCPCloudService && cmdLineGCPProjectName != "" {
		return fmt.Errorf("set to use GCP project but cloud option is not GCP")
	}
	if err := terraform.CheckIsInstalled(); err != nil {
		return err
	}
	err = terraform.RemoveDirectory(app.GetTerraformDir())
	if err != nil {
		return err
	}
	if numNodes <= 0 {
		var err error
		numNodes, err = app.Prompt.CaptureInt("How many nodes do you want to set up?")
		if err != nil {
			return err
		}
	}
	usr, err := user.Current()
	if err != nil {
		return err
	}
	cloudConfig := CloudConfig{}
	publicIPMap := map[string]string{}
	gcpProjectName := ""
	gcpCredentialFilepath := ""
	if cloudService == constants.AWSCloudService {
		// Get AWS Credential, region and AMI
		ec2Svc, region, ami, err := getAWSCloudConfig(awsProfile, cmdLineRegion, authorizeAccess)
		if err != nil {
			return err
		}
		cloudConfig, err = createAWSInstances(ec2Svc, numNodes, awsProfile, region, ami, usr)
		if err != nil {
			return err
		}
		if !useStaticIP {
			publicIPMap, err = awsAPI.GetInstancePublicIPs(ec2Svc, cloudConfig.InstanceIDs)
			if err != nil {
				return err
			}
		} else {
			for i, node := range cloudConfig.InstanceIDs {
				publicIPMap[node] = cloudConfig.PublicIPs[i]
			}
		}
		if separateMonitoringInstance {
			if err = awsAPI.AddSecurityGroupRule(ec2Svc, cloudConfig.PublicIPs[len(cloudConfig.PublicIPs)-1], cloudConfig.SecurityGroup); err != nil {
				return err
			}
		}
	} else {
		// Get GCP Credential, zone, Image ID, service account key file path, and GCP project name
		gcpClient, zone, imageID, credentialFilepath, projectName, err := getGCPConfig(cmdLineRegion)
		if err != nil {
			return err
		}
		cloudConfig, err = createGCPInstance(usr, gcpClient, numNodes, zone, imageID, credentialFilepath, projectName, clusterName)
		if err != nil {
			return err
		}
		if !useStaticIP {
			publicIPMap, err = gcpAPI.GetInstancePublicIPs(gcpClient, projectName, zone, cloudConfig.InstanceIDs)
			if err != nil {
				return err
			}
		} else {
			for i, node := range cloudConfig.InstanceIDs {
				publicIPMap[node] = cloudConfig.PublicIPs[i]
			}
		}
		gcpProjectName = projectName
		gcpCredentialFilepath = credentialFilepath
	}

	if err = createClusterNodeConfig(network, cloudConfig, clusterName, cloudService); err != nil {
		return err
	}
	monitoringInstanceNodeID := ""
	monitoringInstancePublicIP := ""
	if separateMonitoringInstance {
		// take the last instance ID and public IP and assign them as those of the monitoring instance
		monitoringInstanceNodeID = cloudConfig.InstanceIDs[len(cloudConfig.InstanceIDs)-1]
		monitoringInstancePublicIP = cloudConfig.PublicIPs[len(cloudConfig.PublicIPs)-1]
		// remove these values from instanceIDs and publicIPs
		cloudConfig.InstanceIDs = cloudConfig.InstanceIDs[:len(cloudConfig.InstanceIDs)-1]
		cloudConfig.PublicIPs = cloudConfig.PublicIPs[:len(cloudConfig.PublicIPs)-1]
	}
	if cloudService == constants.GCPCloudService {
		if err = updateClustersConfigGCPKeyFilepath(gcpProjectName, gcpCredentialFilepath); err != nil {
			return err
		}
	}
	err = terraform.RemoveDirectory(app.GetTerraformDir())
	if err != nil {
		return err
	}
	inventoryPath := app.GetAnsibleInventoryDirPath(clusterName)
	avalancheGoVersion, err := getAvalancheGoVersion()
	if err != nil {
		return err
	}
<<<<<<< HEAD
	inventoryPath := app.GetAnsibleInventoryDirPath(clusterName)
	monitoringInventoryPath := filepath.Join(app.GetAnsibleInventoryDirPath(clusterName), "monitoring")
	if err = ansible.CreateAnsibleHostInventory(inventoryPath, cloudConfig.CertFilePath, cloudService, monitoringInstanceNodeID, publicIPMap, false); err != nil {
		return err
	}
	if separateMonitoringInstance {
		if err = ansible.CreateAnsibleHostInventory(monitoringInventoryPath, cloudConfig.CertFilePath, cloudService, monitoringInstanceNodeID, publicIPMap, true); err != nil {
			return err
		}
	}

	ux.Logger.PrintToUser("Installing AvalancheGo and Avalanche-CLI and starting bootstrap process on the newly created Avalanche node(s) ...")
	ansibleHostIDs, err := utils.MapWithError(cloudConfig.InstanceIDs, func(s string) (string, error) { return models.HostCloudIDToAnsibleID(cloudService, s) })
	if err != nil {
=======
	if err = ansible.CreateAnsibleHostInventory(inventoryPath, cloudConfig.CertFilePath, cloudService, publicIPMap); err != nil {
		return err
	}
	if err := updateAnsiblePublicIPs(clusterName); err != nil {
>>>>>>> 046d1bca
		return err
	}
	allHosts, err := ansible.GetInventoryFromAnsibleInventoryFile(inventoryPath)
	if err != nil {
		return err
	}
<<<<<<< HEAD
	if separateMonitoringInstance {
		avalancheGoPorts := []string{}
		machinePorts := []string{}
		for _, publicIP := range cloudConfig.PublicIPs {
			avalancheGoPorts = append(avalancheGoPorts, fmt.Sprintf("\\'%s:%s\\'", publicIP, strconv.Itoa(constants.AvalanchegoAPIPort)))
			machinePorts = append(machinePorts, fmt.Sprintf("\\'%s:%s\\'", publicIP, strconv.Itoa(constants.AvalanchegoMachineMetricsPort)))
		}
		monitoringHostID, err := utils.MapWithError([]string{monitoringInstanceNodeID}, func(s string) (string, error) { return models.HostCloudIDToAnsibleID(cloudService, s) })
		if err != nil {
			return err
		}
		if err = app.SetupMonitoringEnv(); err != nil {
			return err
		}
		if err = ansible.RunAnsiblePlaybookCopyMonitoringDashboard(app.GetAnsibleDir(),
			monitoringInventoryPath, strings.Join(monitoringHostID, ","), app.GetMonitoringDashboardDir()+"/"); err != nil {
			return err
		}
		if err = ansible.RunAnsiblePlaybookSetupSeparateMonitoring(app.GetAnsibleDir(),
			monitoringInventoryPath, strings.Join(monitoringHostID, ","), app.GetMonitoringScriptFile(),
			strings.Join(avalancheGoPorts, ","), strings.Join(machinePorts, ",")); err != nil {
			return err
		}
		for _, ansibleNodeID := range ansibleHostIDs {
			if err = app.CreateAnsibleNodeConfigDir(ansibleNodeID); err != nil {
				return err
			}
		}
		if err = ansible.RunAnsiblePlaybookCopyNodeConfig(app.GetAnsibleDir(), inventoryPath, createdAnsibleHostIDs); err != nil {
			return err
		}
		for _, ansibleNodeID := range ansibleHostIDs {
			if err = addHttpHostToConfigFile(app.GetNodeConfigJSONFile(ansibleNodeID)); err != nil {
				return err
			}
		}
		if err = ansible.RunAnsiblePlaybookUpdateNodeConfig(app.GetAnsibleDir(), inventoryPath, createdAnsibleHostIDs); err != nil {
			return err
		}
	}
	if err = setupBuildEnv(inventoryPath, createdAnsibleHostIDs); err != nil {
=======
	hosts := utils.Filter(allHosts, func(h *models.Host) bool { return slices.Contains(cloudConfig.InstanceIDs, h.GetCloudID()) })
	// waiting for all nodes to become accessible
	failedHosts := waitForHosts(hosts)
	if failedHosts.Len() > 0 {
		for _, result := range failedHosts.GetResults() {
			ux.Logger.PrintToUser("Instance %s failed to provision with error %s. Please check instance logs for more information", result.NodeID, result.Err)
		}
		return fmt.Errorf("failed to provision node(s) %s", failedHosts.GetNodeList())
	}

	ansibleHostIDs, err := utils.MapWithError(cloudConfig.InstanceIDs, func(s string) (string, error) { return models.HostCloudIDToAnsibleID(cloudService, s) })
	if err != nil {
>>>>>>> 046d1bca
		return err
	}

	defer disconnectHosts(hosts)

	ux.Logger.PrintToUser("Installing AvalancheGo and Avalanche-CLI and starting bootstrap process on the newly created Avalanche node(s) ...")
	wg := sync.WaitGroup{}
	wgResults := models.NodeResults{}
	for _, host := range hosts {
		wg.Add(1)
		go func(nodeResults *models.NodeResults, host *models.Host) {
			defer wg.Done()
			if err := host.Connect(); err != nil {
				nodeResults.AddResult(host.NodeID, nil, err)
				return
			}
			if err := provideStakingCertAndKey(host); err != nil {
				nodeResults.AddResult(host.NodeID, nil, err)
				return
			}
			if err := ssh.RunSSHSetupNode(host, app.Conf.GetConfigPath(), avalancheGoVersion, network.Kind == models.Devnet); err != nil {
				nodeResults.AddResult(host.NodeID, nil, err)
				return
			}
			if err := ssh.RunSSHSetupBuildEnv(host); err != nil {
				nodeResults.AddResult(host.NodeID, nil, err)
				return
			}
			if err := ssh.RunSSHSetupCLIFromSource(host, constants.SetupCLIFromSourceBranch); err != nil {
				nodeResults.AddResult(host.NodeID, nil, err)
				return
			}
		}(&wgResults, host)
	}
	wg.Wait()
	ux.Logger.PrintToUser("======================================")
	ux.Logger.PrintToUser("AVALANCHE NODE(S) STATUS")
	ux.Logger.PrintToUser("======================================")
	ux.Logger.PrintToUser("")
	for _, node := range hosts {
		if wgResults.HasNodeIDWithError(node.NodeID) {
			ux.Logger.PrintToUser("Node %s is ERROR with error: %s", node.NodeID, wgResults.GetErrorHostMap()[node.NodeID])
		} else {
			ux.Logger.PrintToUser("Node %s is CREATED", node.NodeID)
		}
	}
	if network.Kind == models.Devnet {
		ux.Logger.PrintToUser("Setting up Devnet ...")
		if err := setupDevnet(clusterName, hosts); err != nil {
			return err
		}
	}

<<<<<<< HEAD
	printResults(cloudConfig, publicIPMap, ansibleHostIDs, monitoringInstancePublicIP)
	ux.Logger.PrintToUser("AvalancheGo and Avalanche-CLI installed and node(s) are bootstrapping!")
=======
	if wgResults.HasErrors() {
		return fmt.Errorf("failed to deploy node(s) %s", wgResults.GetErrorHostMap())
	} else {
		printResults(cloudConfig, publicIPMap, ansibleHostIDs)
		ux.Logger.PrintToUser("AvalancheGo and Avalanche-CLI installed and node(s) are bootstrapping!")
	}
>>>>>>> 046d1bca
	return nil
}

// createClusterNodeConfig creates node config and save it in .avalanche-cli/nodes/{instanceID}
// also creates cluster config in .avalanche-cli/nodes storing various key pair and security group info for all clusters
// func createClusterNodeConfig(nodeIDs, publicIPs []string, region, ami, keyPairName, certPath, sg, clusterName string) error {
func createClusterNodeConfig(network models.Network, cloudConfig CloudConfig, clusterName, cloudService string) error {
	for i := range cloudConfig.InstanceIDs {
		publicIP := ""
		if len(cloudConfig.PublicIPs) > 0 {
			publicIP = cloudConfig.PublicIPs[i]
		}
		nodeConfig := models.NodeConfig{
			NodeID:        cloudConfig.InstanceIDs[i],
			Region:        cloudConfig.Region,
			AMI:           cloudConfig.ImageID,
			KeyPair:       cloudConfig.KeyPair,
			CertPath:      cloudConfig.CertFilePath,
			SecurityGroup: cloudConfig.SecurityGroup,
			ElasticIP:     publicIP,
			CloudService:  cloudService,
		}
		err := app.CreateNodeCloudConfigFile(cloudConfig.InstanceIDs[i], &nodeConfig)
		if err != nil {
			return err
		}
		if i == len(cloudConfig.InstanceIDs)-1 && separateMonitoringInstance {
			if err = addNodeToClustersConfig(network, cloudConfig.InstanceIDs[i], clusterName, true); err != nil {
				return err
			}
		} else {
			if err = addNodeToClustersConfig(network, cloudConfig.InstanceIDs[i], clusterName, false); err != nil {
				return err
			}
		}
	}
	return updateKeyPairClustersConfig(cloudConfig)
}

func addHttpHostToConfigFile(filePath string) error {
	jsonFile, err := os.Open(filePath)
	if err != nil {
		return err
	}
	defer jsonFile.Close()
	byteValue, _ := io.ReadAll(jsonFile)
	var result map[string]interface{}
	if err := json.Unmarshal(byteValue, &result); err != nil {
		return err
	}
	result["http-host"] = "0.0.0.0"
	byteValue, err = json.MarshalIndent(result, "", "    ")
	if err != nil {
		return err
	}
	return os.WriteFile(filePath, byteValue, constants.WriteReadReadPerms)
}

func updateKeyPairClustersConfig(cloudConfig CloudConfig) error {
	clustersConfig := models.ClustersConfig{}
	var err error
	if app.ClustersConfigExists() {
		clustersConfig, err = app.LoadClustersConfig()
		if err != nil {
			return err
		}
	}
	if clustersConfig.KeyPair == nil {
		clustersConfig.KeyPair = make(map[string]string)
	}
	if _, ok := clustersConfig.KeyPair[cloudConfig.KeyPair]; !ok {
		clustersConfig.KeyPair[cloudConfig.KeyPair] = cloudConfig.CertFilePath
	}
	return app.WriteClustersConfigFile(&clustersConfig)
}

func addNodeToClustersConfig(network models.Network, nodeID, clusterName string, isMonitoringInstance bool) error {
	clustersConfig := models.ClustersConfig{}
	var err error
	if app.ClustersConfigExists() {
		clustersConfig, err = app.LoadClustersConfig()
		if err != nil {
			return err
		}
	}
	if clustersConfig.Clusters == nil {
		clustersConfig.Clusters = make(map[string]models.ClusterConfig)
	}
	if _, ok := clustersConfig.Clusters[clusterName]; !ok {
		clustersConfig.Clusters[clusterName] = models.ClusterConfig{
			Network: network,
			Nodes:   []string{},
		}
	}
	nodes := clustersConfig.Clusters[clusterName].Nodes
	if !isMonitoringInstance {
		// monitoring instance will always be last in the loop, so no need to set monitoring instance here
		clustersConfig.Clusters[clusterName] = models.ClusterConfig{
			Network: network,
			Nodes:   append(nodes, nodeID),
		}
	} else {
		clustersConfig.Clusters[clusterName] = models.ClusterConfig{
			Network:            network,
			Nodes:              nodes,
			MonitoringInstance: nodeID,
		}
	}

	return app.WriteClustersConfigFile(&clustersConfig)
}

<<<<<<< HEAD
// setupAnsible we need to remove existing ansible directory and its contents in .avalanche-cli dir
// before calling every ansible run command just in case there is a change in playbook
func setupAnsible(clusterName string) error {
	err := app.SetupAnsibleEnv()
	if err != nil {
		return err
	}
	if err = ansible.Setup(app.GetAnsibleDir()); err != nil {
		return err
	}
	return updateAnsiblePublicIPs(clusterName)
}

func runAnsible(inventoryPath string, network models.Network, avalancheGoVersion, clusterName, ansibleHostIDs string) error {
	if err := setupAnsible(clusterName); err != nil {
		return err
	}
	if err := distributeStakingCertAndKey(strings.Split(ansibleHostIDs, ","), inventoryPath); err != nil {
		return err
	}
	if err := ansible.RunAnsiblePlaybookSetupNode(
		app.Conf.GetConfigPath(),
		app.GetAnsibleDir(),
		inventoryPath,
		avalancheGoVersion,
		fmt.Sprint(network.Kind == models.Devnet),
		ansibleHostIDs,
	); err != nil {
		return err
	}
	if !separateMonitoringInstance {
		return ansible.RunAnsiblePlaybookSetupMonitoring(app.GetAnsibleDir(), inventoryPath, ansibleHostIDs)
	}
	return ansible.RunAnsiblePlaybookSetupMachineMetrics(app.GetAnsibleDir(), inventoryPath, ansibleHostIDs)
}

func setupBuildEnv(inventoryPath, ansibleHostIDs string) error {
	ux.Logger.PrintToUser("Installing Custom VM build environment on the cloud server(s) ...")
	ansibleTargetHosts := "all"
	if ansibleHostIDs != "" {
		ansibleTargetHosts = ansibleHostIDs
	}
	return ansible.RunAnsiblePlaybookSetupBuildEnv(app.GetAnsibleDir(), inventoryPath, ansibleTargetHosts)
}

=======
>>>>>>> 046d1bca
func getNodeID(nodeDir string) (ids.NodeID, error) {
	certBytes, err := os.ReadFile(filepath.Join(nodeDir, constants.StakerCertFileName))
	if err != nil {
		return ids.EmptyNodeID, err
	}
	keyBytes, err := os.ReadFile(filepath.Join(nodeDir, constants.StakerKeyFileName))
	if err != nil {
		return ids.EmptyNodeID, err
	}
	nodeID, err := utils.ToNodeID(certBytes, keyBytes)
	if err != nil {
		return ids.EmptyNodeID, err
	}
	return nodeID, nil
}

func generateNodeCertAndKeys(stakerCertFilePath, stakerKeyFilePath, blsKeyFilePath string) (ids.NodeID, error) {
	certBytes, keyBytes, err := staking.NewCertAndKeyBytes()
	if err != nil {
		return ids.EmptyNodeID, err
	}
	nodeID, err := utils.ToNodeID(certBytes, keyBytes)
	if err != nil {
		return ids.EmptyNodeID, err
	}
	if err := os.MkdirAll(filepath.Dir(stakerCertFilePath), constants.DefaultPerms755); err != nil {
		return ids.EmptyNodeID, err
	}
	if err := os.WriteFile(stakerCertFilePath, certBytes, constants.WriteReadUserOnlyPerms); err != nil {
		return ids.EmptyNodeID, err
	}
	if err := os.MkdirAll(filepath.Dir(stakerKeyFilePath), constants.DefaultPerms755); err != nil {
		return ids.EmptyNodeID, err
	}
	if err := os.WriteFile(stakerKeyFilePath, keyBytes, constants.WriteReadUserOnlyPerms); err != nil {
		return ids.EmptyNodeID, err
	}
	blsSignerKeyBytes, err := utils.NewBlsSecretKeyBytes()
	if err != nil {
		return ids.EmptyNodeID, err
	}
	if err := os.MkdirAll(filepath.Dir(blsKeyFilePath), constants.DefaultPerms755); err != nil {
		return ids.EmptyNodeID, err
	}
	if err := os.WriteFile(blsKeyFilePath, blsSignerKeyBytes, constants.WriteReadUserOnlyPerms); err != nil {
		return ids.EmptyNodeID, err
	}
	return nodeID, nil
}

func provideStakingCertAndKey(host *models.Host) error {
	instanceID := host.GetCloudID()
	keyPath := filepath.Join(app.GetNodesDir(), instanceID)
	nodeID, err := generateNodeCertAndKeys(
		filepath.Join(keyPath, constants.StakerCertFileName),
		filepath.Join(keyPath, constants.StakerKeyFileName),
		filepath.Join(keyPath, constants.BLSKeyFileName),
	)
	if err != nil {
		ux.Logger.PrintToUser("Failed to generate staking keys for host %s", instanceID)
		return err
	} else {
		ux.Logger.PrintToUser("Generated staking keys for host %s[%s] ", instanceID, nodeID.String())
	}
	return ssh.RunSSHUploadStakingFiles(host, keyPath)
}

func getIPAddress() (string, error) {
	resp, err := http.Get("https://api.ipify.org?format=json")
	if err != nil {
		return "", err
	}
	defer resp.Body.Close()

	if resp.StatusCode != http.StatusOK {
		return "", errors.New("HTTP request failed")
	}

	body, err := io.ReadAll(resp.Body)
	if err != nil {
		return "", err
	}

	var result map[string]interface{}
	if err := json.Unmarshal(body, &result); err != nil {
		return "", err
	}

	ipAddress, ok := result["ip"].(string)
	if ok {
		if net.ParseIP(ipAddress) == nil {
			return "", errors.New("invalid IP address")
		}
		return ipAddress, nil
	}

	return "", errors.New("no IP address found")
}

// getAvalancheGoVersion asks users whether they want to install the newest Avalanche Go version
// or if they want to use the newest Avalanche Go Version that is still compatible with Subnet EVM
// version of their choice
func getAvalancheGoVersion() (string, error) {
	version := ""
	subnet := ""
	if useLatestAvalanchegoVersion { //nolint: gocritic
		version = "latest"
	} else if useAvalanchegoVersionFromSubnet != "" {
		subnet = useAvalanchegoVersionFromSubnet
	} else {
		choice, subnetChoice, err := promptAvalancheGoReferenceChoice()
		if err != nil {
			return "", err
		}
		switch choice {
		case avalancheGoReferenceChoiceLatest:
			version = "latest"
		case avalancheGoReferenceChoiceCustom:
			customVersion, err := app.Prompt.CaptureVersion("Which version of AvalancheGo would you like to install? (Use format v1.10.13)")
			if err != nil {
				return "", err
			}
			version = customVersion
		case avalancheGoReferenceChoiceSubnet:
			subnet = subnetChoice
		}
	}
	if subnet != "" {
		sc, err := app.LoadSidecar(subnet)
		if err != nil {
			return "", err
		}
		version, err = GetLatestAvagoVersionForRPC(sc.RPCVersion)
		if err != nil {
			return "", err
		}
	}
	return version, nil
}

func GetLatestAvagoVersionForRPC(configuredRPCVersion int) (string, error) {
	desiredAvagoVersion, err := vm.GetLatestAvalancheGoByProtocolVersion(
		app, configuredRPCVersion, constants.AvalancheGoCompatibilityURL)
	if err != nil {
		return "", err
	}
	return desiredAvagoVersion, nil
}

// promptAvalancheGoReferenceChoice returns user's choice of either using the latest Avalanche Go
// version or using the latest Avalanche Go version that is still compatible with the subnet that user
// wants the cloud server to track
func promptAvalancheGoReferenceChoice() (string, string, error) {
	defaultVersion := "Use latest Avalanche Go Version"
	txt := "What version of Avalanche Go would you like to install in the node?"
	versionOptions := []string{defaultVersion, "Use the deployed Subnet's VM version that the node will be validating", "Custom"}
	versionOption, err := app.Prompt.CaptureList(txt, versionOptions)
	if err != nil {
		return "", "", err
	}

	switch versionOption {
	case defaultVersion:
		return avalancheGoReferenceChoiceLatest, "", nil
	case "Custom":
		return avalancheGoReferenceChoiceCustom, "", nil
	default:
		for {
			subnetName, err := app.Prompt.CaptureString("Which Subnet would you like to use to choose the avalanche go version?")
			if err != nil {
				return "", "", err
			}
			_, err = subnetcmd.ValidateSubnetNameAndGetChains([]string{subnetName})
			if err == nil {
				return avalancheGoReferenceChoiceSubnet, subnetName, nil
			}
			ux.Logger.PrintToUser(fmt.Sprintf("no subnet named %s found", subnetName))
		}
	}
}

func setCloudService() (string, error) {
	if useAWS {
		return constants.AWSCloudService, nil
	}
	if useGCP {
		return constants.GCPCloudService, nil
	}
	txt := "Which cloud service would you like to launch your Avalanche Node(s) in?"
	cloudOptions := []string{constants.AWSCloudService, constants.GCPCloudService}
	chosenCloudService, err := app.Prompt.CaptureList(txt, cloudOptions)
	if err != nil {
		return "", err
	}
	return chosenCloudService, nil
}

func printResults(cloudConfig CloudConfig, publicIPMap map[string]string, ansibleHostIDs []string, monitoringHostIP string) {
	ux.Logger.PrintToUser("======================================")
	ux.Logger.PrintToUser("AVALANCHE NODE(S) SUCCESSFULLY SET UP!")
	ux.Logger.PrintToUser("======================================")
	ux.Logger.PrintToUser("Please wait until the node(s) are successfully bootstrapped to run further commands on the node(s)")
	ux.Logger.PrintToUser("")
	ux.Logger.PrintToUser("Here are the details of the set up node(s): ")
	for i, instanceID := range cloudConfig.InstanceIDs {
		publicIP := ""
		publicIP = publicIPMap[instanceID]
		ux.Logger.PrintToUser("======================================")
		ux.Logger.PrintToUser(fmt.Sprintf("Node %s details: ", ansibleHostIDs[i]))
		ux.Logger.PrintToUser(fmt.Sprintf("Cloud Instance ID: %s", instanceID))
		ux.Logger.PrintToUser(fmt.Sprintf("Public IP: %s", publicIP))
		ux.Logger.PrintToUser(fmt.Sprintf("Cloud Region: %s", cloudConfig.Region))
		ux.Logger.PrintToUser("")
		ux.Logger.PrintToUser(fmt.Sprintf("staker.crt and staker.key are stored at %s. If anything happens to your node or the machine node runs on, these files can be used to fully recreate your node.", app.GetNodeInstanceDirPath(instanceID)))
		ux.Logger.PrintToUser("")
		ux.Logger.PrintToUser("To ssh to node, run: ")
		ux.Logger.PrintToUser("")
		ux.Logger.PrintToUser(utils.GetSSHConnectionString(publicIP, cloudConfig.CertFilePath))
		if !separateMonitoringInstance {
			ux.Logger.PrintToUser("")
			ux.Logger.PrintToUser("To view node monitoring dashboard, visit the following link in your browser: ")
			ux.Logger.PrintToUser(fmt.Sprintf("http://%s:3000/dashboards", publicIP))
			ux.Logger.PrintToUser("Log in with username: admin, password: admin")
			ux.Logger.PrintToUser("")
		}
		ux.Logger.PrintToUser("======================================")
	}
	if separateMonitoringInstance {
		ux.Logger.PrintToUser("")
		ux.Logger.PrintToUser("To view unified node monitoring dashboard, visit the following link in your browser: ")
		ux.Logger.PrintToUser(fmt.Sprintf("http://%s:3000/dashboards", monitoringHostIP))
		ux.Logger.PrintToUser("Log in with username: admin, password: admin")
		ux.Logger.PrintToUser("")
	}
	ux.Logger.PrintToUser(fmt.Sprintf("Don't delete or replace your ssh private key file at %s as you won't be able to access your cloud server without it", cloudConfig.CertFilePath))
	ux.Logger.PrintToUser("")
}

// waitForHosts waits for all hosts to become available via SSH.
func waitForHosts(hosts []*models.Host) *models.NodeResults {
	hostErrors := models.NodeResults{}
	createdWaitGroup := sync.WaitGroup{}
	for _, host := range hosts {
		createdWaitGroup.Add(1)
		go func(nodeResults *models.NodeResults, host *models.Host) {
			defer createdWaitGroup.Done()
			if err := host.WaitForSSHShell(constants.SSHServerStartTimeout); err != nil {
				nodeResults.AddResult(host.NodeID, nil, err)
				return
			}
		}(&hostErrors, host)
	}
	createdWaitGroup.Wait()
	return &hostErrors
}<|MERGE_RESOLUTION|>--- conflicted
+++ resolved
@@ -6,54 +6,29 @@
 	"encoding/json"
 	"errors"
 	"fmt"
-<<<<<<< HEAD
-=======
+	"github.com/ava-labs/avalanche-cli/cmd/subnetcmd"
+	"github.com/ava-labs/avalanche-cli/pkg/ansible"
+	awsAPI "github.com/ava-labs/avalanche-cli/pkg/aws"
+	"github.com/ava-labs/avalanche-cli/pkg/constants"
+	gcpAPI "github.com/ava-labs/avalanche-cli/pkg/gcp"
+	"github.com/ava-labs/avalanche-cli/pkg/models"
+	"github.com/ava-labs/avalanche-cli/pkg/terraform"
+	"github.com/ava-labs/avalanche-cli/pkg/utils"
+	"github.com/ava-labs/avalanche-cli/pkg/ux"
+	"github.com/ava-labs/avalanche-cli/pkg/vm"
+	"github.com/ava-labs/avalanchego/ids"
+	"github.com/ava-labs/avalanchego/staking"
+	"github.com/spf13/cobra"
+	"golang.org/x/sync/errgroup"
 	"io"
 	"net"
 	"net/http"
 	"os"
 	"os/user"
 	"path/filepath"
-	"sync"
-
->>>>>>> 046d1bca
-	"github.com/ava-labs/avalanche-cli/cmd/subnetcmd"
-	"github.com/ava-labs/avalanche-cli/pkg/ansible"
-	awsAPI "github.com/ava-labs/avalanche-cli/pkg/aws"
-	"github.com/ava-labs/avalanche-cli/pkg/constants"
-	gcpAPI "github.com/ava-labs/avalanche-cli/pkg/gcp"
-<<<<<<< HEAD
-	"github.com/ava-labs/avalanche-cli/pkg/models"
-=======
-	"github.com/ava-labs/avalanche-cli/pkg/ssh"
->>>>>>> 046d1bca
-	"github.com/ava-labs/avalanche-cli/pkg/terraform"
-	"github.com/ava-labs/avalanche-cli/pkg/utils"
-	"github.com/ava-labs/avalanche-cli/pkg/ux"
-	"github.com/ava-labs/avalanche-cli/pkg/vm"
-	"github.com/ava-labs/avalanchego/ids"
-	"github.com/ava-labs/avalanchego/staking"
-<<<<<<< HEAD
-	"github.com/spf13/cobra"
-	"golang.org/x/sync/errgroup"
-	"io"
-	"net"
-	"os"
-	"os/exec"
-	"os/user"
-	"path/filepath"
 	"strconv"
 	"strings"
 	"time"
-=======
-	"golang.org/x/exp/slices"
-
-	"github.com/ava-labs/avalanche-cli/pkg/constants"
-	"github.com/ava-labs/avalanche-cli/pkg/models"
-
-	"github.com/ava-labs/avalanche-cli/pkg/ux"
-	"github.com/spf13/cobra"
->>>>>>> 046d1bca
 )
 
 const (
@@ -175,6 +150,13 @@
 		numNodes, err = app.Prompt.CaptureInt("How many nodes do you want to set up?")
 		if err != nil {
 			return err
+			
+		}
+		if !separateMonitoringInstance {
+			separateMonitoringInstance, err = app.Prompt.CaptureYesNo("Do you want to set up a separate instance to host monitoring? (This enables you to monitor all your set up instances in one dashboard)")
+			if err != nil {
+				return nil, nil, "", "", err
+			}
 		}
 	}
 	usr, err := user.Current()
@@ -261,34 +243,40 @@
 	if err != nil {
 		return err
 	}
-<<<<<<< HEAD
 	inventoryPath := app.GetAnsibleInventoryDirPath(clusterName)
 	monitoringInventoryPath := filepath.Join(app.GetAnsibleInventoryDirPath(clusterName), "monitoring")
-	if err = ansible.CreateAnsibleHostInventory(inventoryPath, cloudConfig.CertFilePath, cloudService, monitoringInstanceNodeID, publicIPMap, false); err != nil {
-		return err
-	}
 	if separateMonitoringInstance {
 		if err = ansible.CreateAnsibleHostInventory(monitoringInventoryPath, cloudConfig.CertFilePath, cloudService, monitoringInstanceNodeID, publicIPMap, true); err != nil {
 			return err
 		}
-	}
-
-	ux.Logger.PrintToUser("Installing AvalancheGo and Avalanche-CLI and starting bootstrap process on the newly created Avalanche node(s) ...")
+	if err = ansible.CreateAnsibleHostInventory(inventoryPath, cloudConfig.CertFilePath, cloudService, publicIPMap); err != nil {
+		return err
+	}
+	if err := updateAnsiblePublicIPs(clusterName); err != nil {
+		return err
+	}
+	allHosts, err := ansible.GetInventoryFromAnsibleInventoryFile(inventoryPath)
+	if err != nil {
+		return err
+	}
+	hosts := utils.Filter(allHosts, func(h *models.Host) bool { return slices.Contains(cloudConfig.InstanceIDs, h.GetCloudID()) })
+	// waiting for all nodes to become accessible
+	failedHosts := waitForHosts(hosts)
+	if failedHosts.Len() > 0 {
+		for _, result := range failedHosts.GetResults() {
+			ux.Logger.PrintToUser("Instance %s failed to provision with error %s. Please check instance logs for more information", result.NodeID, result.Err)
+		}
+		return fmt.Errorf("failed to provision node(s) %s", failedHosts.GetNodeList())
+	}
+
 	ansibleHostIDs, err := utils.MapWithError(cloudConfig.InstanceIDs, func(s string) (string, error) { return models.HostCloudIDToAnsibleID(cloudService, s) })
 	if err != nil {
-=======
-	if err = ansible.CreateAnsibleHostInventory(inventoryPath, cloudConfig.CertFilePath, cloudService, publicIPMap); err != nil {
-		return err
-	}
-	if err := updateAnsiblePublicIPs(clusterName); err != nil {
->>>>>>> 046d1bca
-		return err
-	}
-	allHosts, err := ansible.GetInventoryFromAnsibleInventoryFile(inventoryPath)
-	if err != nil {
-		return err
-	}
-<<<<<<< HEAD
+		return err
+	}
+	createdAnsibleHostIDs := strings.Join(ansibleHostIDs, ",")
+	if err = runAnsible(inventoryPath, network, avalancheGoVersion, clusterName, createdAnsibleHostIDs); err != nil {
+		return err
+	}
 	if separateMonitoringInstance {
 		avalancheGoPorts := []string{}
 		machinePorts := []string{}
@@ -330,20 +318,6 @@
 		}
 	}
 	if err = setupBuildEnv(inventoryPath, createdAnsibleHostIDs); err != nil {
-=======
-	hosts := utils.Filter(allHosts, func(h *models.Host) bool { return slices.Contains(cloudConfig.InstanceIDs, h.GetCloudID()) })
-	// waiting for all nodes to become accessible
-	failedHosts := waitForHosts(hosts)
-	if failedHosts.Len() > 0 {
-		for _, result := range failedHosts.GetResults() {
-			ux.Logger.PrintToUser("Instance %s failed to provision with error %s. Please check instance logs for more information", result.NodeID, result.Err)
-		}
-		return fmt.Errorf("failed to provision node(s) %s", failedHosts.GetNodeList())
-	}
-
-	ansibleHostIDs, err := utils.MapWithError(cloudConfig.InstanceIDs, func(s string) (string, error) { return models.HostCloudIDToAnsibleID(cloudService, s) })
-	if err != nil {
->>>>>>> 046d1bca
 		return err
 	}
 
@@ -397,17 +371,12 @@
 		}
 	}
 
-<<<<<<< HEAD
-	printResults(cloudConfig, publicIPMap, ansibleHostIDs, monitoringInstancePublicIP)
-	ux.Logger.PrintToUser("AvalancheGo and Avalanche-CLI installed and node(s) are bootstrapping!")
-=======
 	if wgResults.HasErrors() {
 		return fmt.Errorf("failed to deploy node(s) %s", wgResults.GetErrorHostMap())
 	} else {
 		printResults(cloudConfig, publicIPMap, ansibleHostIDs)
 		ux.Logger.PrintToUser("AvalancheGo and Avalanche-CLI installed and node(s) are bootstrapping!")
 	}
->>>>>>> 046d1bca
 	return nil
 }
 
@@ -520,54 +489,6 @@
 	return app.WriteClustersConfigFile(&clustersConfig)
 }
 
-<<<<<<< HEAD
-// setupAnsible we need to remove existing ansible directory and its contents in .avalanche-cli dir
-// before calling every ansible run command just in case there is a change in playbook
-func setupAnsible(clusterName string) error {
-	err := app.SetupAnsibleEnv()
-	if err != nil {
-		return err
-	}
-	if err = ansible.Setup(app.GetAnsibleDir()); err != nil {
-		return err
-	}
-	return updateAnsiblePublicIPs(clusterName)
-}
-
-func runAnsible(inventoryPath string, network models.Network, avalancheGoVersion, clusterName, ansibleHostIDs string) error {
-	if err := setupAnsible(clusterName); err != nil {
-		return err
-	}
-	if err := distributeStakingCertAndKey(strings.Split(ansibleHostIDs, ","), inventoryPath); err != nil {
-		return err
-	}
-	if err := ansible.RunAnsiblePlaybookSetupNode(
-		app.Conf.GetConfigPath(),
-		app.GetAnsibleDir(),
-		inventoryPath,
-		avalancheGoVersion,
-		fmt.Sprint(network.Kind == models.Devnet),
-		ansibleHostIDs,
-	); err != nil {
-		return err
-	}
-	if !separateMonitoringInstance {
-		return ansible.RunAnsiblePlaybookSetupMonitoring(app.GetAnsibleDir(), inventoryPath, ansibleHostIDs)
-	}
-	return ansible.RunAnsiblePlaybookSetupMachineMetrics(app.GetAnsibleDir(), inventoryPath, ansibleHostIDs)
-}
-
-func setupBuildEnv(inventoryPath, ansibleHostIDs string) error {
-	ux.Logger.PrintToUser("Installing Custom VM build environment on the cloud server(s) ...")
-	ansibleTargetHosts := "all"
-	if ansibleHostIDs != "" {
-		ansibleTargetHosts = ansibleHostIDs
-	}
-	return ansible.RunAnsiblePlaybookSetupBuildEnv(app.GetAnsibleDir(), inventoryPath, ansibleTargetHosts)
-}
-
-=======
->>>>>>> 046d1bca
 func getNodeID(nodeDir string) (ids.NodeID, error) {
 	certBytes, err := os.ReadFile(filepath.Join(nodeDir, constants.StakerCertFileName))
 	if err != nil {
