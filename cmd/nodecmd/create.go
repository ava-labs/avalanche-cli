--- conflicted
+++ resolved
@@ -300,8 +300,6 @@
 	if err = ansible.CreateAnsibleHostInventory(inventoryPath, "", cloudService, publicIPMap, cloudConfigMap); err != nil {
 		return err
 	}
-<<<<<<< HEAD
-=======
 	monitoringInventoryPath := ""
 	var monitoringHosts []*models.Host
 	if separateMonitoringInstance {
@@ -315,14 +313,7 @@
 		if err != nil {
 			return err
 		}
-		if err := updateAnsibleMonitoringPublicIP(clusterName, monitoringNodeConfig.InstanceIDs[0]); err != nil {
-			return err
-		}
-	}
-	if err := updateAnsiblePublicIPs(clusterName); err != nil {
-		return err
-	}
->>>>>>> 6e89e1e7
+	}
 	allHosts, err := ansible.GetInventoryFromAnsibleInventoryFile(inventoryPath)
 	if err != nil {
 		return err
