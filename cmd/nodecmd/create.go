// Copyright (C) 2022, Ava Labs, Inc. All rights reserved.
// See the file LICENSE for licensing terms.
package nodecmd

import (
	"fmt"
	"math"
	"os"
	"os/user"
	"path/filepath"
	"regexp"
	"strconv"
	"strings"
	"sync"
	"time"

	awsAPI "github.com/ava-labs/avalanche-cli/pkg/cloud/aws"
	"github.com/ava-labs/avalanche-cli/pkg/docker"

	"github.com/ava-labs/avalanche-cli/pkg/metrics"

	"github.com/ava-labs/avalanche-cli/cmd/flags"
	"github.com/ava-labs/avalanche-cli/cmd/subnetcmd"
	"github.com/ava-labs/avalanche-cli/pkg/ansible"
	"github.com/ava-labs/avalanche-cli/pkg/binutils"
	"github.com/ava-labs/avalanche-cli/pkg/cobrautils"
	"github.com/ava-labs/avalanche-cli/pkg/constants"
	"github.com/ava-labs/avalanche-cli/pkg/models"
	"github.com/ava-labs/avalanche-cli/pkg/networkoptions"
	"github.com/ava-labs/avalanche-cli/pkg/ssh"
	"github.com/ava-labs/avalanche-cli/pkg/utils"
	"github.com/ava-labs/avalanche-cli/pkg/ux"
	"github.com/ava-labs/avalanche-cli/pkg/vm"
	"github.com/ava-labs/avalanchego/ids"
	"github.com/ava-labs/avalanchego/staking"
	"github.com/ava-labs/avalanchego/utils/logging"
	"github.com/aws/aws-sdk-go-v2/service/ec2/types"
	"github.com/spf13/cobra"
	"golang.org/x/exp/maps"
	"golang.org/x/exp/slices"
)

const (
	enableMonitoringFlag = "enable-monitoring"
)

var (
	createSupportedNetworkOptions         = []networkoptions.NetworkOption{networkoptions.Fuji, networkoptions.Devnet}
	globalNetworkFlags                    networkoptions.NetworkFlags
	useAWS                                bool
	useGCP                                bool
	cmdLineRegion                         []string
	authorizeAccess                       bool
	numValidatorsNodes                    []int
	nodeType                              string
	existingSeparateInstance              string
	existingMonitoringInstance            string
	useLatestAvalanchegoReleaseVersion    bool
	useLatestAvalanchegoPreReleaseVersion bool
	useCustomAvalanchegoVersion           string
	useAvalanchegoVersionFromSubnet       string
	cmdLineGCPCredentialsPath             string
	cmdLineGCPProjectName                 string
	cmdLineAlternativeKeyPairName         string
	addMonitoring                         bool
	useSSHAgent                           bool
	sshIdentity                           string
	numAPINodes                           []int
	throughput                            int
	iops                                  int
	volumeType                            string
	volumeSize                            int
	versionComments                       = map[string]string{
		"v1.11.0-fuji": " (recommended for fuji durango)",
	}
	grafanaPkg           string
	wizSubnet            string
	publicHTTPPortAccess bool
)

func newCreateCmd() *cobra.Command {
	cmd := &cobra.Command{
		Use:   "create [clusterName]",
		Short: "(ALPHA Warning) Create a new validator on cloud server",
		Long: `(ALPHA Warning) This command is currently in experimental mode. 

The node create command sets up a validator on a cloud server of your choice. 
The validator will be validating the Avalanche Primary Network and Subnet 
of your choice. By default, the command runs an interactive wizard. It 
walks you through all the steps you need to set up a validator.
Once this command is completed, you will have to wait for the validator
to finish bootstrapping on the primary network before running further
commands on it, e.g. validating a Subnet. You can check the bootstrapping
status by running avalanche node status 

The created node will be part of group of validators called <clusterName> 
and users can call node commands with <clusterName> so that the command
will apply to all nodes in the cluster`,
		Args:              cobrautils.ExactArgs(1),
		RunE:              createNodes,
		PersistentPostRun: handlePostRun,
	}
	networkoptions.AddNetworkFlagsToCmd(cmd, &globalNetworkFlags, false, createSupportedNetworkOptions)
	cmd.Flags().BoolVar(&useStaticIP, "use-static-ip", true, "attach static Public IP on cloud servers")
	cmd.Flags().BoolVar(&useAWS, "aws", false, "create node/s in AWS cloud")
	cmd.Flags().BoolVar(&useGCP, "gcp", false, "create node/s in GCP cloud")
	cmd.Flags().StringSliceVar(&cmdLineRegion, "region", []string{}, "create node(s) in given region(s). Use comma to separate multiple regions")
	cmd.Flags().BoolVar(&authorizeAccess, "authorize-access", false, "authorize CLI to create cloud resources")
	cmd.Flags().IntSliceVar(&numValidatorsNodes, "num-validators", []int{}, "number of nodes to create per region(s). Use comma to separate multiple numbers for each region in the same order as --region flag")
	cmd.Flags().StringVar(&nodeType, "node-type", "", "cloud instance type. Use 'default' to use recommended default instance type")
	cmd.Flags().BoolVar(&useLatestAvalanchegoReleaseVersion, "latest-avalanchego-version", false, "install latest avalanchego release version on node/s")
	cmd.Flags().BoolVar(&useLatestAvalanchegoPreReleaseVersion, "latest-avalanchego-pre-release-version", false, "install latest avalanchego pre-release version on node/s")
	cmd.Flags().StringVar(&useCustomAvalanchegoVersion, "custom-avalanchego-version", "", "install given avalanchego version on node/s")
	cmd.Flags().StringVar(&useAvalanchegoVersionFromSubnet, "avalanchego-version-from-subnet", "", "install latest avalanchego version, that is compatible with the given subnet, on node/s")
	cmd.Flags().StringVar(&cmdLineGCPCredentialsPath, "gcp-credentials", "", "use given GCP credentials")
	cmd.Flags().StringVar(&cmdLineGCPProjectName, "gcp-project", "", "use given GCP project")
	cmd.Flags().StringVar(&cmdLineAlternativeKeyPairName, "alternative-key-pair-name", "", "key pair name to use if default one generates conflicts")
	cmd.Flags().StringVar(&awsProfile, "aws-profile", constants.AWSDefaultCredential, "aws profile to use")
	cmd.Flags().BoolVar(&useSSHAgent, "use-ssh-agent", false, "use ssh agent(ex: Yubikey) for ssh auth")
	cmd.Flags().StringVar(&sshIdentity, "ssh-agent-identity", "", "use given ssh identity(only for ssh agent). If not set, default will be used")
	cmd.Flags().BoolVar(&addMonitoring, enableMonitoringFlag, false, "set up Prometheus monitoring for created nodes. This option creates a separate monitoring cloud instance and incures additional cost")
	cmd.Flags().StringVar(&grafanaPkg, "grafana-pkg", "", "use grafana pkg instead of apt repo(by default), for example https://dl.grafana.com/oss/release/grafana_10.4.1_amd64.deb")
	cmd.Flags().IntSliceVar(&numAPINodes, "num-apis", []int{}, "number of API nodes(nodes without stake) to create in the new Devnet")
	cmd.Flags().StringVar(&customGrafanaDashboardPath, "add-grafana-dashboard", "", "path to additional grafana dashboard json file")
	cmd.Flags().IntVar(&iops, "aws-volume-iops", constants.AWSGP3DefaultIOPS, "AWS iops (for gp3, io1, and io2 volume types only)")
	cmd.Flags().IntVar(&throughput, "aws-volume-throughput", constants.AWSGP3DefaultThroughput, "AWS throughput in MiB/s (for gp3 volume type only)")
	cmd.Flags().StringVar(&volumeType, "aws-volume-type", "gp3", "AWS volume type")
	cmd.Flags().IntVar(&volumeSize, "aws-volume-size", constants.CloudServerStorageSize, "AWS volume size in GB")
	cmd.Flags().BoolVar(&replaceKeyPair, "auto-replace-keypair", false, "automatically replaces key pair to access node if previous key pair is not found")
	cmd.Flags().BoolVar(&publicHTTPPortAccess, "public-http-port", false, "allow public access to avalanchego HTTP port")
	return cmd
}

// override postrun function from root.go, so that we don't double send metrics for the same command
func handlePostRun(_ *cobra.Command, _ []string) {}

func preCreateChecks(clusterName string) error {
	if !flags.EnsureMutuallyExclusive([]bool{useLatestAvalanchegoReleaseVersion, useLatestAvalanchegoPreReleaseVersion, useAvalanchegoVersionFromSubnet != "", useCustomAvalanchegoVersion != ""}) {
		return fmt.Errorf("latest avalanchego released version, latest avalanchego pre-released version, custom avalanchego version and avalanchego version based on given subnet, are mutually exclusive options")
	}
	if useAWS && useGCP {
		return fmt.Errorf("could not use both AWS and GCP cloud options")
	}
	if !useAWS && awsProfile != constants.AWSDefaultCredential {
		return fmt.Errorf("could not use AWS profile for non AWS cloud option")
	}
	if len(utils.Unique(cmdLineRegion)) != len(numValidatorsNodes) {
		return fmt.Errorf("regions provided is not consistent with number of nodes provided. Please make sure list of regions is unique")
	}

	if len(numValidatorsNodes) > 0 {
		for _, num := range numValidatorsNodes {
			if num <= 0 {
				return fmt.Errorf("number of nodes per region must be greater than 0")
			}
		}
	}
	if sshIdentity != "" && !useSSHAgent {
		return fmt.Errorf("could not use ssh identity without using ssh agent")
	}
	if useSSHAgent && !utils.IsSSHAgentAvailable() {
		return fmt.Errorf("ssh agent is not available")
	}
	if len(numAPINodes) > 0 && !(globalNetworkFlags.UseDevnet || globalNetworkFlags.UseFuji) {
		return fmt.Errorf("API nodes can only be created in Devnet/Fuji(Testnet)")
	}
<<<<<<< HEAD
	if (globalNetworkFlags.UseDevnet || globalNetworkFlags.UseFuji) && len(numAPINodes) > 0 && len(numAPINodes) != len(numValidatorsNodes) {
=======
	if globalNetworkFlags.UseDevnet && len(numAPINodes) > 0 && len(numAPINodes) != len(numValidatorsNodes) {
>>>>>>> d76ac0d6
		return fmt.Errorf("API nodes and Validator nodes must be deployed to same number of regions")
	}
	if len(numAPINodes) > 0 {
		for _, num := range numValidatorsNodes {
			if num <= 0 {
				return fmt.Errorf("number of API nodes per region must be greater than 0")
			}
		}
	}
	if customGrafanaDashboardPath != "" && !utils.FileExists(utils.ExpandHome(customGrafanaDashboardPath)) {
		return fmt.Errorf("custom grafana dashboard file does not exist")
	}

	if useAWS {
		if stringToAWSVolumeType(volumeType) == "" {
			return fmt.Errorf("invalid AWS volume type provided")
		}
		if volumeType != constants.AWSVolumeTypeGP3 && throughput != constants.AWSGP3DefaultThroughput {
			return fmt.Errorf("AWS throughput setting is only applicable AWS gp3 volume type")
		}
		if volumeType != constants.AWSVolumeTypeGP3 && volumeType != constants.AWSVolumeTypeIO1 && volumeType != constants.AWSVolumeTypeIO2 && iops != constants.AWSGP3DefaultIOPS {
			return fmt.Errorf("AWS iops setting is only applicable AWS gp3, io1, and io2 volume types")
		}
	}
	if grafanaPkg != "" && (!strings.HasSuffix(grafanaPkg, ".deb") || !utils.IsValidURL(grafanaPkg)) {
		return fmt.Errorf("grafana package must be URL to a .deb file")
	}
	if grafanaPkg != "" && !addMonitoring {
		return fmt.Errorf("grafana package can only be used with monitoring setup")
	}
	// check external cluster
	if err := failForExternal(clusterName); err != nil {
		return err
	}

	return nil
}

func checkClusterExternal(clusterName string) (bool, error) {
	clusterExists, err := checkClusterExists(clusterName)
	if err != nil {
		return false, fmt.Errorf("error checking cluster: %w", err)
	}
	if clusterExists {
		clusterConf, err := app.GetClusterConfig(clusterName)
		if err != nil {
			return false, err
		}
		if clusterConf.External {
			return true, nil
		}
	}
	return false, nil
}

func stringToAWSVolumeType(input string) types.VolumeType {
	switch input {
	case "gp3":
		return types.VolumeTypeGp3
	case "io1":
		return types.VolumeTypeIo1
	case "io2":
		return types.VolumeTypeIo2
	case "gp2":
		return types.VolumeTypeGp2
	case "sc1":
		return types.VolumeTypeSc1
	case "st1":
		return types.VolumeTypeSt1
	default:
		return ""
	}
}

func createNodes(cmd *cobra.Command, args []string) error {
	clusterName := args[0]
	if err := preCreateChecks(clusterName); err != nil {
		return err
	}
	network, err := networkoptions.GetNetworkFromCmdLineFlags(
		app,
		"",
		globalNetworkFlags,
		false,
		true,
		createSupportedNetworkOptions,
		"",
	)
	if err != nil {
		return err
	}
	network = models.NewNetworkFromCluster(network, clusterName)
	globalNetworkFlags.UseDevnet = network.Kind == models.Devnet // set globalNetworkFlags.UseDevnet to true if network is devnet for further use
	avalancheGoVersion, err := getAvalancheGoVersion()
	if err != nil {
		return err
	}
	cloudService, err := setCloudService()
	if err != nil {
		return err
	}
	nodeType, err = setCloudInstanceType(cloudService)
	if err != nil {
		return err
	}

	if cloudService != constants.GCPCloudService && cmdLineGCPCredentialsPath != "" {
		return fmt.Errorf("set to use GCP credentials but cloud option is not GCP")
	}
	if cloudService != constants.GCPCloudService && cmdLineGCPProjectName != "" {
		return fmt.Errorf("set to use GCP project but cloud option is not GCP")
	}
	// for devnet add nonstake api nodes for each region with stake
	cloudConfigMap := models.CloudConfig{}
	publicIPMap := map[string]string{}
	apiNodeIPMap := map[string]string{}
	numNodesMetricsMap := map[string]NumNodes{}
	gcpProjectName := ""
	gcpCredentialFilepath := ""
	// set ssh-Key
	if useSSHAgent && sshIdentity == "" {
		sshIdentity, err = setSSHIdentity()
		if err != nil {
			return err
		}
	}
	monitoringHostRegion := ""
	monitoringNodeConfig := models.RegionConfig{}
	existingMonitoringInstance, err = getExistingMonitoringInstance(clusterName)
	if err != nil {
		return err
	}
	if existingMonitoringInstance == "" && !cmd.Flags().Changed(enableMonitoringFlag) {
		if addMonitoring, err = promptSetUpMonitoring(); err != nil {
			return err
		}
	}
	if utils.IsE2E() {
		usr, err := user.Current()
		if err != nil {
			return err
		}
		// override cloudConfig for E2E testing
		defaultAvalancheCLIPrefix := usr.Username + constants.AvalancheCLISuffix
		keyPairName := fmt.Sprintf("%s-keypair", defaultAvalancheCLIPrefix)
		certPath, err := app.GetSSHCertFilePath(keyPairName)
		if globalNetworkFlags.UseDevnet {
			for i, num := range numAPINodes {
				numValidatorsNodes[i] += num
			}
		}
		dockerNumNodes := utils.Sum(numValidatorsNodes)
		var dockerNodesPublicIPs []string
		var monitoringHostIP string
		if addMonitoring {
			generatedPublicIPs := utils.GenerateDockerHostIPs(dockerNumNodes + 1)
			monitoringHostIP = generatedPublicIPs[len(generatedPublicIPs)-1]
			dockerNodesPublicIPs = generatedPublicIPs[:len(generatedPublicIPs)-1]
		} else {
			dockerNodesPublicIPs = utils.GenerateDockerHostIPs(dockerNumNodes)
		}
		dockerHostIDs := utils.GenerateDockerHostIDs(dockerNumNodes)
		if err != nil {
			return err
		}
		cloudConfigMap = models.CloudConfig{
			"docker": {
				InstanceIDs:       dockerHostIDs,
				PublicIPs:         dockerNodesPublicIPs,
				KeyPair:           keyPairName,
				SecurityGroup:     "docker",
				CertFilePath:      certPath,
				ImageID:           "docker",
				Prefix:            "docker",
				CertName:          "docker",
				SecurityGroupName: "docker",
				NumNodes:          dockerNumNodes,
				InstanceType:      "docker",
			},
		}
		currentRegionConfig := cloudConfigMap["docker"]
		for i, ip := range currentRegionConfig.PublicIPs {
			publicIPMap[dockerHostIDs[i]] = ip
		}
		apiNodeIDs := []string{}
		if len(numAPINodes) > 0 {
			_, apiNodeIDs = utils.SplitSliceAt(currentRegionConfig.InstanceIDs, len(currentRegionConfig.InstanceIDs)-numAPINodes[0])
		}
		currentRegionConfig.APIInstanceIDs = apiNodeIDs
		for _, node := range currentRegionConfig.APIInstanceIDs {
			apiNodeIPMap[node] = publicIPMap[node]
		}
		cloudConfigMap["docker"] = currentRegionConfig
		if addMonitoring {
			monitoringDockerHostID := utils.GenerateDockerHostIDs(1)
			dockerHostIDs = append(dockerHostIDs, monitoringDockerHostID[0])
			monitoringCloudConfig := models.CloudConfig{
				"monitoringDocker": {
					InstanceIDs:       monitoringDockerHostID,
					PublicIPs:         []string{monitoringHostIP},
					KeyPair:           keyPairName,
					SecurityGroup:     "docker",
					CertFilePath:      certPath,
					ImageID:           "docker",
					Prefix:            "docker",
					CertName:          "docker",
					SecurityGroupName: "docker",
					NumNodes:          1,
					InstanceType:      "docker",
				},
			}
			monitoringNodeConfig = monitoringCloudConfig["monitoringDocker"]
		}
		pubKeyString, err := os.ReadFile(fmt.Sprintf("%s.pub", certPath))
		if err != nil {
			return err
		}
		dockerComposeFile, err := utils.SaveDockerComposeFile(constants.E2EDockerComposeFile, len(dockerHostIDs), "focal", strings.TrimSuffix(string(pubKeyString), "\n"))
		if err != nil {
			return err
		}
		if err := utils.StartDockerCompose(dockerComposeFile); err != nil {
			return err
		}
	} else {
		if cloudService == constants.AWSCloudService {
			// Get AWS Credential, region and AMI
			if !(authorizeAccess || authorizedAccessFromSettings()) && (requestCloudAuth(constants.AWSCloudService) != nil) {
				return fmt.Errorf("cloud access is required")
			}
			ec2SvcMap, ami, numNodesMap, err := getAWSCloudConfig(awsProfile, false, nil, nodeType)
			if err != nil {
				return err
			}
			numNodesMetricsMap = numNodesMap
			regions := maps.Keys(ec2SvcMap)
			if existingMonitoringInstance == "" {
				monitoringHostRegion = regions[0]
			}
			cloudConfigMap, err = createAWSInstances(ec2SvcMap, nodeType, numNodesMap, regions, ami, false, publicHTTPPortAccess)
			if err != nil {
				return err
			}
			monitoringEc2SvcMap := make(map[string]*awsAPI.AwsCloud)
			if addMonitoring && existingMonitoringInstance == "" {
				monitoringEc2SvcMap[monitoringHostRegion] = ec2SvcMap[monitoringHostRegion]
				monitoringCloudConfig, err := createAWSInstances(monitoringEc2SvcMap, nodeType, map[string]NumNodes{monitoringHostRegion: {1, 0}}, []string{monitoringHostRegion}, ami, true, publicHTTPPortAccess)
				if err != nil {
					return err
				}
				monitoringNodeConfig = monitoringCloudConfig[regions[0]]
			}
			if existingMonitoringInstance != "" {
				addMonitoring = true
				monitoringNodeConfig, monitoringHostRegion, err = getNodeCloudConfig(existingMonitoringInstance)
				if err != nil {
					return err
				}
				monitoringEc2SvcMap, err = getAWSMonitoringEC2Svc(awsProfile, monitoringHostRegion)
				if err != nil {
					return err
				}
			}
			if !useStaticIP && addMonitoring {
				monitoringPublicIPMap, err := monitoringEc2SvcMap[monitoringHostRegion].GetInstancePublicIPs(monitoringNodeConfig.InstanceIDs)
				if err != nil {
					return err
				}
				monitoringNodeConfig.PublicIPs = []string{monitoringPublicIPMap[monitoringNodeConfig.InstanceIDs[0]]}
			}
			for region, numNodes := range numNodesMap {
				currentRegionConfig := cloudConfigMap[region]
				if !useStaticIP {
					tmpIPMap, err := ec2SvcMap[region].GetInstancePublicIPs(currentRegionConfig.InstanceIDs)
					if err != nil {
						return err
					}
					for node, ip := range tmpIPMap {
						publicIPMap[node] = ip
					}
				} else {
					for i, node := range currentRegionConfig.InstanceIDs {
						publicIPMap[node] = currentRegionConfig.PublicIPs[i]
					}
				}
				// split publicIPMap to between stake and non-stake(api) nodes
				_, apiNodeIDs := utils.SplitSliceAt(currentRegionConfig.InstanceIDs, len(currentRegionConfig.InstanceIDs)-numNodes.numAPI)
				currentRegionConfig.APIInstanceIDs = apiNodeIDs
				for _, node := range currentRegionConfig.APIInstanceIDs {
					apiNodeIPMap[node] = publicIPMap[node]
				}
				cloudConfigMap[region] = currentRegionConfig
				if addMonitoring {
					if err = AddMonitoringSecurityGroupRule(ec2SvcMap, monitoringNodeConfig.PublicIPs[0], currentRegionConfig.SecurityGroup, region); err != nil {
						return err
					}
				}
			}
		} else {
			if !(authorizeAccess || authorizedAccessFromSettings()) && (requestCloudAuth(constants.GCPCloudService) != nil) {
				return fmt.Errorf("cloud access is required")
			}
			// Get GCP Credential, zone, Image ID, service account key file path, and GCP project name
			gcpClient, numNodesMap, imageID, credentialFilepath, projectName, err := getGCPConfig(false)
			if err != nil {
				return err
			}
			numNodesMetricsMap = numNodesMap
			if existingMonitoringInstance == "" {
				monitoringHostRegion = maps.Keys(numNodesMap)[0]
			}
			cloudConfigMap, err = createGCPInstance(gcpClient, nodeType, numNodesMap, imageID, clusterName, false)
			if err != nil {
				return err
			}
			if addMonitoring && existingMonitoringInstance == "" {
				monitoringCloudConfig, err := createGCPInstance(gcpClient, nodeType, map[string]NumNodes{monitoringHostRegion: {1, 0}}, imageID, clusterName, true)
				if err != nil {
					return err
				}
				monitoringNodeConfig = monitoringCloudConfig[monitoringHostRegion]
			}
			if existingMonitoringInstance != "" {
				addMonitoring = true
				monitoringNodeConfig, monitoringHostRegion, err = getNodeCloudConfig(existingMonitoringInstance)
				if err != nil {
					return err
				}
			}
			if !useStaticIP && addMonitoring {
				monitoringPublicIPMap, err := gcpClient.GetInstancePublicIPs(monitoringHostRegion, monitoringNodeConfig.InstanceIDs)
				if err != nil {
					return err
				}
				monitoringNodeConfig.PublicIPs = []string{monitoringPublicIPMap[monitoringNodeConfig.InstanceIDs[0]]}
			}
			for zone, numNodes := range numNodesMap {
				currentRegionConfig := cloudConfigMap[zone]
				if !useStaticIP {
					tmpIPMap, err := gcpClient.GetInstancePublicIPs(zone, currentRegionConfig.InstanceIDs)
					if err != nil {
						return err
					}
					for node, ip := range tmpIPMap {
						publicIPMap[node] = ip
					}
				} else {
					for i, node := range currentRegionConfig.InstanceIDs {
						publicIPMap[node] = currentRegionConfig.PublicIPs[i]
					}
				}
				// split publicIPMap to between stake and non-stake(api) nodes
				_, apiNodeIDs := utils.SplitSliceAt(currentRegionConfig.InstanceIDs, len(currentRegionConfig.InstanceIDs)-numNodes.numAPI)
				currentRegionConfig.APIInstanceIDs = apiNodeIDs
				for _, node := range currentRegionConfig.APIInstanceIDs {
					apiNodeIPMap[node] = publicIPMap[node]
				}
				cloudConfigMap[zone] = currentRegionConfig
				if addMonitoring {
					prefix, err := defaultAvalancheCLIPrefix("")
					if err != nil {
						return err
					}
					networkName := fmt.Sprintf("%s-network", prefix)
					firewallName := fmt.Sprintf("%s-%s-monitoring", networkName, strings.ReplaceAll(monitoringNodeConfig.PublicIPs[0], ".", ""))
					ports := []string{
						strconv.Itoa(constants.AvalanchegoMachineMetricsPort), strconv.Itoa(constants.AvalanchegoAPIPort),
						strconv.Itoa(constants.AvalanchegoMonitoringPort), strconv.Itoa(constants.AvalanchegoGrafanaPort),
						strconv.Itoa(constants.AvalanchegoLokiPort),
					}
					if err = gcpClient.AddFirewall(
						monitoringNodeConfig.PublicIPs[0],
						networkName,
						projectName,
						firewallName,
						ports,
						true); err != nil {
						return err
					}
				}
			}
			gcpProjectName = projectName
			gcpCredentialFilepath = credentialFilepath
		}
	}

	if err = CreateClusterNodeConfig(
		network,
		cloudConfigMap,
		monitoringNodeConfig,
		monitoringHostRegion,
		clusterName,
		cloudService,
		addMonitoring,
	); err != nil {
		return err
	}
	if cloudService == constants.GCPCloudService {
		if err = updateClustersConfigGCPKeyFilepath(gcpProjectName, gcpCredentialFilepath); err != nil {
			return err
		}
	}

	inventoryPath := app.GetAnsibleInventoryDirPath(clusterName)
	if err = ansible.CreateAnsibleHostInventory(inventoryPath, "", cloudService, publicIPMap, cloudConfigMap); err != nil {
		return err
	}
	monitoringInventoryPath := ""
	var monitoringHosts []*models.Host
	if addMonitoring {
		monitoringInventoryPath = app.GetMonitoringInventoryDir(clusterName)
		if existingMonitoringInstance == "" {
			if err = ansible.CreateAnsibleHostInventory(monitoringInventoryPath, monitoringNodeConfig.CertFilePath, cloudService, map[string]string{monitoringNodeConfig.InstanceIDs[0]: monitoringNodeConfig.PublicIPs[0]}, nil); err != nil {
				return err
			}
		}
		monitoringHosts, err = ansible.GetInventoryFromAnsibleInventoryFile(monitoringInventoryPath)
		if err != nil {
			return err
		}
	}
	allHosts, err := ansible.GetInventoryFromAnsibleInventoryFile(inventoryPath)
	if err != nil {
		return err
	}
	hosts := utils.Filter(allHosts, func(h *models.Host) bool { return slices.Contains(cloudConfigMap.GetAllInstanceIDs(), h.GetCloudID()) })
	// waiting for all nodes to become accessible
	checkHosts := hosts
	if addMonitoring && len(monitoringHosts) > 0 {
		checkHosts = append(checkHosts, monitoringHosts[0])
	}
	failedHosts := waitForHosts(checkHosts)
	if failedHosts.Len() > 0 {
		for _, result := range failedHosts.GetResults() {
			ux.Logger.PrintToUser("Instance %s failed to provision with error %s. Please check instance logs for more information", result.NodeID, result.Err)
		}
		return fmt.Errorf("failed to provision node(s) %s", failedHosts.GetNodeList())
	}
	ux.Logger.PrintToUser("Starting bootstrap process on the newly created Avalanche node(s)...")
	wg := sync.WaitGroup{}
	wgResults := models.NodeResults{}
	spinSession := ux.NewUserSpinner()
	// setup monitoring in parallel with node setup
	avalancheGoPorts, machinePorts, ltPorts, err := getPrometheusTargets(clusterName)
	if err != nil {
		return err
	}
	startTime := time.Now()
	if addMonitoring {
		if len(monitoringHosts) != 1 {
			return fmt.Errorf("expected only one monitoring host, found %d", len(monitoringHosts))
		}
		monitoringHost := monitoringHosts[0]
		if existingMonitoringInstance == "" {
			// setup new monitoring host
			wg.Add(1)
			go func(nodeResults *models.NodeResults, monitoringHost *models.Host) {
				defer wg.Done()
				if err := monitoringHost.Connect(0); err != nil {
					nodeResults.AddResult(monitoringHost.NodeID, nil, err)
					return
				}
				spinner := spinSession.SpinToUser(utils.ScriptLog(monitoringHost.NodeID, "Setup Monitoring"))
				if err = app.SetupMonitoringEnv(); err != nil {
					nodeResults.AddResult(monitoringHost.NodeID, nil, err)
					ux.SpinFailWithError(spinner, "", err)
					return
				}
				if err = ssh.RunSSHSetupDockerService(monitoringHost); err != nil {
					nodeResults.AddResult(monitoringHost.NodeID, nil, err)
					ux.SpinFailWithError(spinner, "", err)
					return
				}
				ux.Logger.Info("SetupMonitoringEnv RunSSHSetupDockerService completed")
				if err = ssh.RunSSHSetupMonitoringFolders(monitoringHost); err != nil {
					nodeResults.AddResult(monitoringHost.NodeID, nil, err)
					ux.SpinFailWithError(spinner, "", err)
					return
				}
				ux.Logger.Info("RunSSHSetupMonitoringFolders completed")
				if err := ssh.RunSSHCopyMonitoringDashboards(monitoringHost, app.GetMonitoringDashboardDir()+"/"); err != nil {
					nodeResults.AddResult(monitoringHost.NodeID, nil, err)
					ux.SpinFailWithError(spinner, "", err)
					return
				}
				ux.Logger.Info("RunSSHCopyMonitoringDashboards completed")
				if err := ssh.RunSSHSetupPrometheusConfig(monitoringHost, avalancheGoPorts, machinePorts, ltPorts); err != nil {
					nodeResults.AddResult(monitoringHost.NodeID, nil, err)
					ux.SpinFailWithError(spinner, "", err)
					return
				}
				ux.Logger.Info("RunSSHSetupPrometheusConfig completed")
				if err := ssh.RunSSHSetupLokiConfig(monitoringHost, constants.AvalanchegoLokiPort); err != nil {
					nodeResults.AddResult(monitoringHost.NodeID, nil, err)
					ux.SpinFailWithError(spinner, "", err)
					return
				}
				ux.Logger.Info("RunSSHSetupLokiConfig completed")
				if err := docker.ComposeSSHSetupMonitoring(monitoringHost); err != nil {
					nodeResults.AddResult(monitoringHost.NodeID, nil, err)
					ux.SpinFailWithError(spinner, "", err)
					return
				}
				ux.Logger.Info("ComposeSSHSetupMonitoring completed")
				ux.SpinComplete(spinner)
			}(&wgResults, monitoringHost)
		}
	}
	for _, host := range hosts {
		wg.Add(1)
		go func(nodeResults *models.NodeResults, host *models.Host) {
			defer wg.Done()
			if err := host.Connect(0); err != nil {
				nodeResults.AddResult(host.NodeID, nil, err)
				return
			}
			if err := provideStakingCertAndKey(host); err != nil {
				nodeResults.AddResult(host.NodeID, nil, err)
				return
			}
			spinner := spinSession.SpinToUser(utils.ScriptLog(host.NodeID, "Setup Node"))
			if err := ssh.RunSSHSetupNode(host, app.Conf.GetConfigPath()); err != nil {
				nodeResults.AddResult(host.NodeID, nil, err)
				ux.SpinFailWithError(spinner, "", err)
				return
			}
			if err := ssh.RunSSHSetupDockerService(host); err != nil {
				nodeResults.AddResult(host.NodeID, nil, err)
				ux.SpinFailWithError(spinner, "", err)
				return
			}
			ux.SpinComplete(spinner)
			if addMonitoring {
				cloudID := host.GetCloudID()
				nodeID, err := getNodeID(app.GetNodeInstanceDirPath(cloudID))
				if err != nil {
					nodeResults.AddResult(host.NodeID, nil, err)
					ux.SpinFailWithError(spinner, "", err)
					return
				}
				if err = ssh.RunSSHSetupPromtailConfig(host, monitoringNodeConfig.PublicIPs[0], constants.AvalanchegoLokiPort, cloudID, nodeID.String(), ""); err != nil {
					nodeResults.AddResult(host.NodeID, nil, err)
					ux.SpinFailWithError(spinner, "", err)
					return
				}
				ux.SpinComplete(spinner)
			}
			spinner = spinSession.SpinToUser(utils.ScriptLog(host.NodeID, "Setup AvalancheGo"))
			// check if host is a API host
			publicAccessToHTTPPort := slices.Contains(cloudConfigMap.GetAllAPIInstanceIDs(), host.GetCloudID()) || publicHTTPPortAccess
			if err := docker.ComposeSSHSetupNode(host, network, avalancheGoVersion, addMonitoring, publicAccessToHTTPPort); err != nil {
				nodeResults.AddResult(host.NodeID, nil, err)
				ux.SpinFailWithError(spinner, "", err)
				return
			}
			ux.SpinComplete(spinner)
		}(&wgResults, host)
	}
	wg.Wait()
	ux.Logger.Info("Create and setup nodes time took: %s", time.Since(startTime))
	spinSession.Stop()
	if network.Kind == models.Devnet {
		if err := setupDevnet(clusterName, hosts, apiNodeIPMap); err != nil {
			return err
		}
	}
	for _, node := range hosts {
		if wgResults.HasNodeIDWithError(node.NodeID) {
			ux.Logger.RedXToUser("Node %s is ERROR with error: %s", node.NodeID, wgResults.GetErrorHostMap()[node.NodeID])
		}
	}

	if wgResults.HasErrors() {
		return fmt.Errorf("failed to deploy node(s) %s", wgResults.GetErrorHostMap())
	} else {
		monitoringPublicIP := ""
		if addMonitoring {
			monitoringPublicIP = monitoringNodeConfig.PublicIPs[0]
		}
		printResults(cloudConfigMap, publicIPMap, monitoringPublicIP)
		ux.Logger.PrintToUser(logging.Green.Wrap("AvalancheGo and Avalanche-CLI installed and node(s) are bootstrapping!"))
	}
	sendNodeCreateMetrics(cmd, cloudService, network.Name(), numNodesMetricsMap)
	return nil
}

func promptSetUpMonitoring() (bool, error) {
	monitoringInstance, err := app.Prompt.CaptureYesNo("Do you want to set up monitoring? (This requires additional cloud instance and may incur additional cost)")
	if err != nil {
		return false, err
	}
	return monitoringInstance, nil
}

// CreateClusterNodeConfig creates node config and save it in .avalanche-cli/nodes/{instanceID}
// also creates cluster config in .avalanche-cli/nodes storing various key pair and security group info for all clusters
func CreateClusterNodeConfig(
	network models.Network,
	cloudConfigMap models.CloudConfig,
	monitorCloudConfig models.RegionConfig,
	monitoringHostRegion,
	clusterName,
	cloudService string,
	addMonitoring bool,
) error {
	for region, cloudConfig := range cloudConfigMap {
		for i := range cloudConfig.InstanceIDs {
			publicIP := ""
			if len(cloudConfig.PublicIPs) > 0 {
				publicIP = cloudConfig.PublicIPs[i]
			}
			nodeConfig := models.NodeConfig{
				NodeID:        cloudConfig.InstanceIDs[i],
				Region:        region,
				AMI:           cloudConfig.ImageID,
				KeyPair:       cloudConfig.KeyPair,
				CertPath:      cloudConfig.CertFilePath,
				SecurityGroup: cloudConfig.SecurityGroup,
				ElasticIP:     publicIP,
				CloudService:  cloudService,
				UseStaticIP:   useStaticIP,
				IsMonitor:     false,
			}
			if err := app.CreateNodeCloudConfigFile(cloudConfig.InstanceIDs[i], &nodeConfig); err != nil {
				return err
			}
			if err := addNodeToClustersConfig(network, cloudConfig.InstanceIDs[i], clusterName, slices.Contains(cloudConfig.APIInstanceIDs, cloudConfig.InstanceIDs[i]), false, "", ""); err != nil {
				return err
			}
		}
		if addMonitoring {
			if err := saveExternalHostConfig(monitorCloudConfig, monitoringHostRegion, cloudService, clusterName, constants.MonitorRole, ""); err != nil {
				return err
			}
		}
	}
	return nil
}

// saveExternalHostConfig saves externally created instance (monitoring or load test instance)
// into existing cluster_config.json and creates new node_config.json file for the instance
// load test instances are given name of loadTestName in argument
func saveExternalHostConfig(externalHostConfig models.RegionConfig, hostRegion, cloudService, clusterName, externalHostRole, loadTestName string) error {
	isLoadTest := externalHostRole == constants.LoadTestRole
	isMonitoring := externalHostRole == constants.MonitorRole
	nodeConfig := models.NodeConfig{
		NodeID:        externalHostConfig.InstanceIDs[0],
		Region:        hostRegion,
		AMI:           externalHostConfig.ImageID,
		KeyPair:       externalHostConfig.KeyPair,
		CertPath:      externalHostConfig.CertFilePath,
		SecurityGroup: externalHostConfig.SecurityGroup,
		ElasticIP:     externalHostConfig.PublicIPs[0],
		CloudService:  cloudService,
		UseStaticIP:   useStaticIP,
		IsMonitor:     isMonitoring,
		IsLoadTest:    isLoadTest,
	}
	if err := app.CreateNodeCloudConfigFile(externalHostConfig.InstanceIDs[0], &nodeConfig); err != nil {
		return err
	}
	if err := addNodeToClustersConfig(models.UndefinedNetwork, externalHostConfig.InstanceIDs[0], clusterName, false, true, externalHostRole, loadTestName); err != nil {
		return err
	}
	return updateKeyPairClustersConfig(nodeConfig)
}

func getExistingMonitoringInstance(clusterName string) (string, error) {
	if app.ClustersConfigExists() {
		clustersConfig, err := app.LoadClustersConfig()
		if err != nil {
			return "", err
		}
		if _, ok := clustersConfig.Clusters[clusterName]; ok {
			if clustersConfig.Clusters[clusterName].MonitoringInstance != "" {
				return clustersConfig.Clusters[clusterName].MonitoringInstance, nil
			}
		}
	}
	return "", nil
}

func updateKeyPairClustersConfig(cloudConfig models.NodeConfig) error {
	clustersConfig := models.ClustersConfig{}
	var err error
	if app.ClustersConfigExists() {
		clustersConfig, err = app.LoadClustersConfig()
		if err != nil {
			return err
		}
	}
	if clustersConfig.KeyPair == nil {
		clustersConfig.KeyPair = make(map[string]string)
	}
	if _, ok := clustersConfig.KeyPair[cloudConfig.KeyPair]; !ok {
		clustersConfig.KeyPair[cloudConfig.KeyPair] = cloudConfig.CertPath
	}
	return app.WriteClustersConfigFile(&clustersConfig)
}

func getNodeCloudConfig(node string) (models.RegionConfig, string, error) {
	config, err := app.LoadClusterNodeConfig(node)
	if err != nil {
		return models.RegionConfig{}, "", err
	}
	elasticIP := []string{}
	if config.ElasticIP != "" {
		elasticIP = append(elasticIP, config.ElasticIP)
	}
	instanceIDs := []string{}
	instanceIDs = append(instanceIDs, config.NodeID)
	return models.RegionConfig{
		InstanceIDs:       instanceIDs,
		PublicIPs:         elasticIP,
		KeyPair:           config.KeyPair,
		SecurityGroupName: config.SecurityGroup,
		CertFilePath:      config.CertPath,
		ImageID:           config.AMI,
	}, config.Region, nil
}

func addNodeToClustersConfig(network models.Network, nodeID, clusterName string, isAPIInstance bool, isExternalHost bool, nodeRole, loadTestName string) error {
	clustersConfig := models.ClustersConfig{}
	if app.ClustersConfigExists() {
		var err error
		clustersConfig, err = app.LoadClustersConfig()
		if err != nil {
			return err
		}
	}
	if clustersConfig.Clusters == nil {
		clustersConfig.Clusters = make(map[string]models.ClusterConfig)
	}
	clusterConfig := clustersConfig.Clusters[clusterName]
	// if supplied network in argument is empty, don't change current cluster network in cluster_config.json
	if network != models.UndefinedNetwork {
		clusterConfig.Network = network
	}
	clusterConfig.HTTPAccess = constants.HTTPAccess(publicHTTPPortAccess)
	if clusterConfig.LoadTestInstance == nil {
		clusterConfig.LoadTestInstance = make(map[string]string)
	}
	if isExternalHost {
		switch nodeRole {
		case constants.MonitorRole:
			clusterConfig.MonitoringInstance = nodeID
		case constants.LoadTestRole:
			clusterConfig.LoadTestInstance[loadTestName] = nodeID
		}
	} else {
		clusterConfig.Nodes = append(clusterConfig.Nodes, nodeID)
	}
	if isAPIInstance {
		clusterConfig.APINodes = append(clusterConfig.APINodes, nodeID)
	}
	clustersConfig.Clusters[clusterName] = clusterConfig
	return app.WriteClustersConfigFile(&clustersConfig)
}

func getNodeID(nodeDir string) (ids.NodeID, error) {
	certBytes, err := os.ReadFile(filepath.Join(nodeDir, constants.StakerCertFileName))
	if err != nil {
		return ids.EmptyNodeID, err
	}
	nodeID, err := utils.ToNodeID(certBytes)
	if err != nil {
		return ids.EmptyNodeID, err
	}
	return nodeID, nil
}

func generateNodeCertAndKeys(stakerCertFilePath, stakerKeyFilePath, blsKeyFilePath string) (ids.NodeID, error) {
	certBytes, keyBytes, err := staking.NewCertAndKeyBytes()
	if err != nil {
		return ids.EmptyNodeID, err
	}
	nodeID, err := utils.ToNodeID(certBytes)
	if err != nil {
		return ids.EmptyNodeID, err
	}
	if err := os.MkdirAll(filepath.Dir(stakerCertFilePath), constants.DefaultPerms755); err != nil {
		return ids.EmptyNodeID, err
	}
	if err := os.WriteFile(stakerCertFilePath, certBytes, constants.WriteReadUserOnlyPerms); err != nil {
		return ids.EmptyNodeID, err
	}
	if err := os.MkdirAll(filepath.Dir(stakerKeyFilePath), constants.DefaultPerms755); err != nil {
		return ids.EmptyNodeID, err
	}
	if err := os.WriteFile(stakerKeyFilePath, keyBytes, constants.WriteReadUserOnlyPerms); err != nil {
		return ids.EmptyNodeID, err
	}
	blsSignerKeyBytes, err := utils.NewBlsSecretKeyBytes()
	if err != nil {
		return ids.EmptyNodeID, err
	}
	if err := os.MkdirAll(filepath.Dir(blsKeyFilePath), constants.DefaultPerms755); err != nil {
		return ids.EmptyNodeID, err
	}
	if err := os.WriteFile(blsKeyFilePath, blsSignerKeyBytes, constants.WriteReadUserOnlyPerms); err != nil {
		return ids.EmptyNodeID, err
	}
	return nodeID, nil
}

func provideStakingCertAndKey(host *models.Host) error {
	instanceID := host.GetCloudID()
	keyPath := filepath.Join(app.GetNodesDir(), instanceID)
	nodeID, err := generateNodeCertAndKeys(
		filepath.Join(keyPath, constants.StakerCertFileName),
		filepath.Join(keyPath, constants.StakerKeyFileName),
		filepath.Join(keyPath, constants.BLSKeyFileName),
	)
	if err != nil {
		ux.Logger.PrintToUser("Failed to generate staking keys for host %s", instanceID)
		return err
	} else {
		ux.Logger.GreenCheckmarkToUser("Generated staking keys for host %s[%s] ", instanceID, nodeID.String())
	}
	return ssh.RunSSHUploadStakingFiles(host, keyPath)
}

// getAvalancheGoVersion asks users whether they want to install the newest Avalanche Go version
// or if they want to use the newest Avalanche Go Version that is still compatible with Subnet EVM
// version of their choice
func getAvalancheGoVersion() (string, error) {
	// skip this logic if custom-avalanchego-version flag is set
	if useCustomAvalanchegoVersion != "" {
		return useCustomAvalanchegoVersion, nil
	}
	latestReleaseVersion, err := app.Downloader.GetLatestReleaseVersion(binutils.GetGithubLatestReleaseURL(
		constants.AvaLabsOrg,
		constants.AvalancheGoRepoName,
	))
	if err != nil {
		return "", err
	}
	latestPreReleaseVersion, err := app.Downloader.GetLatestPreReleaseVersion(
		constants.AvaLabsOrg,
		constants.AvalancheGoRepoName,
	)
	if err != nil {
		return "", err
	}

	if !useLatestAvalanchegoReleaseVersion && !useLatestAvalanchegoPreReleaseVersion && useCustomAvalanchegoVersion == "" && useAvalanchegoVersionFromSubnet == "" {
		err := promptAvalancheGoVersionChoice(latestReleaseVersion, latestPreReleaseVersion)
		if err != nil {
			return "", err
		}
	}

	var version string
	switch {
	case useLatestAvalanchegoReleaseVersion:
		version = latestReleaseVersion
	case useLatestAvalanchegoPreReleaseVersion:
		version = latestPreReleaseVersion
	case useCustomAvalanchegoVersion != "":
		version = useCustomAvalanchegoVersion
	case useAvalanchegoVersionFromSubnet != "":
		sc, err := app.LoadSidecar(useAvalanchegoVersionFromSubnet)
		if err != nil {
			return "", err
		}
		version, err = GetLatestAvagoVersionForRPC(sc.RPCVersion, latestPreReleaseVersion)
		if err != nil {
			return "", err
		}
	}
	return version, nil
}

func GetLatestAvagoVersionForRPC(configuredRPCVersion int, latestPreReleaseVersion string) (string, error) {
	desiredAvagoVersion, err := vm.GetLatestAvalancheGoByProtocolVersion(
		app, configuredRPCVersion, constants.AvalancheGoCompatibilityURL)
	if err == vm.ErrNoAvagoVersion {
		ux.Logger.PrintToUser("No Avago version found for subnet. Defaulting to latest pre-release version")
		return latestPreReleaseVersion, nil
	}
	if err != nil {
		return "", err
	}
	return desiredAvagoVersion, nil
}

// promptAvalancheGoVersionChoice sets flags for either using the latest Avalanche Go
// version or using the latest Avalanche Go version that is still compatible with the subnet that user
// wants the cloud server to track
func promptAvalancheGoVersionChoice(latestReleaseVersion string, latestPreReleaseVersion string) error {
	latestReleaseVersionOption := "Use latest Avalanche Go Release Version" + versionComments[latestReleaseVersion]
	latestPreReleaseVersionOption := "Use latest Avalanche Go Pre-release Version" + versionComments[latestPreReleaseVersion]
	subnetBasedVersionOption := "Use the deployed Subnet's VM version that the node will be validating"
	customOption := "Custom"

	txt := "What version of Avalanche Go would you like to install in the node?"
	versionOptions := []string{latestReleaseVersionOption, subnetBasedVersionOption, customOption}
	if latestPreReleaseVersion != latestReleaseVersion {
		versionOptions = []string{latestPreReleaseVersionOption, latestReleaseVersionOption, subnetBasedVersionOption, customOption}
	}
	versionOption, err := app.Prompt.CaptureList(txt, versionOptions)
	if err != nil {
		return err
	}

	switch versionOption {
	case latestReleaseVersionOption:
		useLatestAvalanchegoReleaseVersion = true
	case latestPreReleaseVersionOption:
		useLatestAvalanchegoPreReleaseVersion = true
	case customOption:
		useCustomAvalanchegoVersion, err = app.Prompt.CaptureVersion("Which version of AvalancheGo would you like to install? (Use format v1.10.13)")
		if err != nil {
			return err
		}
	default:
		for {
			useAvalanchegoVersionFromSubnet, err = app.Prompt.CaptureString("Which Subnet would you like to use to choose the avalanche go version?")
			if err != nil {
				return err
			}
			_, err = subnetcmd.ValidateSubnetNameAndGetChains([]string{useAvalanchegoVersionFromSubnet})
			if err == nil {
				break
			}
			ux.Logger.PrintToUser(fmt.Sprintf("no subnet named %s found", useAvalanchegoVersionFromSubnet))
		}
	}
	return nil
}

func setCloudService() (string, error) {
	if utils.IsE2E() {
		if !utils.E2EDocker() {
			return "", fmt.Errorf("E2E is required but docker-compose is not available")
		}
		return constants.E2EDocker, nil
	}
	if useAWS {
		return constants.AWSCloudService, nil
	}
	if useGCP {
		return constants.GCPCloudService, nil
	}
	txt := "Which cloud service would you like to launch your Avalanche Node(s) in?"
	cloudOptions := []string{constants.AWSCloudService, constants.GCPCloudService}
	chosenCloudService, err := app.Prompt.CaptureList(txt, cloudOptions)
	if err != nil {
		return "", err
	}
	return chosenCloudService, nil
}

func setCloudInstanceType(cloudService string) (string, error) {
	if utils.IsE2E() && utils.E2EDocker() {
		return constants.E2EDocker, nil
	}
	switch { // backwards compatibility
	case nodeType == constants.DefaultNodeType && cloudService == constants.AWSCloudService:
		nodeType = constants.AWSDefaultInstanceType
		return nodeType, nil
	case nodeType == constants.DefaultNodeType && cloudService == constants.GCPCloudService:
		nodeType = constants.GCPDefaultInstanceType
		return nodeType, nil
	}
	defaultNodeType := ""
	nodeTypeOption2 := ""
	nodeTypeOption3 := ""
	customNodeType := "Choose custom instance type"
	switch {
	case cloudService == constants.AWSCloudService:
		defaultNodeType = constants.AWSDefaultInstanceType
		nodeTypeOption2 = "t3a.2xlarge" // burst
		nodeTypeOption3 = "c5n.2xlarge"
	case cloudService == constants.GCPCloudService:
		defaultNodeType = constants.GCPDefaultInstanceType
		nodeTypeOption2 = "c3-highcpu-8"
		nodeTypeOption3 = "n2-standard-8"
	}
	if nodeType == "" {
		defaultStr := "[default] (recommended)"
		nodeTypeStr, err := app.Prompt.CaptureList(
			"Instance type to use",
			[]string{fmt.Sprintf("%s %s", defaultNodeType, defaultStr), nodeTypeOption2, nodeTypeOption3, customNodeType},
		)
		if err != nil {
			ux.Logger.PrintToUser("Failed to capture node type with error: %s", err.Error())
			return "", err
		}
		nodeTypeStr = strings.ReplaceAll(nodeTypeStr, defaultStr, "") // remove (default) if any
		if nodeTypeStr == customNodeType {
			nodeTypeStr, err = app.Prompt.CaptureString("What instance type would you like to use? Please refer to https://docs.avax.network/nodes/run/node-manually#hardware-and-os-requirements for minimum hardware requirements")
			if err != nil {
				ux.Logger.PrintToUser("Failed to capture custom node type with error: %s", err.Error())
				return "", err
			}
		}
		return strings.Trim(nodeTypeStr, " "), nil
	}
	return nodeType, nil
}

func printResults(cloudConfigMap models.CloudConfig, publicIPMap map[string]string, monitoringHostIP string) {
	ux.Logger.PrintToUser(" 											 ")
	ux.Logger.PrintLineSeparator()
	ux.Logger.PrintToUser("AVALANCHE NODE(S) SUCCESSFULLY SET UP!")
	ux.Logger.PrintLineSeparator()
	ux.Logger.PrintToUser("Please wait until the node(s) are successfully bootstrapped to run further commands on the node(s)")
	ux.Logger.PrintToUser("You can check status of the node(s) using %s command", logging.LightBlue.Wrap("avalanche node status"))
	ux.Logger.PrintToUser("Please use %s to ssh into the node(s). More details: %s", logging.LightBlue.Wrap("avalanche node ssh"), "https://docs.avax.network/tooling/cli-create-nodes/node-ssh")

	for region, cloudConfig := range cloudConfigMap {
		ux.Logger.PrintToUser(" ")
		ux.Logger.PrintToUser("Region: [%s] ", logging.LightBlue.Wrap(region))
		ux.Logger.PrintToUser(" ")
		if len(cloudConfig.APIInstanceIDs) > 0 {
			ux.Logger.PrintLineSeparator()
			ux.Logger.PrintToUser("API Endpoint(s) for region [%s]: ", logging.LightBlue.Wrap(region))
			for _, apiNode := range cloudConfig.APIInstanceIDs {
				ux.Logger.PrintToUser(logging.Green.Wrap(fmt.Sprintf("    http://%s:9650", publicIPMap[apiNode])))
			}
			ux.Logger.PrintLineSeparator()
			ux.Logger.PrintToUser("")
		}
		ux.Logger.PrintToUser("Don't delete or replace your ssh private key file at %s as you won't be able to access your cloud server without it", cloudConfig.CertFilePath)
		ux.Logger.PrintLineSeparator()
		for _, instanceID := range cloudConfig.InstanceIDs {
			nodeID, _ := getNodeID(app.GetNodeInstanceDirPath(instanceID))
			publicIP := ""
			publicIP = publicIPMap[instanceID]
			if slices.Contains(cloudConfig.APIInstanceIDs, instanceID) {
				ux.Logger.PrintToUser("%s [API] Cloud Instance ID: %s | Public IP: %s | %s", logging.Green.Wrap(">"), instanceID, publicIP, logging.Green.Wrap(nodeID.String()))
			} else {
				ux.Logger.PrintToUser("%s Cloud Instance ID: %s | Public IP: %s | %s ", logging.Green.Wrap(">"), instanceID, publicIP, logging.Green.Wrap(nodeID.String()))
			}
			ux.Logger.PrintToUser("staker.crt, staker.key and signer.key are stored at %s. Please keep them safe, as these files can be used to fully recreate your node.", app.GetNodeInstanceDirPath(instanceID))
			ux.Logger.PrintLineSeparator()
		}
	}
	if addMonitoring {
		monitoringHost := models.Host{
			IP: monitoringHostIP,
		}
		if err := waitForMonitoringEndpoint(&monitoringHost); err != nil {
			ux.Logger.RedXToUser("Failed to wait for monitoring endpoint to be available with error: %w", err)
		} else {
			getMonitoringHint(monitoringHostIP)
		}
	}
}

// getMonitoringHint prints the monitoring help message including the link to the monitoring dashboard
func getMonitoringHint(monitoringHostIP string) {
	ux.Logger.PrintToUser("")
	ux.Logger.PrintLineSeparator()
	ux.Logger.PrintToUser("To view unified node %s, visit the following link in your browser: ", logging.LightBlue.Wrap("monitoring dashboard"))
	ux.Logger.PrintToUser(logging.Green.Wrap(fmt.Sprintf("http://%s:%d/dashboards", monitoringHostIP, constants.AvalanchegoGrafanaPort)))
	ux.Logger.PrintToUser("Log in with username: admin, password: admin")
	ux.Logger.PrintLineSeparator()
	ux.Logger.PrintToUser("")
}

func waitForMonitoringEndpoint(monitoringHost *models.Host) error {
	spinSession := ux.NewUserSpinner()
	spinner := spinSession.SpinToUser("Waiting for monitoring endpoint to be available")
	if err := monitoringHost.WaitForPort(constants.AvalanchegoGrafanaPort, constants.SSHLongRunningScriptTimeout); err != nil {
		spinner.Error()
		return err
	}
	spinner.Complete()
	spinSession.Stop()
	return nil
}

// waitForHosts waits for all hosts to become available via SSH.
func waitForHosts(hosts []*models.Host) *models.NodeResults {
	hostErrors := models.NodeResults{}
	createdWaitGroup := sync.WaitGroup{}
	spinSession := ux.NewUserSpinner()
	for _, host := range hosts {
		createdWaitGroup.Add(1)
		go func(nodeResults *models.NodeResults, host *models.Host) {
			defer createdWaitGroup.Done()
			spinner := spinSession.SpinToUser(utils.ScriptLog(host.NodeID, "Waiting for instance response"))
			if err := host.WaitForSSHShell(constants.SSHServerStartTimeout); err != nil {
				nodeResults.AddResult(host.NodeID, nil, err)
				ux.SpinFailWithError(spinner, "", err)
				return
			}
			ux.SpinComplete(spinner)
		}(&hostErrors, host)
	}
	createdWaitGroup.Wait()
	spinSession.Stop()
	return &hostErrors
}

// requestCloudAuth makes sure user agree to
func requestCloudAuth(cloudName string) error {
	ux.Logger.PrintToUser("Do you authorize Avalanche-CLI to access your %s account?", cloudName)
	ux.Logger.PrintToUser("By clicking yes, you are authorizing Avalanche-CLI to:")
	ux.Logger.PrintToUser("- Create Cloud instance(s) and other components (such as elastic IPs)")
	ux.Logger.PrintToUser("- Start/Stop Cloud instance(s) and other components (such as elastic IPs) previously created by Avalanche-CLI")
	ux.Logger.PrintToUser("- Delete Cloud instance(s) and other components (such as elastic IPs) previously created by Avalanche-CLI")
	yes, err := app.Prompt.CaptureYesNo(fmt.Sprintf("I authorize Avalanche-CLI to access my %s account", cloudName))
	if err != nil {
		return err
	}
	if err := app.Conf.SetConfigValue(constants.ConfigAuthorizeCloudAccessKey, yes); err != nil {
		return err
	}
	if !yes {
		return fmt.Errorf("user did not give authorization to Avalanche-CLI to access %s account", cloudName)
	}
	return nil
}

func getSeparateHostNodeParam(cloudName string) (
	string,
	error,
) {
	type CloudPrompt struct {
		defaultLocations []string
		locationName     string
		locationsListURL string
	}

	supportedClouds := map[string]CloudPrompt{
		constants.AWSCloudService: {
			defaultLocations: []string{"us-east-1", "us-east-2", "us-west-1", "us-west-2"},
			locationName:     "AWS Region",
			locationsListURL: "https://docs.aws.amazon.com/AWSEC2/latest/UserGuide/using-regions-availability-zones.html",
		},
		constants.GCPCloudService: {
			defaultLocations: []string{"us-east1", "us-central1", "us-west1"},
			locationName:     "Google Region",
			locationsListURL: "https://cloud.google.com/compute/docs/regions-zones/",
		},
	}

	if _, ok := supportedClouds[cloudName]; !ok {
		return "", fmt.Errorf("cloud %s is not supported", cloudName)
	}

	awsCustomRegion := fmt.Sprintf("Choose custom %s (list of %ss available at %s)", supportedClouds[cloudName].locationName, supportedClouds[cloudName].locationName, supportedClouds[cloudName].locationsListURL)
	userRegion, err := app.Prompt.CaptureList(
		fmt.Sprintf("Which %s do you want to set up your separate node in?", supportedClouds[cloudName].locationName),
		append(supportedClouds[cloudName].defaultLocations, awsCustomRegion),
	)
	if err != nil {
		return "", err
	}
	if userRegion == awsCustomRegion {
		userRegion, err = app.Prompt.CaptureString(fmt.Sprintf("Which %s do you want to set up your node in?", supportedClouds[cloudName].locationName))
		if err != nil {
			return "", err
		}
	}
	return userRegion, nil
}

func getRegionsNodeNum(cloudName string) (
	map[string]NumNodes,
	error,
) {
	type CloudPrompt struct {
		defaultLocations []string
		locationName     string
		locationsListURL string
	}

	supportedClouds := map[string]CloudPrompt{
		constants.AWSCloudService: {
			defaultLocations: []string{"us-east-1", "us-east-2", "us-west-1", "us-west-2"},
			locationName:     "AWS Region",
			locationsListURL: "https://docs.aws.amazon.com/AWSEC2/latest/UserGuide/using-regions-availability-zones.html",
		},
		constants.GCPCloudService: {
			defaultLocations: []string{"us-east1", "us-central1", "us-west1"},
			locationName:     "Google Region",
			locationsListURL: "https://cloud.google.com/compute/docs/regions-zones/",
		},
	}

	if _, ok := supportedClouds[cloudName]; !ok {
		return nil, fmt.Errorf("cloud %s is not supported", cloudName)
	}

	nodes := map[string]NumNodes{}
	awsCustomRegion := fmt.Sprintf("Choose custom %s (list of %ss available at %s)", supportedClouds[cloudName].locationName, supportedClouds[cloudName].locationName, supportedClouds[cloudName].locationsListURL)
	additionalRegionPrompt := fmt.Sprintf("Would you like to add additional %s?", supportedClouds[cloudName].locationName)
	for {
		userRegion, err := app.Prompt.CaptureList(
			fmt.Sprintf("Which %s do you want to set up your node(s) in?", supportedClouds[cloudName].locationName),
			append(supportedClouds[cloudName].defaultLocations, awsCustomRegion),
		)
		if err != nil {
			return nil, err
		}
		if userRegion == awsCustomRegion {
			userRegion, err = app.Prompt.CaptureString(fmt.Sprintf("Which %s do you want to set up your node in?", supportedClouds[cloudName].locationName))
			if err != nil {
				return nil, err
			}
		}
		numAPINodes := uint32(0)
		numNodes, err := app.Prompt.CaptureUint32(fmt.Sprintf("How many nodes do you want to set up in %s %s?", userRegion, supportedClouds[cloudName].locationName))
		if err != nil {
			return nil, err
		}
		if globalNetworkFlags.UseDevnet || globalNetworkFlags.UseFuji {
			numAPINodes, err = app.Prompt.CaptureUint32(fmt.Sprintf("How many API nodes (nodes without stake) do you want to set up in %s %s?", userRegion, supportedClouds[cloudName].locationName))
			if err != nil {
				return nil, err
			}
		}
		if numNodes > uint32(math.MaxInt32) || numAPINodes > uint32(math.MaxInt32) {
			return nil, fmt.Errorf("number of nodes exceeds the range of a signed 32-bit integer")
		}
		nodes[userRegion] = NumNodes{int(numNodes), int(numAPINodes)}
		var currentInput []string
		if globalNetworkFlags.UseDevnet || globalNetworkFlags.UseFuji {
			currentInput = utils.Map(maps.Keys(nodes), func(region string) string {
				return fmt.Sprintf("[%s]: %d validator(s) %d api(s)", region, nodes[region].numValidators, nodes[region].numAPI)
			})
		} else {
			currentInput = utils.Map(maps.Keys(nodes), func(region string) string {
				return fmt.Sprintf("[%s]: %d validator(s)", region, nodes[region].numValidators)
			})
		}
		ux.Logger.PrintToUser("Current selection: " + strings.Join(currentInput, " "))
		yes, err := app.Prompt.CaptureNoYes(additionalRegionPrompt)
		if err != nil {
			return nil, err
		}
		if !yes {
			return nodes, nil
		}
	}
}

func setSSHIdentity() (string, error) {
	const yubikeyMark = " [YubiKey] (recommended)"
	const yubikeyPattern = `cardno:(\d+(_\d+)*)`
	sshIdentities, err := utils.ListSSHAgentIdentities()
	if err != nil {
		return "", err
	}
	yubikeyRegexp := regexp.MustCompile(yubikeyPattern)
	sshIdentities = utils.Map(sshIdentities, func(id string) string {
		if len(yubikeyRegexp.FindStringSubmatch(id)) > 0 {
			return fmt.Sprintf("%s%s", id, yubikeyMark)
		}
		return id
	})
	sshIdentity, err := app.Prompt.CaptureList(
		"Which SSH identity do you want to use?", sshIdentities,
	)
	if err != nil {
		return "", err
	}
	return strings.ReplaceAll(sshIdentity, yubikeyMark, ""), nil
}

// defaultAvalancheCLIPrefix returns the default Avalanche CLI prefix.
func defaultAvalancheCLIPrefix(region string) (string, error) {
	usr, err := user.Current()
	if err != nil {
		return "", err
	}
	if region == "" {
		return usr.Username + constants.AvalancheCLISuffix, nil
	}
	return usr.Username + "-" + region + constants.AvalancheCLISuffix, nil
}

func sendNodeCreateMetrics(cmd *cobra.Command, cloudService, network string, nodes map[string]NumNodes) {
	flags := make(map[string]string)
	totalValidatorNodes := 0
	totalAPINodes := 0
	for region := range nodes {
		totalValidatorNodes += nodes[region].numValidators
		totalAPINodes += nodes[region].numAPI
		flags["region-"+region] = strconv.Itoa(nodes[region].numValidators)
	}
	flags[constants.MetricsNumRegions] = strconv.Itoa(len(maps.Keys(nodes)))
	flags[constants.MetricsCloudService] = cloudService
	flags[constants.MetricsNodeType] = nodeType
	flags[constants.MetricsUseStaticIP] = strconv.FormatBool(useStaticIP)
	flags[constants.MetricsNetwork] = network
	flags[constants.MetricsValidatorCount] = strconv.Itoa(totalValidatorNodes)
	flags[constants.MetricsAPICount] = strconv.Itoa(totalAPINodes)
	if cloudService == constants.AWSCloudService {
		flags[constants.MetricsAWSVolumeType] = volumeType
		flags[constants.MetricsAWSVolumeSize] = strconv.Itoa(volumeSize)
	}
	flags[constants.MetricsEnableMonitoring] = strconv.FormatBool(addMonitoring)
	if wizSubnet != "" {
		populateSubnetVMMetrics(flags, wizSubnet)
		flags[constants.MetricsCalledFromWiz] = strconv.FormatBool(true)
	}
	metrics.HandleTracking(cmd, constants.MetricsNodeCreateCommand, app, flags)
}

func getPrometheusTargets(clusterName string) ([]string, []string, []string, error) {
	const loadTestPort = 8082
	avalancheGoPorts := []string{}
	machinePorts := []string{}
	ltPorts := []string{}
	inventoryHosts, err := ansible.GetInventoryFromAnsibleInventoryFile(app.GetAnsibleInventoryDirPath(clusterName))
	if err != nil {
		return avalancheGoPorts, machinePorts, ltPorts, err
	}
	for _, host := range inventoryHosts {
		avalancheGoPorts = append(avalancheGoPorts, fmt.Sprintf("'%s:%s'", host.IP, strconv.Itoa(constants.AvalanchegoAPIPort)))
		machinePorts = append(machinePorts, fmt.Sprintf("'%s:%s'", host.IP, strconv.Itoa(constants.AvalanchegoMachineMetricsPort)))
	}
	// no need to check error here as it's ok to have no load test instances
	separateHosts, _ := ansible.GetInventoryFromAnsibleInventoryFile(app.GetLoadTestInventoryDir(clusterName))
	for _, host := range separateHosts {
		ltPorts = append(ltPorts, fmt.Sprintf("'%s:%s'", host.IP, strconv.Itoa(loadTestPort)))
	}
	return avalancheGoPorts, machinePorts, ltPorts, nil
}<|MERGE_RESOLUTION|>--- conflicted
+++ resolved
@@ -164,11 +164,7 @@
 	if len(numAPINodes) > 0 && !(globalNetworkFlags.UseDevnet || globalNetworkFlags.UseFuji) {
 		return fmt.Errorf("API nodes can only be created in Devnet/Fuji(Testnet)")
 	}
-<<<<<<< HEAD
 	if (globalNetworkFlags.UseDevnet || globalNetworkFlags.UseFuji) && len(numAPINodes) > 0 && len(numAPINodes) != len(numValidatorsNodes) {
-=======
-	if globalNetworkFlags.UseDevnet && len(numAPINodes) > 0 && len(numAPINodes) != len(numValidatorsNodes) {
->>>>>>> d76ac0d6
 		return fmt.Errorf("API nodes and Validator nodes must be deployed to same number of regions")
 	}
 	if len(numAPINodes) > 0 {
