// Copyright (C) 2022, Ava Labs, Inc. All rights reserved.
// See the file LICENSE for licensing terms.
package nodecmd

import (
	"encoding/json"
	"errors"
	"fmt"
	"io"
	"net"
	"net/http"
	"os"
	"os/user"
	"path/filepath"
	"sync"

	"github.com/ava-labs/avalanche-cli/cmd/subnetcmd"
	"github.com/ava-labs/avalanche-cli/pkg/ansible"
	awsAPI "github.com/ava-labs/avalanche-cli/pkg/aws"
	gcpAPI "github.com/ava-labs/avalanche-cli/pkg/gcp"
	"github.com/ava-labs/avalanche-cli/pkg/ssh"
	"github.com/ava-labs/avalanche-cli/pkg/terraform"
	"github.com/ava-labs/avalanche-cli/pkg/utils"
	"github.com/ava-labs/avalanche-cli/pkg/vm"
	"github.com/ava-labs/avalanchego/ids"
	"github.com/ava-labs/avalanchego/staking"
	"golang.org/x/exp/slices"

	"github.com/ava-labs/avalanche-cli/pkg/constants"
	"github.com/ava-labs/avalanche-cli/pkg/models"

	"github.com/ava-labs/avalanche-cli/pkg/ux"
	"github.com/spf13/cobra"
)

const (
	avalancheGoReferenceChoiceLatest = "latest"
	avalancheGoReferenceChoiceSubnet = "subnet"
	avalancheGoReferenceChoiceCustom = "custom"
)

var (
	createOnFuji                    bool
	createDevnet                    bool
	createOnMainnet                 bool
	useAWS                          bool
	useGCP                          bool
	cmdLineRegion                   []string
	authorizeAccess                 bool
	numNodes                        []int
	nodeType                        string
	useLatestAvalanchegoVersion     bool
	useAvalanchegoVersionFromSubnet string
	cmdLineGCPCredentialsPath       string
	cmdLineGCPProjectName           string
	cmdLineAlternativeKeyPairName   string
)

func newCreateCmd() *cobra.Command {
	cmd := &cobra.Command{
		Use:   "create [clusterName]",
		Short: "(ALPHA Warning) Create a new validator on cloud server",
		Long: `(ALPHA Warning) This command is currently in experimental mode. 

The node create command sets up a validator on a cloud server of your choice. 
The validator will be validating the Avalanche Primary Network and Subnet 
of your choice. By default, the command runs an interactive wizard. It 
walks you through all the steps you need to set up a validator.
Once this command is completed, you will have to wait for the validator
to finish bootstrapping on the primary network before running further
commands on it, e.g. validating a Subnet. You can check the bootstrapping
status by running avalanche node status 

The created node will be part of group of validators called <clusterName> 
and users can call node commands with <clusterName> so that the command
will apply to all nodes in the cluster`,
		SilenceUsage: true,
		Args:         cobra.ExactArgs(1),
		RunE:         createNodes,
	}
	cmd.Flags().BoolVar(&useStaticIP, "use-static-ip", true, "attach static Public IP on cloud servers")
	cmd.Flags().BoolVar(&useAWS, "aws", false, "create node/s in AWS cloud")
	cmd.Flags().BoolVar(&useGCP, "gcp", false, "create node/s in GCP cloud")
	cmd.Flags().StringSliceVar(&cmdLineRegion, "region", []string{""}, "create node/s in given region")
	cmd.Flags().BoolVar(&authorizeAccess, "authorize-access", false, "authorize CLI to create cloud resources")
	cmd.Flags().IntSliceVar(&numNodes, "num-nodes", []int{}, "number of nodes to create")
	cmd.Flags().StringVar(&nodeType, "node-type", "default", "cloud instance type")
	cmd.Flags().BoolVar(&useLatestAvalanchegoVersion, "latest-avalanchego-version", false, "install latest avalanchego version on node/s")
	cmd.Flags().StringVar(&useAvalanchegoVersionFromSubnet, "avalanchego-version-from-subnet", "", "install latest avalanchego version, that is compatible with the given subnet, on node/s")
	cmd.Flags().StringVar(&cmdLineGCPCredentialsPath, "gcp-credentials", "", "use given GCP credentials")
	cmd.Flags().StringVar(&cmdLineGCPProjectName, "gcp-project", "", "use given GCP project")
	cmd.Flags().StringVar(&cmdLineAlternativeKeyPairName, "alternative-key-pair-name", "", "key pair name to use if default one generates conflicts")
	cmd.Flags().StringVar(&awsProfile, "aws-profile", constants.AWSDefaultCredential, "aws profile to use")
	cmd.Flags().BoolVar(&createOnFuji, "fuji", false, "create node/s in Fuji Network")
	cmd.Flags().BoolVar(&createDevnet, "devnet", false, "create node/s into a new Devnet")
	return cmd
}

func preCreateChecks() error {
	if useLatestAvalanchegoVersion && useAvalanchegoVersionFromSubnet != "" {
		return fmt.Errorf("could not use both latest avalanchego version and avalanchego version based on given subnet")
	}
	if useAWS && useGCP {
		return fmt.Errorf("could not use both AWS and GCP cloud options")
	}
	if !useAWS && awsProfile != constants.AWSDefaultCredential {
		return fmt.Errorf("could not use AWS profile for non AWS cloud option")
	}
	if len(cmdLineRegion) != len(numNodes) {
		return fmt.Errorf("number of regions and number of nodes must be equal")
	}
	// set default instance type
	switch {
	case nodeType == "default" && useAWS:
		nodeType = "c5.2xlarge"
	case nodeType == "default" && useGCP:
		nodeType = "e2-standard-8"
	}
	return nil
}

func createNodes(_ *cobra.Command, args []string) error {
	if err := preCreateChecks(); err != nil {
		return err
	}
	clusterName := args[0]

	network, err := subnetcmd.GetNetworkFromCmdLineFlags(
		false,
		createDevnet,
		createOnFuji,
		createOnMainnet,
		"",
		false,
		[]models.NetworkKind{models.Fuji, models.Devnet},
	)
	if err != nil {
		return err
	}

	cloudService, err := setCloudService()
	if err != nil {
		return err
	}
	if cloudService != constants.GCPCloudService && cmdLineGCPCredentialsPath != "" {
		return fmt.Errorf("set to use GCP credentials but cloud option is not GCP")
	}
	if cloudService != constants.GCPCloudService && cmdLineGCPProjectName != "" {
		return fmt.Errorf("set to use GCP project but cloud option is not GCP")
	}
	if err := terraform.CheckIsInstalled(); err != nil {
		return err
	}
	err = terraform.RemoveDirectory(app.GetTerraformDir())
	if err != nil {
		return err
	}
	if numNodes <= 0 {
		var err error
		numNodes, err = app.Prompt.CaptureInt("How many nodes do you want to set up?")
		if err != nil {
			return err
		}
	}
	usr, err := user.Current()
	if err != nil {
		return err
	}
	cloudConfig := models.CloudConfigMap{}
	publicIPMap := map[string]string{}
	gcpProjectName := ""
	gcpCredentialFilepath := ""
	if cloudService == constants.AWSCloudService { // Get AWS Credential, region and AMI
		regions, ec2Svc, ami, err := getAWSCloudConfig(awsProfile, cmdLineRegion, authorizeAccess)
		if err != nil {
			return err
		}
		cloudConfig, err = createAWSInstances(ec2Svc, nodeType, numNodes, awsProfile, regions, ami, usr)
		if err != nil {
			return err
		}
		for _, region := range regions {
			if !useStaticIP {
				publicIPMap, err = awsAPI.GetInstancePublicIPs(ec2Svc[region], cloudConfig[region].InstanceIDs)
				if err != nil {
					return err
				}
			} else {
				for i, node := range cloudConfig[region].InstanceIDs {
					publicIPMap[node] = cloudConfig[region].PublicIPs[i]
				}
			}
		}
	} else {
		// Get GCP Credential, zone, Image ID, service account key file path, and GCP project name
		gcpClient, zones, imageID, credentialFilepath, projectName, err := getGCPConfig(cmdLineRegion)
		if err != nil {
			return err
		}
		cloudConfig, err = createGCPInstance(usr, gcpClient, nodeType, numNodes, zones, imageID, credentialFilepath, projectName, clusterName)
		if err != nil {
			return err
		}
		for _, zone := range zones {
			if !useStaticIP {
				publicIPMap, err = gcpAPI.GetInstancePublicIPs(gcpClient, projectName, zone, cloudConfig[zone].InstanceIDs)
				if err != nil {
					return err
				}
			} else {

				for i, node := range cloudConfig[zone].InstanceIDs {
					publicIPMap[node] = cloudConfig[zone].PublicIPs[i]
				}
			}
		}
		gcpProjectName = projectName
		gcpCredentialFilepath = credentialFilepath
	}

	if err = createClusterNodeConfig(network, cloudConfig, clusterName, cloudService); err != nil {
		return err
	}
	if cloudService == constants.GCPCloudService {
		if err = updateClustersConfigGCPKeyFilepath(gcpProjectName, gcpCredentialFilepath); err != nil {
			return err
		}
	}
	err = terraform.RemoveDirectory(app.GetTerraformDir())
	if err != nil {
		return err
	}
	inventoryPath := app.GetAnsibleInventoryDirPath(clusterName)
	avalancheGoVersion, err := getAvalancheGoVersion()
	if err != nil {
		return err
	}
	if err = ansible.CreateAnsibleHostInventory(inventoryPath, cloudConfig, cloudService, publicIPMap); err != nil {
		return err
	}
	if err := updateAnsiblePublicIPs(clusterName); err != nil {
		return err
	}
	allHosts, err := ansible.GetInventoryFromAnsibleInventoryFile(inventoryPath)
	if err != nil {
		return err
	}
<<<<<<< HEAD
	hosts := utils.Filter(allHosts, func(h models.Host) bool { return slices.Contains(cloudConfig.GetInstanceIDs(""), h.GetCloudID()) })
=======
	hosts := utils.Filter(allHosts, func(h *models.Host) bool { return slices.Contains(cloudConfig.InstanceIDs, h.GetCloudID()) })
>>>>>>> 046d1bca
	// waiting for all nodes to become accessible
	failedHosts := waitForHosts(hosts)
	if failedHosts.Len() > 0 {
		for _, result := range failedHosts.GetResults() {
			ux.Logger.PrintToUser("Instance %s failed to provision with error %s. Please check instance logs for more information", result.NodeID, result.Err)
		}
		return fmt.Errorf("failed to provision node(s) %s", failedHosts.GetNodeList())
	}

	ansibleHostIDs, err := utils.MapWithError(cloudConfig.GetInstanceIDs(""), func(s string) (string, error) { return models.HostCloudIDToAnsibleID(cloudService, s) })
	if err != nil {
		return err
	}

	defer disconnectHosts(hosts)

	ux.Logger.PrintToUser("Installing AvalancheGo and Avalanche-CLI and starting bootstrap process on the newly created Avalanche node(s) ...")
	wg := sync.WaitGroup{}
	wgResults := models.NodeResults{}
	for _, host := range hosts {
		wg.Add(1)
		go func(nodeResults *models.NodeResults, host *models.Host) {
			defer wg.Done()
			if err := host.Connect(); err != nil {
				nodeResults.AddResult(host.NodeID, nil, err)
				return
			}
			if err := provideStakingCertAndKey(host); err != nil {
				nodeResults.AddResult(host.NodeID, nil, err)
				return
			}
			if err := ssh.RunSSHSetupNode(host, app.Conf.GetConfigPath(), avalancheGoVersion, network.Kind == models.Devnet); err != nil {
				nodeResults.AddResult(host.NodeID, nil, err)
				return
			}
			if err := ssh.RunSSHSetupBuildEnv(host); err != nil {
				nodeResults.AddResult(host.NodeID, nil, err)
				return
			}
			if err := ssh.RunSSHSetupCLIFromSource(host, constants.SetupCLIFromSourceBranch); err != nil {
				nodeResults.AddResult(host.NodeID, nil, err)
				return
			}
		}(&wgResults, host)
	}
	wg.Wait()
	ux.Logger.PrintToUser("======================================")
	ux.Logger.PrintToUser("AVALANCHE NODE(S) STATUS")
	ux.Logger.PrintToUser("======================================")
	ux.Logger.PrintToUser("")
	for _, node := range hosts {
		if wgResults.HasNodeIDWithError(node.NodeID) {
			ux.Logger.PrintToUser("Node %s is ERROR with error: %s", node.NodeID, wgResults.GetErrorHostMap()[node.NodeID])
		} else {
			ux.Logger.PrintToUser("Node %s is CREATED", node.NodeID)
		}
	}
	if network.Kind == models.Devnet {
		ux.Logger.PrintToUser("Setting up Devnet ...")
		if err := setupDevnet(clusterName, hosts); err != nil {
			return err
		}
	}

	if wgResults.HasErrors() {
		return fmt.Errorf("failed to deploy node(s) %s", wgResults.GetErrorHostMap())
	} else {
		printResults(cloudConfig, publicIPMap, ansibleHostIDs)
		ux.Logger.PrintToUser("AvalancheGo and Avalanche-CLI installed and node(s) are bootstrapping!")
	}
	return nil
}

// createClusterNodeConfig creates node config and save it in .avalanche-cli/nodes/{instanceID}
// also creates cluster config in .avalanche-cli/nodes storing various key pair and security group info for all clusters
// func createClusterNodeConfig(nodeIDs, publicIPs []string, region, ami, keyPairName, certPath, sg, clusterName string) error {
func createClusterNodeConfig(network models.Network, cloudConfigMap models.CloudConfigMap, clusterName, cloudService string) error {
	for _, cloudConfig := range cloudConfigMap {
		for i := range cloudConfig.InstanceIDs {
			publicIP := ""
			if len(cloudConfig.PublicIPs) > 0 {
				publicIP = cloudConfig.PublicIPs[i]
			}
			nodeConfig := models.NodeConfig{
				NodeID:        cloudConfig.InstanceIDs[i],
				Region:        cloudConfig.Region,
				AMI:           cloudConfig.ImageID,
				KeyPair:       cloudConfig.KeyPair,
				CertPath:      cloudConfig.CertFilePath,
				SecurityGroup: cloudConfig.SecurityGroup,
				ElasticIP:     publicIP,
				CloudService:  cloudService,
			}
			err := app.CreateNodeCloudConfigFile(cloudConfig.InstanceIDs[i], &nodeConfig)
			if err != nil {
				return err
			}
			if err = addNodeToClustersConfig(network, cloudConfig.InstanceIDs[i], clusterName); err != nil {
				return err
			}
			if err := updateKeyPairClustersConfig(cloudConfig); err != nil {
				return err
			}
		}
	}
	return nil
}

func updateKeyPairClustersConfig(cloudConfig models.CloudConfig) error {
	clustersConfig := models.ClustersConfig{}
	var err error
	if app.ClustersConfigExists() {
		clustersConfig, err = app.LoadClustersConfig()
		if err != nil {
			return err
		}
	}
	if clustersConfig.KeyPair == nil {
		clustersConfig.KeyPair = make(map[string]string)
	}
	if _, ok := clustersConfig.KeyPair[cloudConfig.KeyPair]; !ok {
		clustersConfig.KeyPair[cloudConfig.KeyPair] = cloudConfig.CertFilePath
	}
	return app.WriteClustersConfigFile(&clustersConfig)
}

func addNodeToClustersConfig(network models.Network, nodeID, clusterName string) error {
	clustersConfig := models.ClustersConfig{}
	var err error
	if app.ClustersConfigExists() {
		clustersConfig, err = app.LoadClustersConfig()
		if err != nil {
			return err
		}
	}
	if clustersConfig.Clusters == nil {
		clustersConfig.Clusters = make(map[string]models.ClusterConfig)
	}
	if _, ok := clustersConfig.Clusters[clusterName]; !ok {
		clustersConfig.Clusters[clusterName] = models.ClusterConfig{
			Network: network,
			Nodes:   []string{},
		}
	}
	nodes := clustersConfig.Clusters[clusterName].Nodes
	clustersConfig.Clusters[clusterName] = models.ClusterConfig{
		Network: network,
		Nodes:   append(nodes, nodeID),
	}
	return app.WriteClustersConfigFile(&clustersConfig)
}

func getNodeID(nodeDir string) (ids.NodeID, error) {
	certBytes, err := os.ReadFile(filepath.Join(nodeDir, constants.StakerCertFileName))
	if err != nil {
		return ids.EmptyNodeID, err
	}
	keyBytes, err := os.ReadFile(filepath.Join(nodeDir, constants.StakerKeyFileName))
	if err != nil {
		return ids.EmptyNodeID, err
	}
	nodeID, err := utils.ToNodeID(certBytes, keyBytes)
	if err != nil {
		return ids.EmptyNodeID, err
	}
	return nodeID, nil
}

func generateNodeCertAndKeys(stakerCertFilePath, stakerKeyFilePath, blsKeyFilePath string) (ids.NodeID, error) {
	certBytes, keyBytes, err := staking.NewCertAndKeyBytes()
	if err != nil {
		return ids.EmptyNodeID, err
	}
	nodeID, err := utils.ToNodeID(certBytes, keyBytes)
	if err != nil {
		return ids.EmptyNodeID, err
	}
	if err := os.MkdirAll(filepath.Dir(stakerCertFilePath), constants.DefaultPerms755); err != nil {
		return ids.EmptyNodeID, err
	}
	if err := os.WriteFile(stakerCertFilePath, certBytes, constants.WriteReadUserOnlyPerms); err != nil {
		return ids.EmptyNodeID, err
	}
	if err := os.MkdirAll(filepath.Dir(stakerKeyFilePath), constants.DefaultPerms755); err != nil {
		return ids.EmptyNodeID, err
	}
	if err := os.WriteFile(stakerKeyFilePath, keyBytes, constants.WriteReadUserOnlyPerms); err != nil {
		return ids.EmptyNodeID, err
	}
	blsSignerKeyBytes, err := utils.NewBlsSecretKeyBytes()
	if err != nil {
		return ids.EmptyNodeID, err
	}
	if err := os.MkdirAll(filepath.Dir(blsKeyFilePath), constants.DefaultPerms755); err != nil {
		return ids.EmptyNodeID, err
	}
	if err := os.WriteFile(blsKeyFilePath, blsSignerKeyBytes, constants.WriteReadUserOnlyPerms); err != nil {
		return ids.EmptyNodeID, err
	}
	return nodeID, nil
}

func provideStakingCertAndKey(host *models.Host) error {
	instanceID := host.GetCloudID()
	keyPath := filepath.Join(app.GetNodesDir(), instanceID)
	nodeID, err := generateNodeCertAndKeys(
		filepath.Join(keyPath, constants.StakerCertFileName),
		filepath.Join(keyPath, constants.StakerKeyFileName),
		filepath.Join(keyPath, constants.BLSKeyFileName),
	)
	if err != nil {
		ux.Logger.PrintToUser("Failed to generate staking keys for host %s", instanceID)
		return err
	} else {
		ux.Logger.PrintToUser("Generated staking keys for host %s[%s] ", instanceID, nodeID.String())
	}
	return ssh.RunSSHUploadStakingFiles(host, keyPath)
}

func getIPAddress() (string, error) {
	resp, err := http.Get("https://api.ipify.org?format=json")
	if err != nil {
		return "", err
	}
	defer resp.Body.Close()

	if resp.StatusCode != http.StatusOK {
		return "", errors.New("HTTP request failed")
	}

	body, err := io.ReadAll(resp.Body)
	if err != nil {
		return "", err
	}

	var result map[string]interface{}
	if err := json.Unmarshal(body, &result); err != nil {
		return "", err
	}

	ipAddress, ok := result["ip"].(string)
	if ok {
		if net.ParseIP(ipAddress) == nil {
			return "", errors.New("invalid IP address")
		}
		return ipAddress, nil
	}

	return "", errors.New("no IP address found")
}

// getAvalancheGoVersion asks users whether they want to install the newest Avalanche Go version
// or if they want to use the newest Avalanche Go Version that is still compatible with Subnet EVM
// version of their choice
func getAvalancheGoVersion() (string, error) {
	version := ""
	subnet := ""
	if useLatestAvalanchegoVersion { //nolint: gocritic
		version = "latest"
	} else if useAvalanchegoVersionFromSubnet != "" {
		subnet = useAvalanchegoVersionFromSubnet
	} else {
		choice, subnetChoice, err := promptAvalancheGoReferenceChoice()
		if err != nil {
			return "", err
		}
		switch choice {
		case avalancheGoReferenceChoiceLatest:
			version = "latest"
		case avalancheGoReferenceChoiceCustom:
			customVersion, err := app.Prompt.CaptureVersion("Which version of AvalancheGo would you like to install? (Use format v1.10.13)")
			if err != nil {
				return "", err
			}
			version = customVersion
		case avalancheGoReferenceChoiceSubnet:
			subnet = subnetChoice
		}
	}
	if subnet != "" {
		sc, err := app.LoadSidecar(subnet)
		if err != nil {
			return "", err
		}
		version, err = GetLatestAvagoVersionForRPC(sc.RPCVersion)
		if err != nil {
			return "", err
		}
	}
	return version, nil
}

func GetLatestAvagoVersionForRPC(configuredRPCVersion int) (string, error) {
	desiredAvagoVersion, err := vm.GetLatestAvalancheGoByProtocolVersion(
		app, configuredRPCVersion, constants.AvalancheGoCompatibilityURL)
	if err != nil {
		return "", err
	}
	return desiredAvagoVersion, nil
}

// promptAvalancheGoReferenceChoice returns user's choice of either using the latest Avalanche Go
// version or using the latest Avalanche Go version that is still compatible with the subnet that user
// wants the cloud server to track
func promptAvalancheGoReferenceChoice() (string, string, error) {
	defaultVersion := "Use latest Avalanche Go Version"
	txt := "What version of Avalanche Go would you like to install in the node?"
	versionOptions := []string{defaultVersion, "Use the deployed Subnet's VM version that the node will be validating", "Custom"}
	versionOption, err := app.Prompt.CaptureList(txt, versionOptions)
	if err != nil {
		return "", "", err
	}

	switch versionOption {
	case defaultVersion:
		return avalancheGoReferenceChoiceLatest, "", nil
	case "Custom":
		return avalancheGoReferenceChoiceCustom, "", nil
	default:
		for {
			subnetName, err := app.Prompt.CaptureString("Which Subnet would you like to use to choose the avalanche go version?")
			if err != nil {
				return "", "", err
			}
			_, err = subnetcmd.ValidateSubnetNameAndGetChains([]string{subnetName})
			if err == nil {
				return avalancheGoReferenceChoiceSubnet, subnetName, nil
			}
			ux.Logger.PrintToUser(fmt.Sprintf("no subnet named %s found", subnetName))
		}
	}
}

func setCloudService() (string, error) {
	if useAWS {
		return constants.AWSCloudService, nil
	}
	if useGCP {
		return constants.GCPCloudService, nil
	}
	txt := "Which cloud service would you like to launch your Avalanche Node(s) in?"
	cloudOptions := []string{constants.AWSCloudService, constants.GCPCloudService}
	chosenCloudService, err := app.Prompt.CaptureList(txt, cloudOptions)
	if err != nil {
		return "", err
	}
	return chosenCloudService, nil
}

func printResults(cloudConfigMap models.CloudConfigMap, publicIPMap map[string]string, ansibleHostIDs []string) {
	ux.Logger.PrintToUser("======================================")
	ux.Logger.PrintToUser("AVALANCHE NODE(S) SUCCESSFULLY SET UP!")
	ux.Logger.PrintToUser("======================================")
	ux.Logger.PrintToUser("Please wait until the node(s) are successfully bootstrapped to run further commands on the node(s)")
	ux.Logger.PrintToUser("")
	ux.Logger.PrintToUser("Here are the details of the set up node(s): ")
	for _, cloudConfig := range cloudConfigMap {
		ux.Logger.PrintToUser(fmt.Sprintf("Don't delete or replace your ssh private key file at %s as you won't be able to access your cloud server without it", cloudConfig.CertFilePath))
		for i, instanceID := range cloudConfig.InstanceIDs {
			publicIP := ""
			publicIP = publicIPMap[instanceID]
			ux.Logger.PrintToUser("======================================")
			ux.Logger.PrintToUser(fmt.Sprintf("Node %s details: ", ansibleHostIDs[i]))
			ux.Logger.PrintToUser(fmt.Sprintf("Cloud Instance ID: %s", instanceID))
			ux.Logger.PrintToUser(fmt.Sprintf("Public IP: %s", publicIP))
			ux.Logger.PrintToUser(fmt.Sprintf("Cloud Region: %s", cloudConfig.Region))
			ux.Logger.PrintToUser("")
			ux.Logger.PrintToUser(fmt.Sprintf("staker.crt and staker.key are stored at %s. If anything happens to your node or the machine node runs on, these files can be used to fully recreate your node.", app.GetNodeInstanceDirPath(instanceID)))
			ux.Logger.PrintToUser("")
			ux.Logger.PrintToUser("To ssh to node, run: ")
			ux.Logger.PrintToUser("")
			ux.Logger.PrintToUser(utils.GetSSHConnectionString(publicIP, cloudConfig.CertFilePath))
			ux.Logger.PrintToUser("")
			ux.Logger.PrintToUser("======================================")
		}
	}
	ux.Logger.PrintToUser("")
}

// waitForHosts waits for all hosts to become available via SSH.
func waitForHosts(hosts []*models.Host) *models.NodeResults {
	hostErrors := models.NodeResults{}
	createdWaitGroup := sync.WaitGroup{}
	for _, host := range hosts {
		createdWaitGroup.Add(1)
		go func(nodeResults *models.NodeResults, host *models.Host) {
			defer createdWaitGroup.Done()
			if err := host.WaitForSSHShell(constants.SSHServerStartTimeout); err != nil {
				nodeResults.AddResult(host.NodeID, nil, err)
				return
			}
		}(&hostErrors, host)
	}
	createdWaitGroup.Wait()
	return &hostErrors
}<|MERGE_RESOLUTION|>--- conflicted
+++ resolved
@@ -155,13 +155,6 @@
 	if err != nil {
 		return err
 	}
-	if numNodes <= 0 {
-		var err error
-		numNodes, err = app.Prompt.CaptureInt("How many nodes do you want to set up?")
-		if err != nil {
-			return err
-		}
-	}
 	usr, err := user.Current()
 	if err != nil {
 		return err
@@ -208,7 +201,6 @@
 					return err
 				}
 			} else {
-
 				for i, node := range cloudConfig[zone].InstanceIDs {
 					publicIPMap[node] = cloudConfig[zone].PublicIPs[i]
 				}
@@ -245,11 +237,7 @@
 	if err != nil {
 		return err
 	}
-<<<<<<< HEAD
-	hosts := utils.Filter(allHosts, func(h models.Host) bool { return slices.Contains(cloudConfig.GetInstanceIDs(""), h.GetCloudID()) })
-=======
-	hosts := utils.Filter(allHosts, func(h *models.Host) bool { return slices.Contains(cloudConfig.InstanceIDs, h.GetCloudID()) })
->>>>>>> 046d1bca
+	hosts := utils.Filter(allHosts, func(h *models.Host) bool { return slices.Contains(cloudConfig.GetInstanceIDs(""), h.GetCloudID()) })
 	// waiting for all nodes to become accessible
 	failedHosts := waitForHosts(hosts)
 	if failedHosts.Len() > 0 {
