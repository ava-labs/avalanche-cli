// Copyright (C) 2022, Ava Labs, Inc. All rights reserved.
// See the file LICENSE for licensing terms.
package nodecmd

import (
	"encoding/json"
	"errors"
	"fmt"
	"io"
	"math"
	"net"
	"net/http"
	"os"
	"os/user"
	"path/filepath"
	"strings"
	"sync"

	"github.com/ava-labs/avalanche-cli/cmd/subnetcmd"
	"github.com/ava-labs/avalanche-cli/pkg/ansible"
	awsAPI "github.com/ava-labs/avalanche-cli/pkg/aws"
	gcpAPI "github.com/ava-labs/avalanche-cli/pkg/gcp"
	"github.com/ava-labs/avalanche-cli/pkg/ssh"
	"github.com/ava-labs/avalanche-cli/pkg/terraform"
	"github.com/ava-labs/avalanche-cli/pkg/utils"
	"github.com/ava-labs/avalanche-cli/pkg/vm"
	"github.com/ava-labs/avalanchego/ids"
	"github.com/ava-labs/avalanchego/staking"
	"golang.org/x/exp/maps"
	"golang.org/x/exp/slices"

	"github.com/ava-labs/avalanche-cli/pkg/constants"
	"github.com/ava-labs/avalanche-cli/pkg/models"

	"github.com/ava-labs/avalanche-cli/pkg/ux"
	"github.com/spf13/cobra"
)

const (
	avalancheGoReferenceChoiceLatest = "latest"
	avalancheGoReferenceChoiceSubnet = "subnet"
	avalancheGoReferenceChoiceCustom = "custom"
)

var (
	createOnFuji                    bool
	createDevnet                    bool
	createOnMainnet                 bool
	useAWS                          bool
	useGCP                          bool
	cmdLineRegion                   []string
	authorizeAccess                 bool
	numNodes                        []int
	nodeType                        string
	useLatestAvalanchegoVersion     bool
	useAvalanchegoVersionFromSubnet string
	cmdLineGCPCredentialsPath       string
	cmdLineGCPProjectName           string
	cmdLineAlternativeKeyPairName   string
)

func newCreateCmd() *cobra.Command {
	cmd := &cobra.Command{
		Use:   "create [clusterName]",
		Short: "(ALPHA Warning) Create a new validator on cloud server",
		Long: `(ALPHA Warning) This command is currently in experimental mode. 

The node create command sets up a validator on a cloud server of your choice. 
The validator will be validating the Avalanche Primary Network and Subnet 
of your choice. By default, the command runs an interactive wizard. It 
walks you through all the steps you need to set up a validator.
Once this command is completed, you will have to wait for the validator
to finish bootstrapping on the primary network before running further
commands on it, e.g. validating a Subnet. You can check the bootstrapping
status by running avalanche node status 

The created node will be part of group of validators called <clusterName> 
and users can call node commands with <clusterName> so that the command
will apply to all nodes in the cluster`,
		SilenceUsage: true,
		Args:         cobra.ExactArgs(1),
		RunE:         createNodes,
	}
	cmd.Flags().BoolVar(&useStaticIP, "use-static-ip", true, "attach static Public IP on cloud servers")
	cmd.Flags().BoolVar(&useAWS, "aws", false, "create node/s in AWS cloud")
	cmd.Flags().BoolVar(&useGCP, "gcp", false, "create node/s in GCP cloud")
	cmd.Flags().StringSliceVar(&cmdLineRegion, "region", []string{}, "create node(s) in given region(s). Use comma to separate multiple regions")
	cmd.Flags().BoolVar(&authorizeAccess, "authorize-access", false, "authorize CLI to create cloud resources")
	cmd.Flags().IntSliceVar(&numNodes, "num-nodes", []int{}, "number of nodes to create per region(s). Use comma to separate multiple numbers for each region in the same order as --region flag")
	cmd.Flags().StringVar(&nodeType, "node-type", "default", "cloud instance type")
	cmd.Flags().BoolVar(&useLatestAvalanchegoVersion, "latest-avalanchego-version", false, "install latest avalanchego version on node/s")
	cmd.Flags().StringVar(&useAvalanchegoVersionFromSubnet, "avalanchego-version-from-subnet", "", "install latest avalanchego version, that is compatible with the given subnet, on node/s")
	cmd.Flags().StringVar(&cmdLineGCPCredentialsPath, "gcp-credentials", "", "use given GCP credentials")
	cmd.Flags().StringVar(&cmdLineGCPProjectName, "gcp-project", "", "use given GCP project")
	cmd.Flags().StringVar(&cmdLineAlternativeKeyPairName, "alternative-key-pair-name", "", "key pair name to use if default one generates conflicts")
	cmd.Flags().StringVar(&awsProfile, "aws-profile", constants.AWSDefaultCredential, "aws profile to use")
	cmd.Flags().BoolVar(&createOnFuji, "fuji", false, "create node/s in Fuji Network")
	cmd.Flags().BoolVar(&createDevnet, "devnet", false, "create node/s into a new Devnet")
	return cmd
}

func preCreateChecks() error {
	if useLatestAvalanchegoVersion && useAvalanchegoVersionFromSubnet != "" {
		return fmt.Errorf("could not use both latest avalanchego version and avalanchego version based on given subnet")
	}
	if useAWS && useGCP {
		return fmt.Errorf("could not use both AWS and GCP cloud options")
	}
	if !useAWS && awsProfile != constants.AWSDefaultCredential {
		return fmt.Errorf("could not use AWS profile for non AWS cloud option")
	}
	if len(utils.Unique(cmdLineRegion)) != len(numNodes) {
		return fmt.Errorf("number of regions and number of nodes must be equal. Please make sure list of regions is unique")
	}
	if len(numNodes) > 0 {
		for _, num := range numNodes {
			if num <= 0 {
				return fmt.Errorf("number of nodes per region must be greater than 0")
			}
		}
	}
	return nil
}

func createNodes(_ *cobra.Command, args []string) error {
	if err := preCreateChecks(); err != nil {
		return err
	}
	clusterName := args[0]

	network, err := subnetcmd.GetNetworkFromCmdLineFlags(
		false,
		createDevnet,
		createOnFuji,
		createOnMainnet,
		"",
		false,
		[]models.NetworkKind{models.Fuji, models.Devnet},
	)
	if err != nil {
		return err
	}

	cloudService, err := setCloudService()
	nodeType = setCloudInstanceType(cloudService)
	if err != nil {
		return err
	}
	if cloudService != constants.GCPCloudService && cmdLineGCPCredentialsPath != "" {
		return fmt.Errorf("set to use GCP credentials but cloud option is not GCP")
	}
	if cloudService != constants.GCPCloudService && cmdLineGCPProjectName != "" {
		return fmt.Errorf("set to use GCP project but cloud option is not GCP")
	}
	if err := terraform.CheckIsInstalled(); err != nil {
		return err
	}
	err = terraform.RemoveDirectory(app.GetTerraformDir())
	if err != nil {
		return err
	}
	usr, err := user.Current()
	if err != nil {
		return err
	}
	cloudConfigMap := models.CloudConfig{}
	publicIPMap := map[string]string{}
	gcpProjectName := ""
	gcpCredentialFilepath := ""
<<<<<<< HEAD
	if cloudService == constants.AWSCloudService {
		// Get AWS Credential, region and AMI
		ec2Svc, ami, err := getAWSCloudConfig(awsProfile, cmdLineRegion)
		if err != nil {
			return err
		}
		cloudConfig, err = createAWSInstances(ec2Svc, numNodes, awsProfile, ami, usr)
=======
	if cloudService == constants.AWSCloudService { // Get AWS Credential, region and AMI
		regions, numNodes, ec2SvcMap, ami, err := getAWSCloudConfig(awsProfile)
		if err != nil {
			return err
		}
		cloudConfigMap, err = createAWSInstances(ec2SvcMap, nodeType, numNodes, awsProfile, regions, ami, usr)
>>>>>>> 1cf8d9dc
		if err != nil {
			return err
		}
		for _, region := range regions {
			if !useStaticIP {
				tmpIPMap, err := awsAPI.GetInstancePublicIPs(ec2SvcMap[region], cloudConfigMap[region].InstanceIDs)
				if err != nil {
					return err
				}
				for node, ip := range tmpIPMap {
					publicIPMap[node] = ip
				}
			} else {
				for i, node := range cloudConfigMap[region].InstanceIDs {
					publicIPMap[node] = cloudConfigMap[region].PublicIPs[i]
				}
			}
		}
	} else {
		// Get GCP Credential, zone, Image ID, service account key file path, and GCP project name
		gcpClient, zones, numNodes, imageID, credentialFilepath, projectName, err := getGCPConfig()
		if err != nil {
			return err
		}
		cloudConfigMap, err = createGCPInstance(usr, gcpClient, nodeType, numNodes, zones, imageID, credentialFilepath, projectName, clusterName)
		if err != nil {
			return err
		}
		for _, zone := range zones {
			if !useStaticIP {
				tmpIPMap, err := gcpAPI.GetInstancePublicIPs(gcpClient, projectName, zone, cloudConfigMap[zone].InstanceIDs)
				if err != nil {
					return err
				}
				for node, ip := range tmpIPMap {
					publicIPMap[node] = ip
				}
			} else {
				for i, node := range cloudConfigMap[zone].InstanceIDs {
					publicIPMap[node] = cloudConfigMap[zone].PublicIPs[i]
				}
			}
		}
		gcpProjectName = projectName
		gcpCredentialFilepath = credentialFilepath
	}

	if err = createClusterNodeConfig(network, cloudConfigMap, clusterName, cloudService); err != nil {
		return err
	}
	if cloudService == constants.GCPCloudService {
		if err = updateClustersConfigGCPKeyFilepath(gcpProjectName, gcpCredentialFilepath); err != nil {
			return err
		}
	}
	err = terraform.RemoveDirectory(app.GetTerraformDir())
	if err != nil {
		return err
	}
	inventoryPath := app.GetAnsibleInventoryDirPath(clusterName)
	avalancheGoVersion, err := getAvalancheGoVersion()
	if err != nil {
		return err
	}
	if err = ansible.CreateAnsibleHostInventory(inventoryPath, cloudConfigMap, cloudService, publicIPMap); err != nil {
		return err
	}
	if err := updateAnsiblePublicIPs(clusterName); err != nil {
		return err
	}
	allHosts, err := ansible.GetInventoryFromAnsibleInventoryFile(inventoryPath)
	if err != nil {
		return err
	}
	hosts := utils.Filter(allHosts, func(h *models.Host) bool { return slices.Contains(cloudConfigMap.GetAllInstanceIDs(), h.GetCloudID()) })
	// waiting for all nodes to become accessible
	failedHosts := waitForHosts(hosts)
	if failedHosts.Len() > 0 {
		for _, result := range failedHosts.GetResults() {
			ux.Logger.PrintToUser("Instance %s failed to provision with error %s. Please check instance logs for more information", result.NodeID, result.Err)
		}
		return fmt.Errorf("failed to provision node(s) %s", failedHosts.GetNodeList())
	}

	ansibleHostIDs, err := utils.MapWithError(cloudConfigMap.GetAllInstanceIDs(), func(s string) (string, error) { return models.HostCloudIDToAnsibleID(cloudService, s) })
	if err != nil {
		return err
	}

	defer disconnectHosts(hosts)

	ux.Logger.PrintToUser("Installing AvalancheGo and Avalanche-CLI and starting bootstrap process on the newly created Avalanche node(s) ...")
	wg := sync.WaitGroup{}
	wgResults := models.NodeResults{}
	for _, host := range hosts {
		wg.Add(1)
		go func(nodeResults *models.NodeResults, host *models.Host) {
			defer wg.Done()
			if err := host.Connect(); err != nil {
				nodeResults.AddResult(host.NodeID, nil, err)
				return
			}
			if err := provideStakingCertAndKey(host); err != nil {
				nodeResults.AddResult(host.NodeID, nil, err)
				return
			}
			if err := ssh.RunSSHSetupNode(host, app.Conf.GetConfigPath(), avalancheGoVersion, network.Kind == models.Devnet); err != nil {
				nodeResults.AddResult(host.NodeID, nil, err)
				return
			}
			if err := ssh.RunSSHSetupBuildEnv(host); err != nil {
				nodeResults.AddResult(host.NodeID, nil, err)
				return
			}
			if err := ssh.RunSSHSetupCLIFromSource(host, constants.SetupCLIFromSourceBranch); err != nil {
				nodeResults.AddResult(host.NodeID, nil, err)
				return
			}
		}(&wgResults, host)
	}
	wg.Wait()
	ux.Logger.PrintToUser("======================================")
	ux.Logger.PrintToUser("AVALANCHE NODE(S) STATUS")
	ux.Logger.PrintToUser("======================================")
	ux.Logger.PrintToUser("")
	for _, node := range hosts {
		if wgResults.HasNodeIDWithError(node.NodeID) {
			ux.Logger.PrintToUser("Node %s is ERROR with error: %s", node.NodeID, wgResults.GetErrorHostMap()[node.NodeID])
		} else {
			ux.Logger.PrintToUser("Node %s is CREATED", node.NodeID)
		}
	}
	if network.Kind == models.Devnet {
		ux.Logger.PrintToUser("Setting up Devnet ...")
		if err := setupDevnet(clusterName, hosts); err != nil {
			return err
		}
	}

	if wgResults.HasErrors() {
		return fmt.Errorf("failed to deploy node(s) %s", wgResults.GetErrorHostMap())
	} else {
		printResults(cloudConfigMap, publicIPMap, ansibleHostIDs)
		ux.Logger.PrintToUser("AvalancheGo and Avalanche-CLI installed and node(s) are bootstrapping!")
	}
	return nil
}

// createClusterNodeConfig creates node config and save it in .avalanche-cli/nodes/{instanceID}
// also creates cluster config in .avalanche-cli/nodes storing various key pair and security group info for all clusters
func createClusterNodeConfig(network models.Network, cloudConfigMap models.CloudConfig, clusterName, cloudService string) error {
	for region, cloudConfig := range cloudConfigMap {
		for i := range cloudConfig.InstanceIDs {
			publicIP := ""
			if len(cloudConfig.PublicIPs) > 0 {
				publicIP = cloudConfig.PublicIPs[i]
			}
			nodeConfig := models.NodeConfig{
				NodeID:        cloudConfig.InstanceIDs[i],
				Region:        region,
				AMI:           cloudConfig.ImageID,
				KeyPair:       cloudConfig.KeyPair,
				CertPath:      cloudConfig.CertFilePath,
				SecurityGroup: cloudConfig.SecurityGroup,
				ElasticIP:     publicIP,
				CloudService:  cloudService,
			}
			err := app.CreateNodeCloudConfigFile(cloudConfig.InstanceIDs[i], &nodeConfig)
			if err != nil {
				return err
			}
			if err = addNodeToClustersConfig(network, cloudConfig.InstanceIDs[i], clusterName); err != nil {
				return err
			}
			if err := updateKeyPairClustersConfig(cloudConfigMap[region]); err != nil {
				return err
			}
		}
	}
	return nil
}

func updateKeyPairClustersConfig(cloudConfig models.RegionConfig) error {
	clustersConfig := models.ClustersConfig{}
	var err error
	if app.ClustersConfigExists() {
		clustersConfig, err = app.LoadClustersConfig()
		if err != nil {
			return err
		}
	}
	if clustersConfig.KeyPair == nil {
		clustersConfig.KeyPair = make(map[string]string)
	}
	if _, ok := clustersConfig.KeyPair[cloudConfig.KeyPair]; !ok {
		clustersConfig.KeyPair[cloudConfig.KeyPair] = cloudConfig.CertFilePath
	}
	return app.WriteClustersConfigFile(&clustersConfig)
}

func addNodeToClustersConfig(network models.Network, nodeID, clusterName string) error {
	clustersConfig := models.ClustersConfig{}
	var err error
	if app.ClustersConfigExists() {
		clustersConfig, err = app.LoadClustersConfig()
		if err != nil {
			return err
		}
	}
	if clustersConfig.Clusters == nil {
		clustersConfig.Clusters = make(map[string]models.ClusterConfig)
	}
	if _, ok := clustersConfig.Clusters[clusterName]; !ok {
		clustersConfig.Clusters[clusterName] = models.ClusterConfig{
			Network: network,
			Nodes:   []string{},
		}
	}
	nodes := clustersConfig.Clusters[clusterName].Nodes
	clustersConfig.Clusters[clusterName] = models.ClusterConfig{
		Network: network,
		Nodes:   append(nodes, nodeID),
	}
	return app.WriteClustersConfigFile(&clustersConfig)
}

func getNodeID(nodeDir string) (ids.NodeID, error) {
	certBytes, err := os.ReadFile(filepath.Join(nodeDir, constants.StakerCertFileName))
	if err != nil {
		return ids.EmptyNodeID, err
	}
	keyBytes, err := os.ReadFile(filepath.Join(nodeDir, constants.StakerKeyFileName))
	if err != nil {
		return ids.EmptyNodeID, err
	}
	nodeID, err := utils.ToNodeID(certBytes, keyBytes)
	if err != nil {
		return ids.EmptyNodeID, err
	}
	return nodeID, nil
}

func generateNodeCertAndKeys(stakerCertFilePath, stakerKeyFilePath, blsKeyFilePath string) (ids.NodeID, error) {
	certBytes, keyBytes, err := staking.NewCertAndKeyBytes()
	if err != nil {
		return ids.EmptyNodeID, err
	}
	nodeID, err := utils.ToNodeID(certBytes, keyBytes)
	if err != nil {
		return ids.EmptyNodeID, err
	}
	if err := os.MkdirAll(filepath.Dir(stakerCertFilePath), constants.DefaultPerms755); err != nil {
		return ids.EmptyNodeID, err
	}
	if err := os.WriteFile(stakerCertFilePath, certBytes, constants.WriteReadUserOnlyPerms); err != nil {
		return ids.EmptyNodeID, err
	}
	if err := os.MkdirAll(filepath.Dir(stakerKeyFilePath), constants.DefaultPerms755); err != nil {
		return ids.EmptyNodeID, err
	}
	if err := os.WriteFile(stakerKeyFilePath, keyBytes, constants.WriteReadUserOnlyPerms); err != nil {
		return ids.EmptyNodeID, err
	}
	blsSignerKeyBytes, err := utils.NewBlsSecretKeyBytes()
	if err != nil {
		return ids.EmptyNodeID, err
	}
	if err := os.MkdirAll(filepath.Dir(blsKeyFilePath), constants.DefaultPerms755); err != nil {
		return ids.EmptyNodeID, err
	}
	if err := os.WriteFile(blsKeyFilePath, blsSignerKeyBytes, constants.WriteReadUserOnlyPerms); err != nil {
		return ids.EmptyNodeID, err
	}
	return nodeID, nil
}

func provideStakingCertAndKey(host *models.Host) error {
	instanceID := host.GetCloudID()
	keyPath := filepath.Join(app.GetNodesDir(), instanceID)
	nodeID, err := generateNodeCertAndKeys(
		filepath.Join(keyPath, constants.StakerCertFileName),
		filepath.Join(keyPath, constants.StakerKeyFileName),
		filepath.Join(keyPath, constants.BLSKeyFileName),
	)
	if err != nil {
		ux.Logger.PrintToUser("Failed to generate staking keys for host %s", instanceID)
		return err
	} else {
		ux.Logger.PrintToUser("Generated staking keys for host %s[%s] ", instanceID, nodeID.String())
	}
	return ssh.RunSSHUploadStakingFiles(host, keyPath)
}

func getIPAddress() (string, error) {
	resp, err := http.Get("https://api.ipify.org?format=json")
	if err != nil {
		return "", err
	}
	defer resp.Body.Close()

	if resp.StatusCode != http.StatusOK {
		return "", errors.New("HTTP request failed")
	}

	body, err := io.ReadAll(resp.Body)
	if err != nil {
		return "", err
	}

	var result map[string]interface{}
	if err := json.Unmarshal(body, &result); err != nil {
		return "", err
	}

	ipAddress, ok := result["ip"].(string)
	if ok {
		if net.ParseIP(ipAddress) == nil {
			return "", errors.New("invalid IP address")
		}
		return ipAddress, nil
	}

	return "", errors.New("no IP address found")
}

// getAvalancheGoVersion asks users whether they want to install the newest Avalanche Go version
// or if they want to use the newest Avalanche Go Version that is still compatible with Subnet EVM
// version of their choice
func getAvalancheGoVersion() (string, error) {
	version := ""
	subnet := ""
	if useLatestAvalanchegoVersion { //nolint: gocritic
		version = "latest"
	} else if useAvalanchegoVersionFromSubnet != "" {
		subnet = useAvalanchegoVersionFromSubnet
	} else {
		choice, subnetChoice, err := promptAvalancheGoReferenceChoice()
		if err != nil {
			return "", err
		}
		switch choice {
		case avalancheGoReferenceChoiceLatest:
			version = "latest"
		case avalancheGoReferenceChoiceCustom:
			customVersion, err := app.Prompt.CaptureVersion("Which version of AvalancheGo would you like to install? (Use format v1.10.13)")
			if err != nil {
				return "", err
			}
			version = customVersion
		case avalancheGoReferenceChoiceSubnet:
			subnet = subnetChoice
		}
	}
	if subnet != "" {
		sc, err := app.LoadSidecar(subnet)
		if err != nil {
			return "", err
		}
		version, err = GetLatestAvagoVersionForRPC(sc.RPCVersion)
		if err != nil {
			return "", err
		}
	}
	return version, nil
}

func GetLatestAvagoVersionForRPC(configuredRPCVersion int) (string, error) {
	desiredAvagoVersion, err := vm.GetLatestAvalancheGoByProtocolVersion(
		app, configuredRPCVersion, constants.AvalancheGoCompatibilityURL)
	if err != nil {
		return "", err
	}
	return desiredAvagoVersion, nil
}

// promptAvalancheGoReferenceChoice returns user's choice of either using the latest Avalanche Go
// version or using the latest Avalanche Go version that is still compatible with the subnet that user
// wants the cloud server to track
func promptAvalancheGoReferenceChoice() (string, string, error) {
	defaultVersion := "Use latest Avalanche Go Version"
	txt := "What version of Avalanche Go would you like to install in the node?"
	versionOptions := []string{defaultVersion, "Use the deployed Subnet's VM version that the node will be validating", "Custom"}
	versionOption, err := app.Prompt.CaptureList(txt, versionOptions)
	if err != nil {
		return "", "", err
	}

	switch versionOption {
	case defaultVersion:
		return avalancheGoReferenceChoiceLatest, "", nil
	case "Custom":
		return avalancheGoReferenceChoiceCustom, "", nil
	default:
		for {
			subnetName, err := app.Prompt.CaptureString("Which Subnet would you like to use to choose the avalanche go version?")
			if err != nil {
				return "", "", err
			}
			_, err = subnetcmd.ValidateSubnetNameAndGetChains([]string{subnetName})
			if err == nil {
				return avalancheGoReferenceChoiceSubnet, subnetName, nil
			}
			ux.Logger.PrintToUser(fmt.Sprintf("no subnet named %s found", subnetName))
		}
	}
}

func setCloudService() (string, error) {
	if useAWS {
		return constants.AWSCloudService, nil
	}
	if useGCP {
		return constants.GCPCloudService, nil
	}
	txt := "Which cloud service would you like to launch your Avalanche Node(s) in?"
	cloudOptions := []string{constants.AWSCloudService, constants.GCPCloudService}
	chosenCloudService, err := app.Prompt.CaptureList(txt, cloudOptions)
	if err != nil {
		return "", err
	}
	return chosenCloudService, nil
}

func setCloudInstanceType(cloudService string) string {
	// set default instance type
	switch {
	case nodeType == "default" && cloudService == constants.AWSCloudService:
		nodeType = constants.AWSDefaultInstanceType
	case nodeType == "default" && cloudService == constants.GCPCloudService:
		nodeType = constants.GCPDefaultInstanceType
	}
	return nodeType
}

func printResults(cloudConfigMap models.CloudConfig, publicIPMap map[string]string, ansibleHostIDs []string) {
	ux.Logger.PrintToUser("======================================")
	ux.Logger.PrintToUser("AVALANCHE NODE(S) SUCCESSFULLY SET UP!")
	ux.Logger.PrintToUser("======================================")
	ux.Logger.PrintToUser("Please wait until the node(s) are successfully bootstrapped to run further commands on the node(s)")
	ux.Logger.PrintToUser("")
	ux.Logger.PrintToUser("Here are the details of the set up node(s): ")
	for region, cloudConfig := range cloudConfigMap {
		ux.Logger.PrintToUser(fmt.Sprintf("Don't delete or replace your ssh private key file at %s as you won't be able to access your cloud server without it", cloudConfig.CertFilePath))
		for i, instanceID := range cloudConfig.InstanceIDs {
			publicIP := ""
			publicIP = publicIPMap[instanceID]
			ux.Logger.PrintToUser("======================================")
			ux.Logger.PrintToUser(fmt.Sprintf("Node %s details: ", ansibleHostIDs[i]))
			ux.Logger.PrintToUser(fmt.Sprintf("Cloud Instance ID: %s", instanceID))
			ux.Logger.PrintToUser(fmt.Sprintf("Public IP: %s", publicIP))
			ux.Logger.PrintToUser(fmt.Sprintf("Cloud Region: %s", region))
			ux.Logger.PrintToUser("")
			ux.Logger.PrintToUser(fmt.Sprintf("staker.crt and staker.key are stored at %s. If anything happens to your node or the machine node runs on, these files can be used to fully recreate your node.", app.GetNodeInstanceDirPath(instanceID)))
			ux.Logger.PrintToUser("")
			ux.Logger.PrintToUser("To ssh to node, run: ")
			ux.Logger.PrintToUser("")
			ux.Logger.PrintToUser(utils.GetSSHConnectionString(publicIP, cloudConfig.CertFilePath))
			ux.Logger.PrintToUser("")
			ux.Logger.PrintToUser("======================================")
		}
	}
	ux.Logger.PrintToUser("")
}

// waitForHosts waits for all hosts to become available via SSH.
func waitForHosts(hosts []*models.Host) *models.NodeResults {
	hostErrors := models.NodeResults{}
	createdWaitGroup := sync.WaitGroup{}
	for _, host := range hosts {
		createdWaitGroup.Add(1)
		go func(nodeResults *models.NodeResults, host *models.Host) {
			defer createdWaitGroup.Done()
			if err := host.WaitForSSHShell(constants.SSHServerStartTimeout); err != nil {
				nodeResults.AddResult(host.NodeID, nil, err)
				return
			}
		}(&hostErrors, host)
	}
	createdWaitGroup.Wait()
	return &hostErrors
}

// requestCloudAuth makes sure user agree to
func requestCloudAuth(cloudName string) error {
	ux.Logger.PrintToUser("Do you authorize Avalanche-CLI to access your %s account?", cloudName)
	ux.Logger.PrintToUser("By clicking yes, you are authorizing Avalanche-CLI to:")
	ux.Logger.PrintToUser("- Create Cloud instance(s) and other components (such as elastic IPs)")
	ux.Logger.PrintToUser("- Start/Stop Cloud instance(s) and other components (such as elastic IPs) previously created by Avalanche-CLI")
	ux.Logger.PrintToUser("- Delete Cloud instance(s) and other components (such as elastic IPs) previously created by Avalanche-CLI")
	yes, err := app.Prompt.CaptureYesNo(fmt.Sprintf("I authorize Avalanche-CLI to access my %s account", cloudName))
	if err != nil {
		return err
	}
	if err := app.Conf.SetConfigValue(constants.ConfigAutorizeCloudAccessKey, yes); err != nil {
		return err
	}
	if !yes {
		return fmt.Errorf("user did not give authorization to Avalanche-CLI to access %s account", cloudName)
	}
	return nil
}

func getRegionsNodeNum(cloudName string) (
	map[string]int,
	error,
) {
	type CloudPrompt struct {
		defaultLocations []string
		locationName     string
		locationsListURL string
	}

	supportedClouds := map[string]CloudPrompt{
		constants.AWSCloudService: {
			defaultLocations: []string{"us-east-1", "us-east-2", "us-west-1", "us-west-2"},
			locationName:     "AWS Region",
			locationsListURL: "https://docs.aws.amazon.com/AWSEC2/latest/UserGuide/using-regions-availability-zones.html",
		},
		constants.GCPCloudService: {
			defaultLocations: []string{"us-east1-b", "us-central1-c", "us-west1-b"},
			locationName:     "Google Zone",
			locationsListURL: "https://cloud.google.com/compute/docs/regions-zones/",
		},
	}

	if _, ok := supportedClouds[cloudName]; !ok {
		return nil, fmt.Errorf("cloud %s is not supported", cloudName)
	}

	nodes := map[string]int{}
	awsCustomRegion := fmt.Sprintf("Choose custom %s (list of %ss available at %s)", supportedClouds[cloudName].locationName, supportedClouds[cloudName].locationName, supportedClouds[cloudName].locationsListURL)
	additionalRegionPrompt := fmt.Sprintf("Would you like to add additional %s?", supportedClouds[cloudName].locationName)
	for {
		userRegion, err := app.Prompt.CaptureList(
			fmt.Sprintf("Which %s do you want to set up your node(s) in?", supportedClouds[cloudName].locationName),
			append(supportedClouds[cloudName].defaultLocations, awsCustomRegion),
		)
		if err != nil {
			return nil, err
		}
		if userRegion == awsCustomRegion {
			userRegion, err = app.Prompt.CaptureString(fmt.Sprintf("Which %s do you want to set up your node in?", supportedClouds[cloudName].locationName))
			if err != nil {
				return nil, err
			}
		}
		numNodes, err := app.Prompt.CaptureUint32(fmt.Sprintf("How many nodes do you want to set up in %s %s?", userRegion, supportedClouds[cloudName].locationName))
		if err != nil {
			return nil, err
		}
		if numNodes > uint32(math.MaxInt32) {
			return nil, fmt.Errorf("number of nodes exceeds the range of a signed 32-bit integer")
		}
		nodes[userRegion] = int(numNodes)

		currentInput := utils.Map(maps.Keys(nodes), func(region string) string { return fmt.Sprintf("[%s]:%d", region, nodes[region]) })
		ux.Logger.PrintToUser("Current selection: " + strings.Join(currentInput, " "))
		yes, err := app.Prompt.CaptureNoYes(additionalRegionPrompt)
		if err != nil {
			return nil, err
		}
		if !yes {
			return nodes, nil
		}
	}
}<|MERGE_RESOLUTION|>--- conflicted
+++ resolved
@@ -167,22 +167,12 @@
 	publicIPMap := map[string]string{}
 	gcpProjectName := ""
 	gcpCredentialFilepath := ""
-<<<<<<< HEAD
-	if cloudService == constants.AWSCloudService {
-		// Get AWS Credential, region and AMI
-		ec2Svc, ami, err := getAWSCloudConfig(awsProfile, cmdLineRegion)
-		if err != nil {
-			return err
-		}
-		cloudConfig, err = createAWSInstances(ec2Svc, numNodes, awsProfile, ami, usr)
-=======
 	if cloudService == constants.AWSCloudService { // Get AWS Credential, region and AMI
 		regions, numNodes, ec2SvcMap, ami, err := getAWSCloudConfig(awsProfile)
 		if err != nil {
 			return err
 		}
 		cloudConfigMap, err = createAWSInstances(ec2SvcMap, nodeType, numNodes, awsProfile, regions, ami, usr)
->>>>>>> 1cf8d9dc
 		if err != nil {
 			return err
 		}
