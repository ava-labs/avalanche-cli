--- conflicted
+++ resolved
@@ -625,14 +625,9 @@
 	spinSession.Stop()
 	for _, node := range hosts {
 		if wgResults.HasNodeIDWithError(node.NodeID) {
-<<<<<<< HEAD
-			ux.Logger.PrintToUser("Node %s is ERROR with error: %s", node.NodeID, wgResults.GetErrorHostMap()[node.NodeID])
-			return fmt.Errorf("node %s failed to setup with error: %w", node.NodeID, wgResults.GetErrorHostMap()[node.NodeID])
-=======
 			ux.Logger.RedXToUser("Node %s is ERROR with error: %s", node.NodeID, wgResults.GetErrorHostMap()[node.NodeID])
 		} else {
 			ux.Logger.GreenCheckmarkToUser("Node %s is CREATED", node.NodeID)
->>>>>>> 86eda9db
 		}
 	}
 
