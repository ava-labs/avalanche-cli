--- conflicted
+++ resolved
@@ -777,35 +777,10 @@
 					}
 					ux.SpinComplete(spinner)
 				}
-<<<<<<< HEAD
 			}(&wgResults, host)
 		}
 		wg.Wait()
 		spinSession.Stop()
-=======
-				ux.SpinComplete(spinner)
-			}
-			spinner = spinSession.SpinToUser(utils.ScriptLog(host.NodeID, "Setup AvalancheGo"))
-			// check if host is a API host
-			publicAccessToHTTPPort := slices.Contains(cloudConfigMap.GetAllAPIInstanceIDs(), host.GetCloudID()) || publicHTTPPortAccess
-			if err := docker.ComposeSSHSetupNode(host,
-				network,
-				avalancheGoVersion,
-				bootstrapIDs,
-				bootstrapIPs,
-				partialSync,
-				genesisPath,
-				upgradePath,
-				addMonitoring,
-				publicAccessToHTTPPort,
-			); err != nil {
-				nodeResults.AddResult(host.NodeID, nil, err)
-				ux.SpinFailWithError(spinner, "", err)
-				return
-			}
-			ux.SpinComplete(spinner)
-		}(&wgResults, host)
->>>>>>> 96f015cc
 	}
 	ux.Logger.Info("Create and setup nodes time took: %s", time.Since(startTime))
 	if network.Kind == models.Devnet {
