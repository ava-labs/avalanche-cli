--- conflicted
+++ resolved
@@ -542,32 +542,15 @@
 				spinSession.SpinFailWithError(spinner, "", err)
 				return
 			}
-<<<<<<< HEAD
 			spinSession.SpinComplete(spinner)
-			if separateMonitoringInstance {
-=======
-			ux.SpinComplete(spinner)
 			if addMonitoring {
->>>>>>> 91a72bee
 				spinner := spinSession.SpinToUser(utils.ScriptLog(host.NodeID, "Setup Machine Metrics"))
 				if err := ssh.RunSSHSetupMachineMetrics(host); err != nil {
 					nodeResults.AddResult(host.NodeID, nil, err)
 					spinSession.SpinFailWithError(spinner, "", err)
 					return
 				}
-<<<<<<< HEAD
 				spinSession.SpinComplete(spinner)
-			} else if setUpMonitoring {
-				spinner := spinSession.SpinToUser(utils.ScriptLog(host.NodeID, "Setup Monitoring"))
-				if err := ssh.RunSSHSetupMonitoring(host); err != nil {
-					nodeResults.AddResult(host.NodeID, nil, err)
-					spinSession.SpinFailWithError(spinner, "", err)
-					return
-				}
-				spinSession.SpinComplete(spinner)
-=======
-				ux.SpinComplete(spinner)
->>>>>>> 91a72bee
 			}
 			spinner = spinSession.SpinToUser(utils.ScriptLog(host.NodeID, "Setup Build Env"))
 			if err := ssh.RunSSHSetupBuildEnv(host); err != nil {
@@ -602,15 +585,9 @@
 			return err
 		}
 		if existingMonitoringInstance != "" {
-<<<<<<< HEAD
-			spinner := spinSession.SpinToUser(utils.ScriptLog(monitoringHost.NodeID, "Update monitoring configuration"))
-			if err := ssh.RunSSHUpdatePrometheusConfig(monitoringHost, strings.Join(avalancheGoPorts, ","), strings.Join(machinePorts, ",")); err != nil {
-				spinSession.SpinFailWithError(spinner, "", err)
-=======
 			spinner := spinSession.SpinToUser(utils.ScriptLog(monitoringHost.NodeID, "Update Monitoring Targets"))
 			if err := ssh.RunSSHUpdatePrometheusConfig(monitoringHost, avalancheGoPorts, machinePorts); err != nil {
-				ux.SpinFailWithError(spinner, "", err)
->>>>>>> 91a72bee
+				spinSession.SpinFailWithError(spinner, "", err)
 				return err
 			}
 			spinSession.SpinComplete(spinner)
@@ -621,20 +598,19 @@
 				return err
 			}
 			if err := ssh.RunSSHSetupSeparateMonitoring(monitoringHost); err != nil {
-				ux.SpinFailWithError(spinner, "", err)
+				spinSession.SpinFailWithError(spinner, "", err)
+				return err
+			}
+			if err := ssh.RunSSHSetupSeparateMonitoring(monitoringHost); err != nil {
+				spinSession.SpinFailWithError(spinner, "", err)
 				return err
 			}
 			if err := ssh.RunSSHCopyMonitoringDashboards(monitoringHost, app.GetMonitoringDashboardDir()+"/"); err != nil {
 				spinSession.SpinFailWithError(spinner, "", err)
 				return err
 			}
-<<<<<<< HEAD
-			if err := ssh.RunSSHSetupSeparateMonitoring(monitoringHost, filepath.Join(app.GetMonitoringDir(), constants.MonitoringScriptFile), strings.Join(avalancheGoPorts, ","), strings.Join(machinePorts, ",")); err != nil {
+			if err := ssh.RunSSHUpdatePrometheusConfig(monitoringHost, avalancheGoPorts, machinePorts); err != nil {
 				spinSession.SpinFailWithError(spinner, "", err)
-=======
-			if err := ssh.RunSSHUpdatePrometheusConfig(monitoringHost, avalancheGoPorts, machinePorts); err != nil {
-				ux.SpinFailWithError(spinner, "", err)
->>>>>>> 91a72bee
 				return err
 			}
 			spinSession.SpinComplete(spinner)
