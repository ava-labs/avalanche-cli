--- conflicted
+++ resolved
@@ -340,24 +340,20 @@
 	if err := setupAnsible(clusterName); err != nil {
 		return err
 	}
-<<<<<<< HEAD
-	if err = ansible.RunAnsiblePlaybookSetupNode(app.GetConfigPath(), app.GetAnsibleDir(), inventoryPath, avalancheGoVersion, ansibleHostIDs); err != nil {
-		return err
-	}
-	return ansible.RunAnsiblePlaybookSetupMonitoring(app.GetConfigPath(), app.GetAnsibleDir(), inventoryPath, avalancheGoVersion, ansibleHostIDs)
-=======
 	if err := distributeStakingCertAndKey(strings.Split(ansibleHostIDs, ","), inventoryPath); err != nil {
 		return err
 	}
-	return ansible.RunAnsiblePlaybookSetupNode(
+  if err :=  ansible.RunAnsiblePlaybookSetupNode(
 		app.Conf.GetConfigPath(),
 		app.GetAnsibleDir(),
 		inventoryPath,
 		avalancheGoVersion,
 		fmt.Sprint(network.Kind == models.Devnet),
 		ansibleHostIDs,
-	)
->>>>>>> 4a5cd6db
+	); err != nil {
+		return err
+	}
+  return ansible.RunAnsiblePlaybookSetupMonitoring(app.GetConfigPath(), app.GetAnsibleDir(), inventoryPath, avalancheGoVersion, ansibleHostIDs)
 }
 
 func setupBuildEnv(inventoryPath, ansibleHostIDs string) error {
