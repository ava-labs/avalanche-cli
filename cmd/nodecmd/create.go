// Copyright (C) 2022, Ava Labs, Inc. All rights reserved.
// See the file LICENSE for licensing terms.
package nodecmd

import (
	"encoding/json"
	"errors"
	"fmt"
	"io"
	"math"
	"os"
	"os/user"
	"path/filepath"
	"regexp"
	"strconv"
	"strings"
	"sync"

	awsAPI "github.com/ava-labs/avalanche-cli/pkg/cloud/aws"

	"github.com/ava-labs/avalanche-cli/cmd/flags"
	"github.com/ava-labs/avalanche-cli/cmd/subnetcmd"
	"github.com/ava-labs/avalanche-cli/pkg/ansible"
	"github.com/ava-labs/avalanche-cli/pkg/binutils"
	"github.com/ava-labs/avalanche-cli/pkg/ssh"
	"github.com/ava-labs/avalanche-cli/pkg/utils"
	"github.com/ava-labs/avalanche-cli/pkg/vm"
	"github.com/ava-labs/avalanchego/ids"
	"github.com/ava-labs/avalanchego/staking"
	"github.com/ava-labs/avalanchego/utils/logging"
	"golang.org/x/exp/maps"
	"golang.org/x/exp/slices"

	"github.com/ava-labs/avalanche-cli/pkg/constants"
	"github.com/ava-labs/avalanche-cli/pkg/models"

	"github.com/ava-labs/avalanche-cli/pkg/ux"
	"github.com/spf13/cobra"
	"golang.org/x/mod/semver"
)

var (
	createOnFuji                          bool
	createDevnet                          bool
	createOnMainnet                       bool
	useAWS                                bool
	useGCP                                bool
	cmdLineRegion                         []string
	authorizeAccess                       bool
	numValidatorsNodes                    []int
	nodeType                              string
	existingSeparateInstance              string
	existingMonitoringInstance            string
	useLatestAvalanchegoReleaseVersion    bool
	useLatestAvalanchegoPreReleaseVersion bool
	useCustomAvalanchegoVersion           string
	useAvalanchegoVersionFromSubnet       string
	cmdLineGCPCredentialsPath             string
	cmdLineGCPProjectName                 string
	cmdLineAlternativeKeyPairName         string
	useSSHAgent                           bool
	sshIdentity                           string
	setUpMonitoring                       bool
	skipMonitoring                        bool
	numAPINodes                           []int
	versionComments                       = map[string]string{
		"v1.11.0-fuji": " (recommended for fuji durango)",
	}
)

func newCreateCmd() *cobra.Command {
	cmd := &cobra.Command{
		Use:   "create [clusterName]",
		Short: "(ALPHA Warning) Create a new validator on cloud server",
		Long: `(ALPHA Warning) This command is currently in experimental mode. 

The node create command sets up a validator on a cloud server of your choice. 
The validator will be validating the Avalanche Primary Network and Subnet 
of your choice. By default, the command runs an interactive wizard. It 
walks you through all the steps you need to set up a validator.
Once this command is completed, you will have to wait for the validator
to finish bootstrapping on the primary network before running further
commands on it, e.g. validating a Subnet. You can check the bootstrapping
status by running avalanche node status 

The created node will be part of group of validators called <clusterName> 
and users can call node commands with <clusterName> so that the command
will apply to all nodes in the cluster`,
		SilenceUsage: true,
		Args:         cobra.ExactArgs(1),
		RunE:         createNodes,
	}
	cmd.Flags().BoolVar(&useStaticIP, "use-static-ip", true, "attach static Public IP on cloud servers")
	cmd.Flags().BoolVar(&useAWS, "aws", false, "create node/s in AWS cloud")
	cmd.Flags().BoolVar(&useGCP, "gcp", false, "create node/s in GCP cloud")
	cmd.Flags().StringSliceVar(&cmdLineRegion, "region", []string{}, "create node(s) in given region(s). Use comma to separate multiple regions")
	cmd.Flags().BoolVar(&authorizeAccess, "authorize-access", false, "authorize CLI to create cloud resources")
	cmd.Flags().IntSliceVar(&numValidatorsNodes, "num-validators", []int{}, "number of nodes to create per region(s). Use comma to separate multiple numbers for each region in the same order as --region flag")
	cmd.Flags().StringVar(&nodeType, "node-type", "", "cloud instance type. Use 'default' to use recommended default instance type")
	cmd.Flags().BoolVar(&useLatestAvalanchegoReleaseVersion, "latest-avalanchego-version", false, "install latest avalanchego release version on node/s")
	cmd.Flags().BoolVar(&useLatestAvalanchegoPreReleaseVersion, "latest-avalanchego-pre-release-version", false, "install latest avalanchego pre-release version on node/s")
	cmd.Flags().StringVar(&useCustomAvalanchegoVersion, "custom-avalanchego-version", "", "install given avalanchego version on node/s")
	cmd.Flags().StringVar(&useAvalanchegoVersionFromSubnet, "avalanchego-version-from-subnet", "", "install latest avalanchego version, that is compatible with the given subnet, on node/s")
	cmd.Flags().StringVar(&cmdLineGCPCredentialsPath, "gcp-credentials", "", "use given GCP credentials")
	cmd.Flags().StringVar(&cmdLineGCPProjectName, "gcp-project", "", "use given GCP project")
	cmd.Flags().StringVar(&cmdLineAlternativeKeyPairName, "alternative-key-pair-name", "", "key pair name to use if default one generates conflicts")
	cmd.Flags().StringVar(&awsProfile, "aws-profile", constants.AWSDefaultCredential, "aws profile to use")
	cmd.Flags().BoolVar(&createOnFuji, "fuji", false, "create node/s in Fuji Network")
	cmd.Flags().BoolVar(&createDevnet, "devnet", false, "create node/s into a new Devnet")
	cmd.Flags().BoolVar(&useSSHAgent, "use-ssh-agent", false, "use ssh agent(ex: Yubikey) for ssh auth")
	cmd.Flags().StringVar(&sshIdentity, "ssh-agent-identity", "", "use given ssh identity(only for ssh agent). If not set, default will be used")
	cmd.Flags().BoolVar(&sameMonitoringInstance, "same-monitoring-instance", false, "host monitoring for a cloud servers on the same instance")
	cmd.Flags().BoolVar(&separateMonitoringInstance, "separate-monitoring-instance", false, "host monitoring for all cloud servers on a separate instance")
	cmd.Flags().BoolVar(&skipMonitoring, "skip-monitoring", false, "don't set up monitoring in created nodes")
	cmd.Flags().IntSliceVar(&numAPINodes, "num-apis", []int{}, "number of API nodes(nodes without stake) to create in the new Devnet")
	return cmd
}

func preCreateChecks() error {
	if !flags.EnsureMutuallyExclusive([]bool{useLatestAvalanchegoReleaseVersion, useLatestAvalanchegoPreReleaseVersion, useAvalanchegoVersionFromSubnet != "", useCustomAvalanchegoVersion != ""}) {
		return fmt.Errorf("latest avalanchego released version, latest avalanchego pre-released version, custom avalanchego version and avalanchego version based on given subnet, are mutually exclusive options")
	}
	if useAWS && useGCP {
		return fmt.Errorf("could not use both AWS and GCP cloud options")
	}
	if !useAWS && awsProfile != constants.AWSDefaultCredential {
		return fmt.Errorf("could not use AWS profile for non AWS cloud option")
	}
	if len(utils.Unique(cmdLineRegion)) != len(numValidatorsNodes) {
		return fmt.Errorf("regions provided is not consistent with number of nodes provided. Please make sure list of regions is unique")
	}
	if len(numValidatorsNodes) > 0 {
		for _, num := range numValidatorsNodes {
			if num <= 0 {
				return fmt.Errorf("number of nodes per region must be greater than 0")
			}
		}
	}
	if sshIdentity != "" && !useSSHAgent {
		return fmt.Errorf("could not use ssh identity without using ssh agent")
	}
	if useSSHAgent && !utils.IsSSHAgentAvailable() {
		return fmt.Errorf("ssh agent is not available")
	}
	if len(numAPINodes) > 0 && !createDevnet {
		return fmt.Errorf("API nodes can only be created in Devnet")
	}
	if createDevnet && len(numAPINodes) != len(numValidatorsNodes) {
		return fmt.Errorf("API nodes and Validator nodes must be deployed to same number of regions")
	}
	if len(numAPINodes) > 0 {
		for _, num := range numValidatorsNodes {
			if num <= 0 {
				return fmt.Errorf("number of API nodes per region must be greater than 0")
			}
		}
	}
	return nil
}

func createNodes(_ *cobra.Command, args []string) error {
	if err := preCreateChecks(); err != nil {
		return err
	}
	clusterName := args[0]
	network, err := subnetcmd.GetNetworkFromCmdLineFlags(
		false,
		createDevnet,
		createOnFuji,
		createOnMainnet,
		"",
		false,
		[]models.NetworkKind{models.Fuji, models.Devnet},
	)
	if err != nil {
		return err
	}

	createDevnet = network.Kind == models.Devnet // set createDevnet to true if network is devnet for further use
	avalancheGoVersion, err := getAvalancheGoVersion()
	if err != nil {
		return err
	}
	cloudService, err := setCloudService()
	if err != nil {
		return err
	}
	nodeType, err = setCloudInstanceType(cloudService)
	if err != nil {
		return err
	}

	if cloudService != constants.GCPCloudService && cmdLineGCPCredentialsPath != "" {
		return fmt.Errorf("set to use GCP credentials but cloud option is not GCP")
	}
	if cloudService != constants.GCPCloudService && cmdLineGCPProjectName != "" {
		return fmt.Errorf("set to use GCP project but cloud option is not GCP")
	}
	// for devnet add nonstake api nodes for each region with stake
	cloudConfigMap := models.CloudConfig{}
	publicIPMap := map[string]string{}
	apiNodeIPMap := map[string]string{}
	gcpProjectName := ""
	gcpCredentialFilepath := ""
	// set ssh-Key
	if useSSHAgent && sshIdentity == "" {
		sshIdentity, err = setSSHIdentity()
		if err != nil {
			return err
		}
	}
	monitoringHostRegion := ""
	monitoringNodeConfig := models.RegionConfig{}
	existingMonitoringInstance, err = getExistingMonitoringInstance(clusterName)
	if err != nil {
		return err
	}
	if utils.IsE2E() {
		usr, err := user.Current()
		if err != nil {
			return err
		}
		// override cloudConfig for E2E testing
		defaultAvalancheCLIPrefix := usr.Username + constants.AvalancheCLISuffix
		keyPairName := fmt.Sprintf("%s-keypair", defaultAvalancheCLIPrefix)
		certPath, err := app.GetSSHCertFilePath(keyPairName)
		if createDevnet {
			for i, num := range numAPINodes {
				numValidatorsNodes[i] += num
			}
		}
		dockerNumNodes := utils.Sum(numValidatorsNodes)
		var dockerNodesPublicIPs []string
		var monitoringHostIP string
		if separateMonitoringInstance {
			generatedPublicIPs := utils.GenerateDockerHostIPs(dockerNumNodes + 1)
			monitoringHostIP = generatedPublicIPs[len(generatedPublicIPs)-1]
			dockerNodesPublicIPs = generatedPublicIPs[:len(generatedPublicIPs)-1]
		} else {
			dockerNodesPublicIPs = utils.GenerateDockerHostIPs(dockerNumNodes)
		}
		dockerHostIDs := utils.GenerateDockerHostIDs(dockerNumNodes)
		if err != nil {
			return err
		}
		cloudConfigMap = models.CloudConfig{
			"docker": {
				InstanceIDs:       dockerHostIDs,
				PublicIPs:         dockerNodesPublicIPs,
				KeyPair:           keyPairName,
				SecurityGroup:     "docker",
				CertFilePath:      certPath,
				ImageID:           "docker",
				Prefix:            "docker",
				CertName:          "docker",
				SecurityGroupName: "docker",
				NumNodes:          dockerNumNodes,
				InstanceType:      "docker",
			},
		}
		currentRegionConfig := cloudConfigMap["docker"]
		for i, ip := range currentRegionConfig.PublicIPs {
			publicIPMap[dockerHostIDs[i]] = ip
		}
		apiNodeIDs := []string{}
		if len(numAPINodes) > 0 {
			_, apiNodeIDs = utils.SplitSliceAt(currentRegionConfig.InstanceIDs, len(currentRegionConfig.InstanceIDs)-numAPINodes[0])
		}
		currentRegionConfig.APIInstanceIDs = apiNodeIDs
		for _, node := range currentRegionConfig.APIInstanceIDs {
			apiNodeIPMap[node] = publicIPMap[node]
		}
		cloudConfigMap["docker"] = currentRegionConfig
		if separateMonitoringInstance {
			monitoringDockerHostID := utils.GenerateDockerHostIDs(1)
			dockerHostIDs = append(dockerHostIDs, monitoringDockerHostID[0])
			monitoringCloudConfig := models.CloudConfig{
				"monitoringDocker": {
					InstanceIDs:       monitoringDockerHostID,
					PublicIPs:         []string{monitoringHostIP},
					KeyPair:           keyPairName,
					SecurityGroup:     "docker",
					CertFilePath:      certPath,
					ImageID:           "docker",
					Prefix:            "docker",
					CertName:          "docker",
					SecurityGroupName: "docker",
					NumNodes:          1,
					InstanceType:      "docker",
				},
			}
			monitoringNodeConfig = monitoringCloudConfig["monitoringDocker"]
		}
		pubKeyString, err := os.ReadFile(fmt.Sprintf("%s.pub", certPath))
		if err != nil {
			return err
		}
		dockerComposeFile, err := utils.SaveDockerComposeFile(constants.E2EDockerComposeFile, len(dockerHostIDs), "focal", strings.TrimSuffix(string(pubKeyString), "\n"))
		if err != nil {
			return err
		}
		if err := utils.StartDockerCompose(dockerComposeFile); err != nil {
			return err
		}
	} else {
		if cloudService == constants.AWSCloudService {
			// Get AWS Credential, region and AMI
			if !(authorizeAccess || authorizedAccessFromSettings()) && (requestCloudAuth(constants.AWSCloudService) != nil) {
				return fmt.Errorf("cloud access is required")
			}
<<<<<<< HEAD
			ec2SvcMap, ami, numNodesMap, err := getAWSCloudConfig(awsProfile, nodeType)
=======
			ec2SvcMap, ami, numNodesMap, err := getAWSCloudConfig(awsProfile, false, nil)
>>>>>>> eb28ecb5
			regions := maps.Keys(ec2SvcMap)
			if err != nil {
				return err
			}
			if existingMonitoringInstance == "" {
				monitoringHostRegion = regions[0]
			}
			if !skipMonitoring {
				setUpMonitoring, separateMonitoringInstance, err = promptSetUpMonitoring()
				if err != nil {
					return err
				}
			}
			cloudConfigMap, err = createAWSInstances(ec2SvcMap, nodeType, numNodesMap, regions, ami, false)
			if err != nil {
				return err
			}
			monitoringEc2SvcMap := make(map[string]*awsAPI.AwsCloud)
			if separateMonitoringInstance && existingMonitoringInstance == "" {
				monitoringEc2SvcMap[monitoringHostRegion] = ec2SvcMap[monitoringHostRegion]
				monitoringCloudConfig, err := createAWSInstances(monitoringEc2SvcMap, nodeType, map[string]NumNodes{monitoringHostRegion: {1, 0}}, []string{monitoringHostRegion}, ami, true)
				if err != nil {
					return err
				}
				monitoringNodeConfig = monitoringCloudConfig[regions[0]]
			}
			if existingMonitoringInstance != "" {
				separateMonitoringInstance = true
				monitoringNodeConfig, monitoringHostRegion, err = getNodeCloudConfig(existingMonitoringInstance)
				if err != nil {
					return err
				}
				monitoringEc2SvcMap, err = getAWSMonitoringEC2Svc(awsProfile, monitoringHostRegion)
				if err != nil {
					return err
				}
			}
			if !useStaticIP && separateMonitoringInstance {
				monitoringPublicIPMap, err := monitoringEc2SvcMap[monitoringHostRegion].GetInstancePublicIPs(monitoringNodeConfig.InstanceIDs)
				if err != nil {
					return err
				}
				monitoringNodeConfig.PublicIPs = []string{monitoringPublicIPMap[monitoringNodeConfig.InstanceIDs[0]]}
			}
			for region, numNodes := range numNodesMap {
				currentRegionConfig := cloudConfigMap[region]
				if !useStaticIP {
					tmpIPMap, err := ec2SvcMap[region].GetInstancePublicIPs(currentRegionConfig.InstanceIDs)
					if err != nil {
						return err
					}
					for node, ip := range tmpIPMap {
						publicIPMap[node] = ip
					}
				} else {
					for i, node := range currentRegionConfig.InstanceIDs {
						publicIPMap[node] = currentRegionConfig.PublicIPs[i]
					}
				}
				// split publicIPMap to between stake and non-stake(api) nodes
				_, apiNodeIDs := utils.SplitSliceAt(currentRegionConfig.InstanceIDs, len(currentRegionConfig.InstanceIDs)-numNodes.numAPI)
				currentRegionConfig.APIInstanceIDs = apiNodeIDs
				for _, node := range currentRegionConfig.APIInstanceIDs {
					apiNodeIPMap[node] = publicIPMap[node]
				}
				cloudConfigMap[region] = currentRegionConfig
				if separateMonitoringInstance {
					if err = AddMonitoringSecurityGroupRule(ec2SvcMap, monitoringNodeConfig.PublicIPs[0], currentRegionConfig.SecurityGroup, region); err != nil {
						return err
					}
				}
			}
		} else {
			if !(authorizeAccess || authorizedAccessFromSettings()) && (requestCloudAuth(constants.GCPCloudService) != nil) {
				return fmt.Errorf("cloud access is required")
			}
			// Get GCP Credential, zone, Image ID, service account key file path, and GCP project name
			gcpClient, numNodesMap, imageID, credentialFilepath, projectName, err := getGCPConfig(false)
			if err != nil {
				return err
			}
			if existingMonitoringInstance == "" {
				monitoringHostRegion = maps.Keys(numNodesMap)[0]
			}
			if !skipMonitoring {
				setUpMonitoring, separateMonitoringInstance, err = promptSetUpMonitoring()
				if err != nil {
					return err
				}
			}
			cloudConfigMap, err = createGCPInstance(gcpClient, nodeType, numNodesMap, imageID, clusterName, false)
			if err != nil {
				return err
			}
			if separateMonitoringInstance && existingMonitoringInstance == "" {
				monitoringCloudConfig, err := createGCPInstance(gcpClient, nodeType, map[string]NumNodes{monitoringHostRegion: {1, 0}}, imageID, clusterName, true)
				if err != nil {
					return err
				}
				monitoringNodeConfig = monitoringCloudConfig[monitoringHostRegion]
			}
			if existingMonitoringInstance != "" {
				separateMonitoringInstance = true
				monitoringNodeConfig, monitoringHostRegion, err = getNodeCloudConfig(existingMonitoringInstance)
				if err != nil {
					return err
				}
			}
			if !useStaticIP && separateMonitoringInstance {
				monitoringPublicIPMap, err := gcpClient.GetInstancePublicIPs(monitoringHostRegion, monitoringNodeConfig.InstanceIDs)
				if err != nil {
					return err
				}
				monitoringNodeConfig.PublicIPs = []string{monitoringPublicIPMap[monitoringNodeConfig.InstanceIDs[0]]}
			}
			for zone, numNodes := range numNodesMap {
				currentRegionConfig := cloudConfigMap[zone]
				if !useStaticIP {
					tmpIPMap, err := gcpClient.GetInstancePublicIPs(zone, currentRegionConfig.InstanceIDs)
					if err != nil {
						return err
					}
					for node, ip := range tmpIPMap {
						publicIPMap[node] = ip
					}
				} else {
					for i, node := range currentRegionConfig.InstanceIDs {
						publicIPMap[node] = currentRegionConfig.PublicIPs[i]
					}
				}
				// split publicIPMap to between stake and non-stake(api) nodes
				_, apiNodeIDs := utils.SplitSliceAt(currentRegionConfig.InstanceIDs, len(currentRegionConfig.InstanceIDs)-numNodes.numAPI)
				currentRegionConfig.APIInstanceIDs = apiNodeIDs
				for _, node := range currentRegionConfig.APIInstanceIDs {
					apiNodeIPMap[node] = publicIPMap[node]
				}
				cloudConfigMap[zone] = currentRegionConfig
				if separateMonitoringInstance {
					prefix, err := defaultAvalancheCLIPrefix("")
					if err != nil {
						return err
					}
					networkName := fmt.Sprintf("%s-network", prefix)
					firewallName := fmt.Sprintf("%s-%s-monitoring", networkName, strings.ReplaceAll(monitoringNodeConfig.PublicIPs[0], ".", ""))
					ports := []string{
						strconv.Itoa(constants.AvalanchegoMachineMetricsPort), strconv.Itoa(constants.AvalanchegoAPIPort),
						strconv.Itoa(constants.AvalanchegoMonitoringPort), strconv.Itoa(constants.AvalanchegoGrafanaPort),
					}
					if err = gcpClient.AddFirewall(
						monitoringNodeConfig.PublicIPs[0],
						networkName,
						projectName,
						firewallName,
						ports,
						true); err != nil {
						return err
					}
				}
			}
			gcpProjectName = projectName
			gcpCredentialFilepath = credentialFilepath
		}
	}

	if err = CreateClusterNodeConfig(
		network,
		cloudConfigMap,
		monitoringNodeConfig,
		monitoringHostRegion,
		clusterName,
		cloudService,
		separateMonitoringInstance,
		setUpMonitoring,
	); err != nil {
		return err
	}
	if cloudService == constants.GCPCloudService {
		if err = updateClustersConfigGCPKeyFilepath(gcpProjectName, gcpCredentialFilepath); err != nil {
			return err
		}
	}

	inventoryPath := app.GetAnsibleInventoryDirPath(clusterName)
	if err = ansible.CreateAnsibleHostInventory(inventoryPath, "", cloudService, publicIPMap, cloudConfigMap); err != nil {
		return err
	}
	monitoringInventoryPath := ""
	var monitoringHosts []*models.Host
	if separateMonitoringInstance {
		monitoringInventoryPath = filepath.Join(app.GetAnsibleInventoryDirPath(clusterName), constants.MonitoringDir)
		if existingMonitoringInstance == "" {
			if err = ansible.CreateAnsibleHostInventory(monitoringInventoryPath, monitoringNodeConfig.CertFilePath, cloudService, map[string]string{monitoringNodeConfig.InstanceIDs[0]: monitoringNodeConfig.PublicIPs[0]}, nil); err != nil {
				return err
			}
		}
		monitoringHosts, err = ansible.GetInventoryFromAnsibleInventoryFile(monitoringInventoryPath)
		if err != nil {
			return err
		}
	}
	allHosts, err := ansible.GetInventoryFromAnsibleInventoryFile(inventoryPath)
	if err != nil {
		return err
	}
	hosts := utils.Filter(allHosts, func(h *models.Host) bool { return slices.Contains(cloudConfigMap.GetAllInstanceIDs(), h.GetCloudID()) })
	// waiting for all nodes to become accessible
	failedHosts := waitForHosts(hosts)
	if failedHosts.Len() > 0 {
		for _, result := range failedHosts.GetResults() {
			ux.Logger.PrintToUser("Instance %s failed to provision with error %s. Please check instance logs for more information", result.NodeID, result.Err)
		}
		return fmt.Errorf("failed to provision node(s) %s", failedHosts.GetNodeList())
	}
	ux.Logger.PrintToUser("Installing AvalancheGo and Avalanche-CLI and starting bootstrap process on the newly created Avalanche node(s)...")
	wg := sync.WaitGroup{}
	wgResults := models.NodeResults{}
	spinSession := ux.NewUserSpinner()
	for _, host := range hosts {
		wg.Add(1)
		go func(nodeResults *models.NodeResults, host *models.Host) {
			defer wg.Done()
			if err := host.Connect(0); err != nil {
				nodeResults.AddResult(host.NodeID, nil, err)
				return
			}
			if err := provideStakingCertAndKey(host); err != nil {
				nodeResults.AddResult(host.NodeID, nil, err)
				return
			}
			spinner := spinSession.SpinToUser(utils.ScriptLog(host.NodeID, "Setup node"))
			if err := ssh.RunSSHSetupNode(host, app.Conf.GetConfigPath(), avalancheGoVersion, network.Kind == models.Devnet); err != nil {
				nodeResults.AddResult(host.NodeID, nil, err)
				ux.SpinFailWithError(spinner, "", err)
				return
			}
			ux.SpinComplete(spinner)
			if separateMonitoringInstance {
				spinner := spinSession.SpinToUser(utils.ScriptLog(host.NodeID, "Setup Machine Metrics"))
				if err := ssh.RunSSHSetupMachineMetrics(host); err != nil {
					nodeResults.AddResult(host.NodeID, nil, err)
					ux.SpinFailWithError(spinner, "", err)
					return
				}
				ux.SpinComplete(spinner)
			} else if setUpMonitoring {
				spinner := spinSession.SpinToUser(utils.ScriptLog(host.NodeID, "Setup Monitoring"))
				if err := ssh.RunSSHSetupMonitoring(host); err != nil {
					nodeResults.AddResult(host.NodeID, nil, err)
					ux.SpinFailWithError(spinner, "", err)
					return
				}
				ux.SpinComplete(spinner)
			}
			spinner = spinSession.SpinToUser(utils.ScriptLog(host.NodeID, "Setup Build Env"))
			if err := ssh.RunSSHSetupBuildEnv(host); err != nil {
				nodeResults.AddResult(host.NodeID, nil, err)
				ux.SpinFailWithError(spinner, "", err)
				return
			}
			ux.SpinComplete(spinner)
			spinner = spinSession.SpinToUser(utils.ScriptLog(host.NodeID, "Setup Avalanche-CLI"))
			if err := ssh.RunSSHSetupCLIFromSource(host, constants.SetupCLIFromSourceBranch); err != nil {
				nodeResults.AddResult(host.NodeID, nil, err)
				ux.SpinFailWithError(spinner, "", err)
				return
			}
			ux.SpinComplete(spinner)
		}(&wgResults, host)
	}
	wg.Wait()
	ansibleHostIDs, err := utils.MapWithError(cloudConfigMap.GetAllInstanceIDs(), func(s string) (string, error) { return models.HostCloudIDToAnsibleID(cloudService, s) })
	if err != nil {
		return err
	}
	if separateMonitoringInstance {
		if len(monitoringHosts) != 1 {
			return fmt.Errorf("expected only one monitoring host, found %d", len(monitoringHosts))
		}
		monitoringHost := monitoringHosts[0]
		// remove monitoring host from created hosts list
		hosts = utils.Filter(hosts, func(h *models.Host) bool { return h.NodeID != monitoringHost.NodeID })
		avalancheGoPorts := []string{}
		machinePorts := []string{}
		inventoryHosts, err := ansible.GetInventoryFromAnsibleInventoryFile(app.GetAnsibleInventoryDirPath(clusterName))
		if err != nil {
			return err
		}
		for _, host := range inventoryHosts {
			avalancheGoPorts = append(avalancheGoPorts, fmt.Sprintf("'%s:%s'", host.IP, strconv.Itoa(constants.AvalanchegoAPIPort)))
			machinePorts = append(machinePorts, fmt.Sprintf("'%s:%s'", host.IP, strconv.Itoa(constants.AvalanchegoMachineMetricsPort)))
		}
		if existingMonitoringInstance != "" {
			spinner := spinSession.SpinToUser(utils.ScriptLog(monitoringHost.NodeID, "Setup monitoring"))
			if err := ssh.RunSSHUpdatePrometheusConfig(monitoringHost, strings.Join(avalancheGoPorts, ","), strings.Join(machinePorts, ",")); err != nil {
				ux.SpinFailWithError(spinner, "", err)
				return err
			}
			ux.SpinComplete(spinner)
		} else {
			spinner := spinSession.SpinToUser(utils.ScriptLog(monitoringHost.NodeID, "Setup monitoring"))
			if err = app.SetupMonitoringEnv(); err != nil {
				ux.SpinFailWithError(spinner, "", err)
				return err
			}
			if err := ssh.RunSSHCopyMonitoringDashboards(monitoringHost, app.GetMonitoringDashboardDir()+"/"); err != nil {
				ux.SpinFailWithError(spinner, "", err)
				return err
			}

			if err := ssh.RunSSHSetupSeparateMonitoring(monitoringHost, app.GetMonitoringScriptFile(), strings.Join(avalancheGoPorts, ","), strings.Join(machinePorts, ",")); err != nil {
				ux.SpinFailWithError(spinner, "", err)
				return err
			}
			ux.SpinComplete(spinner)
		}

		for _, ansibleNodeID := range ansibleHostIDs {
			if err = app.CreateAnsibleNodeConfigDir(ansibleNodeID); err != nil {
				return err
			}
		}
		// download node configs
		wg := sync.WaitGroup{}
		wgResults := models.NodeResults{}
		spinner := spinSession.SpinToUser("Configure monitoring agents")
		for _, host := range hosts {
			wg.Add(1)
			go func(nodeResults *models.NodeResults, host *models.Host) {
				defer wg.Done()
				nodeDirPath := app.GetNodeInstanceAvaGoConfigDirPath(host.NodeID)
				if err := ssh.RunSSHDownloadNodeMonitoringConfig(host, nodeDirPath); err != nil {
					nodeResults.AddResult(host.NodeID, nil, err)
					return
				}
				if err = addHTTPHostToConfigFile(app.GetNodeConfigJSONFile(host.NodeID)); err != nil {
					nodeResults.AddResult(host.NodeID, nil, err)
					return
				}
				if err := ssh.RunSSHUploadNodeMonitoringConfig(host, nodeDirPath); err != nil {
					nodeResults.AddResult(host.NodeID, nil, err)
					return
				}
				if err := ssh.RunSSHRestartNode(host); err != nil {
					nodeResults.AddResult(host.NodeID, nil, err)
					return
				}
				if err := os.RemoveAll(nodeDirPath); err != nil {
					return
				}
			}(&wgResults, host)
		}
		wg.Wait()
		for _, node := range hosts {
			if wgResults.HasNodeIDWithError(node.NodeID) {
				ux.SpinFailWithError(spinner, node.NodeID, wgResults.GetErrorHostMap()[node.NodeID])
				return fmt.Errorf("node %s failed to setup with error: %w", node.NodeID, wgResults.GetErrorHostMap()[node.NodeID])
			}
		}
		ux.SpinComplete(spinner)
	}
	spinSession.Stop()
	if network.Kind == models.Devnet {
		if err := setupDevnet(clusterName, hosts, apiNodeIPMap); err != nil {
			return err
		}
	}
	for _, node := range hosts {
		if wgResults.HasNodeIDWithError(node.NodeID) {
			ux.Logger.RedXToUser("Node %s is ERROR with error: %s", node.NodeID, wgResults.GetErrorHostMap()[node.NodeID])
		}
	}

	if wgResults.HasErrors() {
		return fmt.Errorf("failed to deploy node(s) %s", wgResults.GetErrorHostMap())
	} else {
		monitoringPublicIP := ""
		if separateMonitoringInstance {
			monitoringPublicIP = monitoringNodeConfig.PublicIPs[0]
		}
		printResults(cloudConfigMap, publicIPMap, monitoringPublicIP)
		ux.Logger.PrintToUser(logging.Green.Wrap("AvalancheGo and Avalanche-CLI installed and node(s) are bootstrapping!"))
	}
	return nil
}

func promptSetUpMonitoring() (bool, bool, error) {
	var err error
	if !separateMonitoringInstance && existingMonitoringInstance == "" {
		if sameMonitoringInstance {
			return true, false, nil
		}
		setUpMonitoring, err = app.Prompt.CaptureYesNo("Do you want to set up monitoring for your instances? (This enables you to monitor validator and machine metrics)")
		if err != nil {
			return false, false, err
		}
		if setUpMonitoring {
			separateMonitoringInstance, err = app.Prompt.CaptureYesNo("Do you want to set up a separate instance to host monitoring? (This enables you to monitor all your set up instances in one dashboard)")
			if err != nil {
				return false, false, err
			}
		}
		return setUpMonitoring, separateMonitoringInstance, nil
	}
	return setUpMonitoring, separateMonitoringInstance, nil
}

// CreateClusterNodeConfig creates node config and save it in .avalanche-cli/nodes/{instanceID}
// also creates cluster config in .avalanche-cli/nodes storing various key pair and security group info for all clusters
func CreateClusterNodeConfig(
	network models.Network,
	cloudConfigMap models.CloudConfig,
	monitorCloudConfig models.RegionConfig,
	monitoringHostRegion,
	clusterName,
	cloudService string,
	separateMonitoringInstance bool,
	setUpMonitoring bool,
) error {
	for region, cloudConfig := range cloudConfigMap {
		for i := range cloudConfig.InstanceIDs {
			publicIP := ""
			if len(cloudConfig.PublicIPs) > 0 {
				publicIP = cloudConfig.PublicIPs[i]
			}
			nodeConfig := models.NodeConfig{
				NodeID:        cloudConfig.InstanceIDs[i],
				Region:        region,
				AMI:           cloudConfig.ImageID,
				KeyPair:       cloudConfig.KeyPair,
				CertPath:      cloudConfig.CertFilePath,
				SecurityGroup: cloudConfig.SecurityGroup,
				ElasticIP:     publicIP,
				CloudService:  cloudService,
				UseStaticIP:   useStaticIP,
				IsMonitor:     setUpMonitoring,
			}
			err := app.CreateNodeCloudConfigFile(cloudConfig.InstanceIDs[i], &nodeConfig)
			if err != nil {
				return err
			}
			if err = addNodeToClustersConfig(network, cloudConfig.InstanceIDs[i], clusterName, slices.Contains(cloudConfig.APIInstanceIDs, cloudConfig.InstanceIDs[i]), false); err != nil {
				return err
			}
		}
		if separateMonitoringInstance {
			if err := saveExternalHostConfig(monitorCloudConfig, monitoringHostRegion, cloudService, clusterName); err != nil {
				return err
			}
		}
	}
	return nil
}

func saveExternalHostConfig(externalHostConfig models.RegionConfig, hostRegion, cloudService, clusterName string) error {
	nodeConfig := models.NodeConfig{
		NodeID:        externalHostConfig.InstanceIDs[0],
		Region:        hostRegion,
		AMI:           externalHostConfig.ImageID,
		KeyPair:       externalHostConfig.KeyPair,
		CertPath:      externalHostConfig.CertFilePath,
		SecurityGroup: externalHostConfig.SecurityGroup,
		ElasticIP:     externalHostConfig.PublicIPs[0],
		CloudService:  cloudService,
		UseStaticIP:   useStaticIP,
		IsMonitor:     true,
	}
	if err := app.CreateNodeCloudConfigFile(externalHostConfig.InstanceIDs[0], &nodeConfig); err != nil {
		return err
	}
	if err := addNodeToClustersConfig(models.UndefinedNetwork, externalHostConfig.InstanceIDs[0], clusterName, false, true); err != nil {
		return err
	}
	return updateKeyPairClustersConfig(nodeConfig)
}

func addHTTPHostToConfigFile(filePath string) error {
	jsonFile, err := os.Open(filePath)
	if err != nil {
		return err
	}
	defer jsonFile.Close()
	byteValue, _ := io.ReadAll(jsonFile)
	var result map[string]interface{}
	if err := json.Unmarshal(byteValue, &result); err != nil {
		return err
	}
	result["http-host"] = "0.0.0.0"
	byteValue, err = json.MarshalIndent(result, "", "    ")
	if err != nil {
		return err
	}
	return os.WriteFile(filePath, byteValue, constants.WriteReadReadPerms)
}

func getExistingMonitoringInstance(clusterName string) (string, error) {
	if app.ClustersConfigExists() {
		clustersConfig, err := app.LoadClustersConfig()
		if err != nil {
			return "", err
		}
		if _, ok := clustersConfig.Clusters[clusterName]; ok {
			if clustersConfig.Clusters[clusterName].MonitoringInstance != "" {
				return clustersConfig.Clusters[clusterName].MonitoringInstance, nil
			}
		}
	}
	return "", nil
}

func updateKeyPairClustersConfig(cloudConfig models.NodeConfig) error {
	clustersConfig := models.ClustersConfig{}
	var err error
	if app.ClustersConfigExists() {
		clustersConfig, err = app.LoadClustersConfig()
		if err != nil {
			return err
		}
	}
	if clustersConfig.KeyPair == nil {
		clustersConfig.KeyPair = make(map[string]string)
	}
	if _, ok := clustersConfig.KeyPair[cloudConfig.KeyPair]; !ok {
		clustersConfig.KeyPair[cloudConfig.KeyPair] = cloudConfig.CertPath
	}
	return app.WriteClustersConfigFile(&clustersConfig)
}

func getNodeCloudConfig(node string) (models.RegionConfig, string, error) {
	config, err := app.LoadClusterNodeConfig(node)
	if err != nil {
		return models.RegionConfig{}, "", err
	}
	elasticIP := []string{}
	if config.ElasticIP != "" {
		elasticIP = append(elasticIP, config.ElasticIP)
	}
	instanceIDs := []string{}
	instanceIDs = append(instanceIDs, config.NodeID)
	return models.RegionConfig{
		InstanceIDs:       instanceIDs,
		PublicIPs:         elasticIP,
		KeyPair:           config.KeyPair,
		SecurityGroupName: config.SecurityGroup,
		CertFilePath:      config.CertPath,
		ImageID:           config.AMI,
	}, config.Region, nil
}

func addNodeToClustersConfig(network models.Network, nodeID, clusterName string, isAPIInstance bool, isMonitoringInstance bool) error {
	clustersConfig := models.ClustersConfig{}
	if app.ClustersConfigExists() {
		var err error
		clustersConfig, err = app.LoadClustersConfig()
		if err != nil {
			return err
		}
	}
	if clustersConfig.Clusters == nil {
		clustersConfig.Clusters = make(map[string]models.ClusterConfig)
	}
	clusterConfig := clustersConfig.Clusters[clusterName]
	clusterConfig.Network = network
	if isMonitoringInstance {
		clusterConfig.MonitoringInstance = nodeID
	} else {
		clusterConfig.Nodes = append(clusterConfig.Nodes, nodeID)
	}
	if isAPIInstance {
		clusterConfig.APINodes = append(clusterConfig.APINodes, nodeID)
	}
	clustersConfig.Clusters[clusterName] = clusterConfig
	return app.WriteClustersConfigFile(&clustersConfig)
}

func getNodeID(nodeDir string) (ids.NodeID, error) {
	certBytes, err := os.ReadFile(filepath.Join(nodeDir, constants.StakerCertFileName))
	if err != nil {
		return ids.EmptyNodeID, err
	}
	keyBytes, err := os.ReadFile(filepath.Join(nodeDir, constants.StakerKeyFileName))
	if err != nil {
		return ids.EmptyNodeID, err
	}
	nodeID, err := utils.ToNodeID(certBytes, keyBytes)
	if err != nil {
		return ids.EmptyNodeID, err
	}
	return nodeID, nil
}

func generateNodeCertAndKeys(stakerCertFilePath, stakerKeyFilePath, blsKeyFilePath string) (ids.NodeID, error) {
	certBytes, keyBytes, err := staking.NewCertAndKeyBytes()
	if err != nil {
		return ids.EmptyNodeID, err
	}
	nodeID, err := utils.ToNodeID(certBytes, keyBytes)
	if err != nil {
		return ids.EmptyNodeID, err
	}
	if err := os.MkdirAll(filepath.Dir(stakerCertFilePath), constants.DefaultPerms755); err != nil {
		return ids.EmptyNodeID, err
	}
	if err := os.WriteFile(stakerCertFilePath, certBytes, constants.WriteReadUserOnlyPerms); err != nil {
		return ids.EmptyNodeID, err
	}
	if err := os.MkdirAll(filepath.Dir(stakerKeyFilePath), constants.DefaultPerms755); err != nil {
		return ids.EmptyNodeID, err
	}
	if err := os.WriteFile(stakerKeyFilePath, keyBytes, constants.WriteReadUserOnlyPerms); err != nil {
		return ids.EmptyNodeID, err
	}
	blsSignerKeyBytes, err := utils.NewBlsSecretKeyBytes()
	if err != nil {
		return ids.EmptyNodeID, err
	}
	if err := os.MkdirAll(filepath.Dir(blsKeyFilePath), constants.DefaultPerms755); err != nil {
		return ids.EmptyNodeID, err
	}
	if err := os.WriteFile(blsKeyFilePath, blsSignerKeyBytes, constants.WriteReadUserOnlyPerms); err != nil {
		return ids.EmptyNodeID, err
	}
	return nodeID, nil
}

func provideStakingCertAndKey(host *models.Host) error {
	instanceID := host.GetCloudID()
	keyPath := filepath.Join(app.GetNodesDir(), instanceID)
	nodeID, err := generateNodeCertAndKeys(
		filepath.Join(keyPath, constants.StakerCertFileName),
		filepath.Join(keyPath, constants.StakerKeyFileName),
		filepath.Join(keyPath, constants.BLSKeyFileName),
	)
	if err != nil {
		ux.Logger.PrintToUser("Failed to generate staking keys for host %s", instanceID)
		return err
	} else {
		ux.Logger.GreenCheckmarkToUser("Generated staking keys for host %s[%s] ", instanceID, nodeID.String())
	}
	return ssh.RunSSHUploadStakingFiles(host, keyPath)
}

// getAvalancheGoVersion asks users whether they want to install the newest Avalanche Go version
// or if they want to use the newest Avalanche Go Version that is still compatible with Subnet EVM
// version of their choice
func getAvalancheGoVersion() (string, error) {
	latestReleaseVersion, err := app.Downloader.GetLatestReleaseVersion(binutils.GetGithubLatestReleaseURL(
		constants.AvaLabsOrg,
		constants.AvalancheGoRepoName,
	))
	if err != nil {
		return "", err
	}
	latestPreReleaseVersion, err := app.Downloader.GetLatestPreReleaseVersion(
		constants.AvaLabsOrg,
		constants.AvalancheGoRepoName,
	)
	if err != nil {
		return "", err
	}

	if !useLatestAvalanchegoReleaseVersion && !useLatestAvalanchegoPreReleaseVersion && useCustomAvalanchegoVersion == "" && useAvalanchegoVersionFromSubnet == "" {
		err := promptAvalancheGoVersionChoice(latestReleaseVersion, latestPreReleaseVersion)
		if err != nil {
			return "", err
		}
	}

	var version string
	switch {
	case useLatestAvalanchegoReleaseVersion:
		version = latestReleaseVersion
	case useLatestAvalanchegoPreReleaseVersion:
		version = latestPreReleaseVersion
	case useCustomAvalanchegoVersion != "":
		if !semver.IsValid(useCustomAvalanchegoVersion) {
			return "", errors.New("custom avalanchego version must be a legal semantic version (ex: v1.1.1)")
		}
		version = useCustomAvalanchegoVersion
	case useAvalanchegoVersionFromSubnet != "":
		sc, err := app.LoadSidecar(useAvalanchegoVersionFromSubnet)
		if err != nil {
			return "", err
		}
		version, err = GetLatestAvagoVersionForRPC(sc.RPCVersion, latestPreReleaseVersion)
		if err != nil {
			return "", err
		}
	}
	return version, nil
}

func GetLatestAvagoVersionForRPC(configuredRPCVersion int, latestPreReleaseVersion string) (string, error) {
	desiredAvagoVersion, err := vm.GetLatestAvalancheGoByProtocolVersion(
		app, configuredRPCVersion, constants.AvalancheGoCompatibilityURL)
	if err == vm.ErrNoAvagoVersion {
		ux.Logger.PrintToUser("No Avago version found for subnet. Defaulting to latest pre-release version")
		return latestPreReleaseVersion, nil
	}
	if err != nil {
		return "", err
	}
	return desiredAvagoVersion, nil
}

// promptAvalancheGoVersionChoice sets flags for either using the latest Avalanche Go
// version or using the latest Avalanche Go version that is still compatible with the subnet that user
// wants the cloud server to track
func promptAvalancheGoVersionChoice(latestReleaseVersion string, latestPreReleaseVersion string) error {
	latestReleaseVersionOption := "Use latest Avalanche Go Release Version" + versionComments[latestReleaseVersion]
	latestPreReleaseVersionOption := "Use latest Avalanche Go Pre-release Version" + versionComments[latestPreReleaseVersion]
	subnetBasedVersionOption := "Use the deployed Subnet's VM version that the node will be validating"
	customOption := "Custom"

	txt := "What version of Avalanche Go would you like to install in the node?"
	versionOptions := []string{latestReleaseVersionOption, subnetBasedVersionOption, customOption}
	if latestPreReleaseVersion != latestReleaseVersion {
		versionOptions = []string{latestPreReleaseVersionOption, latestReleaseVersionOption, subnetBasedVersionOption, customOption}
	}
	versionOption, err := app.Prompt.CaptureList(txt, versionOptions)
	if err != nil {
		return err
	}

	switch versionOption {
	case latestReleaseVersionOption:
		useLatestAvalanchegoReleaseVersion = true
	case latestPreReleaseVersionOption:
		useLatestAvalanchegoPreReleaseVersion = true
	case customOption:
		useCustomAvalanchegoVersion, err = app.Prompt.CaptureVersion("Which version of AvalancheGo would you like to install? (Use format v1.10.13)")
		if err != nil {
			return err
		}
	default:
		for {
			useAvalanchegoVersionFromSubnet, err = app.Prompt.CaptureString("Which Subnet would you like to use to choose the avalanche go version?")
			if err != nil {
				return err
			}
			_, err = subnetcmd.ValidateSubnetNameAndGetChains([]string{useAvalanchegoVersionFromSubnet})
			if err == nil {
				break
			}
			ux.Logger.PrintToUser(fmt.Sprintf("no subnet named %s found", useAvalanchegoVersionFromSubnet))
		}
	}
	return nil
}

func setCloudService() (string, error) {
	if utils.IsE2E() && utils.E2EDocker() {
		return constants.E2EDocker, nil
	}
	if useAWS {
		return constants.AWSCloudService, nil
	}
	if useGCP {
		return constants.GCPCloudService, nil
	}
	txt := "Which cloud service would you like to launch your Avalanche Node(s) in?"
	cloudOptions := []string{constants.AWSCloudService, constants.GCPCloudService}
	chosenCloudService, err := app.Prompt.CaptureList(txt, cloudOptions)
	if err != nil {
		return "", err
	}
	return chosenCloudService, nil
}

func setCloudInstanceType(cloudService string) (string, error) {
	if utils.IsE2E() && utils.E2EDocker() {
		return constants.E2EDocker, nil
	}
	switch { // backwards compatibility
	case nodeType == constants.DefaultNodeType && cloudService == constants.AWSCloudService:
		nodeType = constants.AWSDefaultInstanceType
		return nodeType, nil
	case nodeType == constants.DefaultNodeType && cloudService == constants.GCPCloudService:
		nodeType = constants.GCPDefaultInstanceType
		return nodeType, nil
	}
	defaultNodeType := ""
	nodeTypeOption2 := ""
	nodeTypeOption3 := ""
	customNodeType := "Choose custom instance type"
	switch {
	case cloudService == constants.AWSCloudService:
		defaultNodeType = constants.AWSDefaultInstanceType
		nodeTypeOption2 = "t3a.2xlarge" // burst
		nodeTypeOption3 = "c5n.2xlarge"
	case cloudService == constants.GCPCloudService:
		defaultNodeType = constants.GCPDefaultInstanceType
		nodeTypeOption2 = "c3-highcpu-8"
		nodeTypeOption3 = "n2-standard-8"
	}
	if nodeType == "" {
		defaultStr := "[default] (recommended)"
		nodeTypeStr, err := app.Prompt.CaptureList(
			"Instance type to use",
			[]string{fmt.Sprintf("%s %s", defaultNodeType, defaultStr), nodeTypeOption2, nodeTypeOption3, customNodeType},
		)
		if err != nil {
			ux.Logger.PrintToUser("Failed to capture node type with error: %s", err.Error())
			return "", err
		}
		nodeTypeStr = strings.ReplaceAll(nodeTypeStr, defaultStr, "") // remove (default) if any
		if nodeTypeStr == customNodeType {
			nodeTypeStr, err = app.Prompt.CaptureString("What instance type would you like to use? Please refer to https://docs.avax.network/nodes/run/node-manually#hardware-and-os-requirements for minimum hardware requirements")
			if err != nil {
				ux.Logger.PrintToUser("Failed to capture custom node type with error: %s", err.Error())
				return "", err
			}
		}
		return strings.Trim(nodeTypeStr, " "), nil
	}
	return nodeType, nil
}

func printResults(cloudConfigMap models.CloudConfig, publicIPMap map[string]string, monitoringHostIP string) {
	ux.Logger.PrintToUser(" 											 ")
	ux.Logger.PrintLineSeparator()
	ux.Logger.PrintToUser("AVALANCHE NODE(S) SUCCESSFULLY SET UP!")
	ux.Logger.PrintLineSeparator()
	ux.Logger.PrintToUser("Please wait until the node(s) are successfully bootstrapped to run further commands on the node(s)")
	ux.Logger.PrintToUser("You can check status of the node(s) using %s command", logging.LightBlue.Wrap("avalanche node status"))
	ux.Logger.PrintToUser("Please use %s to ssh into the node(s). More details: %s", logging.LightBlue.Wrap("avalanche node ssh"), "https://docs.avax.network/tooling/cli-create-nodes/node-ssh")

	for region, cloudConfig := range cloudConfigMap {
		ux.Logger.PrintToUser(" ")
		ux.Logger.PrintToUser("Region: [%s] ", logging.LightBlue.Wrap(region))
		ux.Logger.PrintToUser(" ")
		if len(cloudConfig.APIInstanceIDs) > 0 {
			ux.Logger.PrintLineSeparator()
			ux.Logger.PrintToUser("API Endpoint(s) for region [%s]: ", logging.LightBlue.Wrap(region))
			for _, apiNode := range cloudConfig.APIInstanceIDs {
				ux.Logger.PrintToUser(logging.Green.Wrap(fmt.Sprintf("    http://%s:9650", publicIPMap[apiNode])))
			}
			ux.Logger.PrintLineSeparator()
			ux.Logger.PrintToUser("")
		}
		ux.Logger.PrintToUser("Don't delete or replace your ssh private key file at %s as you won't be able to access your cloud server without it", cloudConfig.CertFilePath)
		ux.Logger.PrintLineSeparator()
		for _, instanceID := range cloudConfig.InstanceIDs {
			nodeID, _ := getNodeID(app.GetNodeInstanceDirPath(instanceID))
			publicIP := ""
			publicIP = publicIPMap[instanceID]
			if slices.Contains(cloudConfig.APIInstanceIDs, instanceID) {
				ux.Logger.PrintToUser("%s [API] Cloud Instance ID: %s | Public IP:%s | %s", logging.Green.Wrap(">"), instanceID, publicIP, logging.Green.Wrap(nodeID.String()))
			} else {
				ux.Logger.PrintToUser("%s Cloud Instance ID: %s | Public IP:%s | %s ", logging.Green.Wrap(">"), instanceID, publicIP, logging.Green.Wrap(nodeID.String()))
			}
			ux.Logger.PrintToUser("staker.crt, staker.key and signer.key are stored at %s. Please keep them safe, as these files can be used to fully recreate your node.", app.GetNodeInstanceDirPath(instanceID))

			if setUpMonitoring && !separateMonitoringInstance {
				getMonitoringHint(publicIP)
			}
			ux.Logger.PrintLineSeparator()
		}
	}
	if separateMonitoringInstance {
		getMonitoringHint(monitoringHostIP)
	}
}

// getMonitoringHint prints the monitoring help message including the link to the monitoring dashboard
func getMonitoringHint(monitoringHostIP string) {
	ux.Logger.PrintToUser("")
	ux.Logger.PrintLineSeparator()
	ux.Logger.PrintToUser("To view unified node %s, visit the following link in your browser: ", logging.LightBlue.Wrap("monitoring dashboard"))
	ux.Logger.PrintToUser(logging.Green.Wrap(fmt.Sprintf("http://%s:3000/dashboards", monitoringHostIP)))
	ux.Logger.PrintToUser("Log in with username: admin, password: admin")
	ux.Logger.PrintLineSeparator()
	ux.Logger.PrintToUser("")
}

// waitForHosts waits for all hosts to become available via SSH.
func waitForHosts(hosts []*models.Host) *models.NodeResults {
	hostErrors := models.NodeResults{}
	createdWaitGroup := sync.WaitGroup{}
	spinSession := ux.NewUserSpinner()
	for _, host := range hosts {
		createdWaitGroup.Add(1)
		go func(nodeResults *models.NodeResults, host *models.Host) {
			defer createdWaitGroup.Done()
			spinner := spinSession.SpinToUser(utils.ScriptLog(host.NodeID, "Waiting for instance response"))
			if err := host.WaitForSSHShell(constants.SSHServerStartTimeout); err != nil {
				nodeResults.AddResult(host.NodeID, nil, err)
				ux.SpinFailWithError(spinner, "", err)
				return
			}
			ux.SpinComplete(spinner)
		}(&hostErrors, host)
	}
	createdWaitGroup.Wait()
	spinSession.Stop()
	return &hostErrors
}

// requestCloudAuth makes sure user agree to
func requestCloudAuth(cloudName string) error {
	ux.Logger.PrintToUser("Do you authorize Avalanche-CLI to access your %s account?", cloudName)
	ux.Logger.PrintToUser("By clicking yes, you are authorizing Avalanche-CLI to:")
	ux.Logger.PrintToUser("- Create Cloud instance(s) and other components (such as elastic IPs)")
	ux.Logger.PrintToUser("- Start/Stop Cloud instance(s) and other components (such as elastic IPs) previously created by Avalanche-CLI")
	ux.Logger.PrintToUser("- Delete Cloud instance(s) and other components (such as elastic IPs) previously created by Avalanche-CLI")
	yes, err := app.Prompt.CaptureYesNo(fmt.Sprintf("I authorize Avalanche-CLI to access my %s account", cloudName))
	if err != nil {
		return err
	}
	if err := app.Conf.SetConfigValue(constants.ConfigAuthorizeCloudAccessKey, yes); err != nil {
		return err
	}
	if !yes {
		return fmt.Errorf("user did not give authorization to Avalanche-CLI to access %s account", cloudName)
	}
	return nil
}

func getSeparateHostNodeParam(cloudName string) (
	string,
	error,
) {
	type CloudPrompt struct {
		defaultLocations []string
		locationName     string
		locationsListURL string
	}

	supportedClouds := map[string]CloudPrompt{
		constants.AWSCloudService: {
			defaultLocations: []string{"us-east-1", "us-east-2", "us-west-1", "us-west-2"},
			locationName:     "AWS Region",
			locationsListURL: "https://docs.aws.amazon.com/AWSEC2/latest/UserGuide/using-regions-availability-zones.html",
		},
		constants.GCPCloudService: {
			defaultLocations: []string{"us-east1", "us-central1", "us-west1"},
			locationName:     "Google Region",
			locationsListURL: "https://cloud.google.com/compute/docs/regions-zones/",
		},
	}

	if _, ok := supportedClouds[cloudName]; !ok {
		return "", fmt.Errorf("cloud %s is not supported", cloudName)
	}

	awsCustomRegion := fmt.Sprintf("Choose custom %s (list of %ss available at %s)", supportedClouds[cloudName].locationName, supportedClouds[cloudName].locationName, supportedClouds[cloudName].locationsListURL)
	userRegion, err := app.Prompt.CaptureList(
		fmt.Sprintf("Which %s do you want to set up your separate node in?", supportedClouds[cloudName].locationName),
		append(supportedClouds[cloudName].defaultLocations, awsCustomRegion),
	)
	if err != nil {
		return "", err
	}
	if userRegion == awsCustomRegion {
		userRegion, err = app.Prompt.CaptureString(fmt.Sprintf("Which %s do you want to set up your node in?", supportedClouds[cloudName].locationName))
		if err != nil {
			return "", err
		}
	}
	return userRegion, nil
}

func getRegionsNodeNum(cloudName string) (
	map[string]NumNodes,
	error,
) {
	type CloudPrompt struct {
		defaultLocations []string
		locationName     string
		locationsListURL string
	}

	supportedClouds := map[string]CloudPrompt{
		constants.AWSCloudService: {
			defaultLocations: []string{"us-east-1", "us-east-2", "us-west-1", "us-west-2"},
			locationName:     "AWS Region",
			locationsListURL: "https://docs.aws.amazon.com/AWSEC2/latest/UserGuide/using-regions-availability-zones.html",
		},
		constants.GCPCloudService: {
			defaultLocations: []string{"us-east1", "us-central1", "us-west1"},
			locationName:     "Google Region",
			locationsListURL: "https://cloud.google.com/compute/docs/regions-zones/",
		},
	}

	if _, ok := supportedClouds[cloudName]; !ok {
		return nil, fmt.Errorf("cloud %s is not supported", cloudName)
	}

	nodes := map[string]NumNodes{}
	awsCustomRegion := fmt.Sprintf("Choose custom %s (list of %ss available at %s)", supportedClouds[cloudName].locationName, supportedClouds[cloudName].locationName, supportedClouds[cloudName].locationsListURL)
	additionalRegionPrompt := fmt.Sprintf("Would you like to add additional %s?", supportedClouds[cloudName].locationName)
	for {
		userRegion, err := app.Prompt.CaptureList(
			fmt.Sprintf("Which %s do you want to set up your node(s) in?", supportedClouds[cloudName].locationName),
			append(supportedClouds[cloudName].defaultLocations, awsCustomRegion),
		)
		if err != nil {
			return nil, err
		}
		if userRegion == awsCustomRegion {
			userRegion, err = app.Prompt.CaptureString(fmt.Sprintf("Which %s do you want to set up your node in?", supportedClouds[cloudName].locationName))
			if err != nil {
				return nil, err
			}
		}
		numAPINodes := uint32(0)
		numNodes, err := app.Prompt.CaptureUint32(fmt.Sprintf("How many nodes do you want to set up in %s %s?", userRegion, supportedClouds[cloudName].locationName))
		if err != nil {
			return nil, err
		}
		if createDevnet {
			numAPINodes, err = app.Prompt.CaptureUint32(fmt.Sprintf("How many API nodes (nodes without stake) do you want to set up in %s %s?", userRegion, supportedClouds[cloudName].locationName))
			if err != nil {
				return nil, err
			}
		}
		if numNodes > uint32(math.MaxInt32) || numAPINodes > uint32(math.MaxInt32) {
			return nil, fmt.Errorf("number of nodes exceeds the range of a signed 32-bit integer")
		}
		nodes[userRegion] = NumNodes{int(numNodes), int(numAPINodes)}

		currentInput := utils.Map(maps.Keys(nodes), func(region string) string { return fmt.Sprintf("[%s]:%d", region, nodes[region]) })
		ux.Logger.PrintToUser("Current selection: " + strings.Join(currentInput, " "))
		yes, err := app.Prompt.CaptureNoYes(additionalRegionPrompt)
		if err != nil {
			return nil, err
		}
		if !yes {
			return nodes, nil
		}
	}
}

func setSSHIdentity() (string, error) {
	const yubikeyMark = " [YubiKey] (recommended)"
	const yubikeyPattern = `cardno:(\d+(_\d+)*)`
	sshIdentities, err := utils.ListSSHAgentIdentities()
	if err != nil {
		return "", err
	}
	yubikeyRegexp := regexp.MustCompile(yubikeyPattern)
	sshIdentities = utils.Map(sshIdentities, func(id string) string {
		if len(yubikeyRegexp.FindStringSubmatch(id)) > 0 {
			return fmt.Sprintf("%s%s", id, yubikeyMark)
		}
		return id
	})
	sshIdentity, err := app.Prompt.CaptureList(
		"Which SSH identity do you want to use?", sshIdentities,
	)
	if err != nil {
		return "", err
	}
	return strings.ReplaceAll(sshIdentity, yubikeyMark, ""), nil
}

// defaultAvalancheCLIPrefix returns the default Avalanche CLI prefix.
func defaultAvalancheCLIPrefix(region string) (string, error) {
	usr, err := user.Current()
	if err != nil {
		return "", err
	}
	if region == "" {
		return usr.Username + constants.AvalancheCLISuffix, nil
	}
	return usr.Username + "-" + region + constants.AvalancheCLISuffix, nil
}<|MERGE_RESOLUTION|>--- conflicted
+++ resolved
@@ -308,11 +308,7 @@
 			if !(authorizeAccess || authorizedAccessFromSettings()) && (requestCloudAuth(constants.AWSCloudService) != nil) {
 				return fmt.Errorf("cloud access is required")
 			}
-<<<<<<< HEAD
-			ec2SvcMap, ami, numNodesMap, err := getAWSCloudConfig(awsProfile, nodeType)
-=======
-			ec2SvcMap, ami, numNodesMap, err := getAWSCloudConfig(awsProfile, false, nil)
->>>>>>> eb28ecb5
+			ec2SvcMap, ami, numNodesMap, err := getAWSCloudConfig(awsProfile, false, nil, nodeType)
 			regions := maps.Keys(ec2SvcMap)
 			if err != nil {
 				return err
