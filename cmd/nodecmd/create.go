--- conflicted
+++ resolved
@@ -190,17 +190,15 @@
 			return fmt.Errorf("AWS iops setting is only applicable AWS gp3, io1, and io2 volume types")
 		}
 	}
-<<<<<<< HEAD
+	if grafanaPkg != "" && (!strings.HasSuffix(grafanaPkg, ".deb") || !utils.IsValidURL(grafanaPkg)) {
+		return fmt.Errorf("grafana package must be URL to a .deb file")
+	}
+	if grafanaPkg != "" && !addMonitoring {
+		return fmt.Errorf("grafana package can only be used with monitoring setup")
+	}
 	// check external cluster
 	if err := failForExternal(clusterName); err != nil {
 		return err
-=======
-	if grafanaPkg != "" && (!strings.HasSuffix(grafanaPkg, ".deb") || !utils.IsValidURL(grafanaPkg)) {
-		return fmt.Errorf("grafana package must be URL to a .deb file")
-	}
-	if grafanaPkg != "" && !addMonitoring {
-		return fmt.Errorf("grafana package can only be used with monitoring setup")
->>>>>>> 685e78e8
 	}
 
 	return nil
