// Copyright (C) 2022, Ava Labs, Inc. All rights reserved.
// See the file LICENSE for licensing terms.
package nodecmd

import (
	"encoding/json"
	"errors"
	"fmt"
	"io"
	"math"
	"os"
	"os/user"
	"path/filepath"
	"regexp"
	"strconv"
	"strings"
	"sync"

	awsAPI "github.com/ava-labs/avalanche-cli/pkg/cloud/aws"

	"github.com/ava-labs/avalanche-cli/cmd/flags"
	"github.com/ava-labs/avalanche-cli/cmd/subnetcmd"
	"github.com/ava-labs/avalanche-cli/pkg/ansible"
	"github.com/ava-labs/avalanche-cli/pkg/binutils"
	"github.com/ava-labs/avalanche-cli/pkg/ssh"
	"github.com/ava-labs/avalanche-cli/pkg/utils"
	"github.com/ava-labs/avalanche-cli/pkg/vm"
	"github.com/ava-labs/avalanchego/ids"
	"github.com/ava-labs/avalanchego/staking"
	"github.com/ava-labs/avalanchego/utils/logging"
	"golang.org/x/exp/maps"
	"golang.org/x/exp/slices"

	"github.com/ava-labs/avalanche-cli/pkg/constants"
	"github.com/ava-labs/avalanche-cli/pkg/models"

	"github.com/ava-labs/avalanche-cli/pkg/ux"
	"github.com/spf13/cobra"
	"golang.org/x/mod/semver"
)

const (
	addMonitoringFlag = "with-prometheus"
)

var (
	createOnFuji                          bool
	createDevnet                          bool
	createOnMainnet                       bool
	useAWS                                bool
	useGCP                                bool
	cmdLineRegion                         []string
	authorizeAccess                       bool
	numValidatorsNodes                    []int
	nodeType                              string
	existingSeparateInstance              string
	existingMonitoringInstance            string
	useLatestAvalanchegoReleaseVersion    bool
	useLatestAvalanchegoPreReleaseVersion bool
	useCustomAvalanchegoVersion           string
	useAvalanchegoVersionFromSubnet       string
	remoteCLIVersion                      string
	cmdLineGCPCredentialsPath             string
	cmdLineGCPProjectName                 string
	cmdLineAlternativeKeyPairName         string
	addMonitoring                         bool
	useSSHAgent                           bool
	sshIdentity                           string
	numAPINodes                           []int
	versionComments                       = map[string]string{
		"v1.11.0-fuji": " (recommended for fuji durango)",
	}
)

func newCreateCmd() *cobra.Command {
	cmd := &cobra.Command{
		Use:   "create [clusterName]",
		Short: "(ALPHA Warning) Create a new validator on cloud server",
		Long: `(ALPHA Warning) This command is currently in experimental mode. 

The node create command sets up a validator on a cloud server of your choice. 
The validator will be validating the Avalanche Primary Network and Subnet 
of your choice. By default, the command runs an interactive wizard. It 
walks you through all the steps you need to set up a validator.
Once this command is completed, you will have to wait for the validator
to finish bootstrapping on the primary network before running further
commands on it, e.g. validating a Subnet. You can check the bootstrapping
status by running avalanche node status 

The created node will be part of group of validators called <clusterName> 
and users can call node commands with <clusterName> so that the command
will apply to all nodes in the cluster`,
		SilenceUsage: true,
		Args:         cobra.ExactArgs(1),
		RunE:         createNodes,
	}
	cmd.Flags().BoolVar(&useStaticIP, "use-static-ip", true, "attach static Public IP on cloud servers")
	cmd.Flags().BoolVar(&useAWS, "aws", false, "create node/s in AWS cloud")
	cmd.Flags().BoolVar(&useGCP, "gcp", false, "create node/s in GCP cloud")
	cmd.Flags().StringSliceVar(&cmdLineRegion, "region", []string{}, "create node(s) in given region(s). Use comma to separate multiple regions")
	cmd.Flags().BoolVar(&authorizeAccess, "authorize-access", false, "authorize CLI to create cloud resources")
	cmd.Flags().IntSliceVar(&numValidatorsNodes, "num-validators", []int{}, "number of nodes to create per region(s). Use comma to separate multiple numbers for each region in the same order as --region flag")
	cmd.Flags().StringVar(&nodeType, "node-type", "", "cloud instance type. Use 'default' to use recommended default instance type")
	cmd.Flags().BoolVar(&useLatestAvalanchegoReleaseVersion, "latest-avalanchego-version", false, "install latest avalanchego release version on node/s")
	cmd.Flags().BoolVar(&useLatestAvalanchegoPreReleaseVersion, "latest-avalanchego-pre-release-version", false, "install latest avalanchego pre-release version on node/s")
	cmd.Flags().StringVar(&useCustomAvalanchegoVersion, "custom-avalanchego-version", "", "install given avalanchego version on node/s")
	cmd.Flags().StringVar(&useAvalanchegoVersionFromSubnet, "avalanchego-version-from-subnet", "", "install latest avalanchego version, that is compatible with the given subnet, on node/s")
	cmd.Flags().StringVar(&remoteCLIVersion, "remote-cli-version", "", "install given CLI version on remote nodes. defaults to latest CLI release")
	cmd.Flags().StringVar(&cmdLineGCPCredentialsPath, "gcp-credentials", "", "use given GCP credentials")
	cmd.Flags().StringVar(&cmdLineGCPProjectName, "gcp-project", "", "use given GCP project")
	cmd.Flags().StringVar(&cmdLineAlternativeKeyPairName, "alternative-key-pair-name", "", "key pair name to use if default one generates conflicts")
	cmd.Flags().StringVar(&awsProfile, "aws-profile", constants.AWSDefaultCredential, "aws profile to use")
	cmd.Flags().BoolVar(&createOnFuji, "fuji", false, "create node/s in Fuji Network")
	cmd.Flags().BoolVar(&createDevnet, "devnet", false, "create node/s into a new Devnet")
	cmd.Flags().BoolVar(&useSSHAgent, "use-ssh-agent", false, "use ssh agent(ex: Yubikey) for ssh auth")
	cmd.Flags().StringVar(&sshIdentity, "ssh-agent-identity", "", "use given ssh identity(only for ssh agent). If not set, default will be used")
	cmd.Flags().BoolVar(&addMonitoring, addMonitoringFlag, false, "set up Prometheus monitoring for created nodes. This option creates a separate monitoring cloud instance and incures additional cost")
	cmd.Flags().IntSliceVar(&numAPINodes, "num-apis", []int{}, "number of API nodes(nodes without stake) to create in the new Devnet")
	return cmd
}

func preCreateChecks() error {
	if !flags.EnsureMutuallyExclusive([]bool{useLatestAvalanchegoReleaseVersion, useLatestAvalanchegoPreReleaseVersion, useAvalanchegoVersionFromSubnet != "", useCustomAvalanchegoVersion != ""}) {
		return fmt.Errorf("latest avalanchego released version, latest avalanchego pre-released version, custom avalanchego version and avalanchego version based on given subnet, are mutually exclusive options")
	}
	if useAWS && useGCP {
		return fmt.Errorf("could not use both AWS and GCP cloud options")
	}
	if !useAWS && awsProfile != constants.AWSDefaultCredential {
		return fmt.Errorf("could not use AWS profile for non AWS cloud option")
	}
	if len(utils.Unique(cmdLineRegion)) != len(numValidatorsNodes) {
		return fmt.Errorf("regions provided is not consistent with number of nodes provided. Please make sure list of regions is unique")
	}
	if len(numValidatorsNodes) > 0 {
		for _, num := range numValidatorsNodes {
			if num <= 0 {
				return fmt.Errorf("number of nodes per region must be greater than 0")
			}
		}
	}
	if sshIdentity != "" && !useSSHAgent {
		return fmt.Errorf("could not use ssh identity without using ssh agent")
	}
	if useSSHAgent && !utils.IsSSHAgentAvailable() {
		return fmt.Errorf("ssh agent is not available")
	}
	if len(numAPINodes) > 0 && !createDevnet {
		return fmt.Errorf("API nodes can only be created in Devnet")
	}
	if createDevnet && len(numAPINodes) != len(numValidatorsNodes) {
		return fmt.Errorf("API nodes and Validator nodes must be deployed to same number of regions")
	}
	if len(numAPINodes) > 0 {
		for _, num := range numValidatorsNodes {
			if num <= 0 {
				return fmt.Errorf("number of API nodes per region must be greater than 0")
			}
		}
	}
	if remoteCLIVersion != "" {
		if !semver.IsValid(remoteCLIVersion) {
			return fmt.Errorf("invalid semantic version for CLI on hosts")
		}
	}
	return nil
}

func createNodes(cmd *cobra.Command, args []string) error {
	if err := preCreateChecks(); err != nil {
		return err
	}
	clusterName := args[0]
	network, err := subnetcmd.GetNetworkFromCmdLineFlags(
		false,
		createDevnet,
		createOnFuji,
		createOnMainnet,
		"",
		false,
		[]models.NetworkKind{models.Fuji, models.Devnet},
	)
	if err != nil {
		return err
	}

	createDevnet = network.Kind == models.Devnet // set createDevnet to true if network is devnet for further use
	avalancheGoVersion, err := getAvalancheGoVersion()
	if err != nil {
		return err
	}
	cloudService, err := setCloudService()
	if err != nil {
		return err
	}
	nodeType, err = setCloudInstanceType(cloudService)
	if err != nil {
		return err
	}

	if cloudService != constants.GCPCloudService && cmdLineGCPCredentialsPath != "" {
		return fmt.Errorf("set to use GCP credentials but cloud option is not GCP")
	}
	if cloudService != constants.GCPCloudService && cmdLineGCPProjectName != "" {
		return fmt.Errorf("set to use GCP project but cloud option is not GCP")
	}
	// for devnet add nonstake api nodes for each region with stake
	cloudConfigMap := models.CloudConfig{}
	publicIPMap := map[string]string{}
	apiNodeIPMap := map[string]string{}
	gcpProjectName := ""
	gcpCredentialFilepath := ""
	// set ssh-Key
	if useSSHAgent && sshIdentity == "" {
		sshIdentity, err = setSSHIdentity()
		if err != nil {
			return err
		}
	}
	monitoringHostRegion := ""
	monitoringNodeConfig := models.RegionConfig{}
	existingMonitoringInstance, err = getExistingMonitoringInstance(clusterName)
	if err != nil {
		return err
	}
	if utils.IsE2E() {
		usr, err := user.Current()
		if err != nil {
			return err
		}
		// override cloudConfig for E2E testing
		defaultAvalancheCLIPrefix := usr.Username + constants.AvalancheCLISuffix
		keyPairName := fmt.Sprintf("%s-keypair", defaultAvalancheCLIPrefix)
		certPath, err := app.GetSSHCertFilePath(keyPairName)
		if createDevnet {
			for i, num := range numAPINodes {
				numValidatorsNodes[i] += num
			}
		}
		dockerNumNodes := utils.Sum(numValidatorsNodes)
		var dockerNodesPublicIPs []string
		var monitoringHostIP string
		if addMonitoring {
			generatedPublicIPs := utils.GenerateDockerHostIPs(dockerNumNodes + 1)
			monitoringHostIP = generatedPublicIPs[len(generatedPublicIPs)-1]
			dockerNodesPublicIPs = generatedPublicIPs[:len(generatedPublicIPs)-1]
		} else {
			dockerNodesPublicIPs = utils.GenerateDockerHostIPs(dockerNumNodes)
		}
		dockerHostIDs := utils.GenerateDockerHostIDs(dockerNumNodes)
		if err != nil {
			return err
		}
		cloudConfigMap = models.CloudConfig{
			"docker": {
				InstanceIDs:       dockerHostIDs,
				PublicIPs:         dockerNodesPublicIPs,
				KeyPair:           keyPairName,
				SecurityGroup:     "docker",
				CertFilePath:      certPath,
				ImageID:           "docker",
				Prefix:            "docker",
				CertName:          "docker",
				SecurityGroupName: "docker",
				NumNodes:          dockerNumNodes,
				InstanceType:      "docker",
			},
		}
		currentRegionConfig := cloudConfigMap["docker"]
		for i, ip := range currentRegionConfig.PublicIPs {
			publicIPMap[dockerHostIDs[i]] = ip
		}
		apiNodeIDs := []string{}
		if len(numAPINodes) > 0 {
			_, apiNodeIDs = utils.SplitSliceAt(currentRegionConfig.InstanceIDs, len(currentRegionConfig.InstanceIDs)-numAPINodes[0])
		}
		currentRegionConfig.APIInstanceIDs = apiNodeIDs
		for _, node := range currentRegionConfig.APIInstanceIDs {
			apiNodeIPMap[node] = publicIPMap[node]
		}
		cloudConfigMap["docker"] = currentRegionConfig
		if addMonitoring {
			monitoringDockerHostID := utils.GenerateDockerHostIDs(1)
			dockerHostIDs = append(dockerHostIDs, monitoringDockerHostID[0])
			monitoringCloudConfig := models.CloudConfig{
				"monitoringDocker": {
					InstanceIDs:       monitoringDockerHostID,
					PublicIPs:         []string{monitoringHostIP},
					KeyPair:           keyPairName,
					SecurityGroup:     "docker",
					CertFilePath:      certPath,
					ImageID:           "docker",
					Prefix:            "docker",
					CertName:          "docker",
					SecurityGroupName: "docker",
					NumNodes:          1,
					InstanceType:      "docker",
				},
			}
			monitoringNodeConfig = monitoringCloudConfig["monitoringDocker"]
		}
		pubKeyString, err := os.ReadFile(fmt.Sprintf("%s.pub", certPath))
		if err != nil {
			return err
		}
		dockerComposeFile, err := utils.SaveDockerComposeFile(constants.E2EDockerComposeFile, len(dockerHostIDs), "focal", strings.TrimSuffix(string(pubKeyString), "\n"))
		if err != nil {
			return err
		}
		if err := utils.StartDockerCompose(dockerComposeFile); err != nil {
			return err
		}
	} else {
		if cloudService == constants.AWSCloudService {
			// Get AWS Credential, region and AMI
			if !(authorizeAccess || authorizedAccessFromSettings()) && (requestCloudAuth(constants.AWSCloudService) != nil) {
				return fmt.Errorf("cloud access is required")
			}
			ec2SvcMap, ami, numNodesMap, err := getAWSCloudConfig(awsProfile, false, nil, nodeType)
			regions := maps.Keys(ec2SvcMap)
			if err != nil {
				return err
			}
			if existingMonitoringInstance == "" {
				monitoringHostRegion = regions[0]
			}
			if !cmd.Flags().Changed(addMonitoringFlag) {
				if addMonitoring, err = promptSetUpMonitoring(); err != nil {
					return err
				}
			}
			cloudConfigMap, err = createAWSInstances(ec2SvcMap, nodeType, numNodesMap, regions, ami, false)
			if err != nil {
				return err
			}
			monitoringEc2SvcMap := make(map[string]*awsAPI.AwsCloud)
			if addMonitoring && existingMonitoringInstance == "" {
				monitoringEc2SvcMap[monitoringHostRegion] = ec2SvcMap[monitoringHostRegion]
				monitoringCloudConfig, err := createAWSInstances(monitoringEc2SvcMap, nodeType, map[string]NumNodes{monitoringHostRegion: {1, 0}}, []string{monitoringHostRegion}, ami, true)
				if err != nil {
					return err
				}
				monitoringNodeConfig = monitoringCloudConfig[regions[0]]
			}
			if existingMonitoringInstance != "" {
				addMonitoring = true
				monitoringNodeConfig, monitoringHostRegion, err = getNodeCloudConfig(existingMonitoringInstance)
				if err != nil {
					return err
				}
				monitoringEc2SvcMap, err = getAWSMonitoringEC2Svc(awsProfile, monitoringHostRegion)
				if err != nil {
					return err
				}
			}
			if !useStaticIP && addMonitoring {
				monitoringPublicIPMap, err := monitoringEc2SvcMap[monitoringHostRegion].GetInstancePublicIPs(monitoringNodeConfig.InstanceIDs)
				if err != nil {
					return err
				}
				monitoringNodeConfig.PublicIPs = []string{monitoringPublicIPMap[monitoringNodeConfig.InstanceIDs[0]]}
			}
			for region, numNodes := range numNodesMap {
				currentRegionConfig := cloudConfigMap[region]
				if !useStaticIP {
					tmpIPMap, err := ec2SvcMap[region].GetInstancePublicIPs(currentRegionConfig.InstanceIDs)
					if err != nil {
						return err
					}
					for node, ip := range tmpIPMap {
						publicIPMap[node] = ip
					}
				} else {
					for i, node := range currentRegionConfig.InstanceIDs {
						publicIPMap[node] = currentRegionConfig.PublicIPs[i]
					}
				}
				// split publicIPMap to between stake and non-stake(api) nodes
				_, apiNodeIDs := utils.SplitSliceAt(currentRegionConfig.InstanceIDs, len(currentRegionConfig.InstanceIDs)-numNodes.numAPI)
				currentRegionConfig.APIInstanceIDs = apiNodeIDs
				for _, node := range currentRegionConfig.APIInstanceIDs {
					apiNodeIPMap[node] = publicIPMap[node]
				}
				cloudConfigMap[region] = currentRegionConfig
				if addMonitoring {
					if err = AddMonitoringSecurityGroupRule(ec2SvcMap, monitoringNodeConfig.PublicIPs[0], currentRegionConfig.SecurityGroup, region); err != nil {
						return err
					}
				}
			}
		} else {
			if !(authorizeAccess || authorizedAccessFromSettings()) && (requestCloudAuth(constants.GCPCloudService) != nil) {
				return fmt.Errorf("cloud access is required")
			}
			// Get GCP Credential, zone, Image ID, service account key file path, and GCP project name
			gcpClient, numNodesMap, imageID, credentialFilepath, projectName, err := getGCPConfig(false)
			if err != nil {
				return err
			}
			if existingMonitoringInstance == "" {
				monitoringHostRegion = maps.Keys(numNodesMap)[0]
			}
			if !cmd.Flags().Changed(addMonitoringFlag) {
				if addMonitoring, err = promptSetUpMonitoring(); err != nil {
					return err
				}
			}
			cloudConfigMap, err = createGCPInstance(gcpClient, nodeType, numNodesMap, imageID, clusterName, false)
			if err != nil {
				return err
			}
			if addMonitoring && existingMonitoringInstance == "" {
				monitoringCloudConfig, err := createGCPInstance(gcpClient, nodeType, map[string]NumNodes{monitoringHostRegion: {1, 0}}, imageID, clusterName, true)
				if err != nil {
					return err
				}
				monitoringNodeConfig = monitoringCloudConfig[monitoringHostRegion]
			}
			if existingMonitoringInstance != "" {
				addMonitoring = true
				monitoringNodeConfig, monitoringHostRegion, err = getNodeCloudConfig(existingMonitoringInstance)
				if err != nil {
					return err
				}
			}
			if !useStaticIP && addMonitoring {
				monitoringPublicIPMap, err := gcpClient.GetInstancePublicIPs(monitoringHostRegion, monitoringNodeConfig.InstanceIDs)
				if err != nil {
					return err
				}
				monitoringNodeConfig.PublicIPs = []string{monitoringPublicIPMap[monitoringNodeConfig.InstanceIDs[0]]}
			}
			for zone, numNodes := range numNodesMap {
				currentRegionConfig := cloudConfigMap[zone]
				if !useStaticIP {
					tmpIPMap, err := gcpClient.GetInstancePublicIPs(zone, currentRegionConfig.InstanceIDs)
					if err != nil {
						return err
					}
					for node, ip := range tmpIPMap {
						publicIPMap[node] = ip
					}
				} else {
					for i, node := range currentRegionConfig.InstanceIDs {
						publicIPMap[node] = currentRegionConfig.PublicIPs[i]
					}
				}
				// split publicIPMap to between stake and non-stake(api) nodes
				_, apiNodeIDs := utils.SplitSliceAt(currentRegionConfig.InstanceIDs, len(currentRegionConfig.InstanceIDs)-numNodes.numAPI)
				currentRegionConfig.APIInstanceIDs = apiNodeIDs
				for _, node := range currentRegionConfig.APIInstanceIDs {
					apiNodeIPMap[node] = publicIPMap[node]
				}
				cloudConfigMap[zone] = currentRegionConfig
				if addMonitoring {
					prefix, err := defaultAvalancheCLIPrefix("")
					if err != nil {
						return err
					}
					networkName := fmt.Sprintf("%s-network", prefix)
					firewallName := fmt.Sprintf("%s-%s-monitoring", networkName, strings.ReplaceAll(monitoringNodeConfig.PublicIPs[0], ".", ""))
					ports := []string{
						strconv.Itoa(constants.AvalanchegoMachineMetricsPort), strconv.Itoa(constants.AvalanchegoAPIPort),
						strconv.Itoa(constants.AvalanchegoMonitoringPort), strconv.Itoa(constants.AvalanchegoGrafanaPort),
					}
					if err = gcpClient.AddFirewall(
						monitoringNodeConfig.PublicIPs[0],
						networkName,
						projectName,
						firewallName,
						ports,
						true); err != nil {
						return err
					}
				}
			}
			gcpProjectName = projectName
			gcpCredentialFilepath = credentialFilepath
		}
	}

	if err = CreateClusterNodeConfig(
		network,
		cloudConfigMap,
		monitoringNodeConfig,
		monitoringHostRegion,
		clusterName,
		cloudService,
		addMonitoring,
	); err != nil {
		return err
	}
	if cloudService == constants.GCPCloudService {
		if err = updateClustersConfigGCPKeyFilepath(gcpProjectName, gcpCredentialFilepath); err != nil {
			return err
		}
	}

	inventoryPath := app.GetAnsibleInventoryDirPath(clusterName)
	if err = ansible.CreateAnsibleHostInventory(inventoryPath, "", cloudService, publicIPMap, cloudConfigMap); err != nil {
		return err
	}
	monitoringInventoryPath := ""
	var monitoringHosts []*models.Host
	if addMonitoring {
		monitoringInventoryPath = filepath.Join(app.GetAnsibleInventoryDirPath(clusterName), constants.MonitoringDir)
		if existingMonitoringInstance == "" {
			if err = ansible.CreateAnsibleHostInventory(monitoringInventoryPath, monitoringNodeConfig.CertFilePath, cloudService, map[string]string{monitoringNodeConfig.InstanceIDs[0]: monitoringNodeConfig.PublicIPs[0]}, nil); err != nil {
				return err
			}
		}
		monitoringHosts, err = ansible.GetInventoryFromAnsibleInventoryFile(monitoringInventoryPath)
		if err != nil {
			return err
		}
	}
	allHosts, err := ansible.GetInventoryFromAnsibleInventoryFile(inventoryPath)
	if err != nil {
		return err
	}
	hosts := utils.Filter(allHosts, func(h *models.Host) bool { return slices.Contains(cloudConfigMap.GetAllInstanceIDs(), h.GetCloudID()) })
	// waiting for all nodes to become accessible
	failedHosts := waitForHosts(hosts)
	if failedHosts.Len() > 0 {
		for _, result := range failedHosts.GetResults() {
			ux.Logger.PrintToUser("Instance %s failed to provision with error %s. Please check instance logs for more information", result.NodeID, result.Err)
		}
		return fmt.Errorf("failed to provision node(s) %s", failedHosts.GetNodeList())
	}
	ux.Logger.PrintToUser("Installing AvalancheGo and Avalanche-CLI and starting bootstrap process on the newly created Avalanche node(s)...")
	wg := sync.WaitGroup{}
	wgResults := models.NodeResults{}
	spinSession := ux.NewUserSpinner()
	for _, host := range hosts {
		wg.Add(1)
		go func(nodeResults *models.NodeResults, host *models.Host) {
			defer wg.Done()
			if err := host.Connect(0); err != nil {
				nodeResults.AddResult(host.NodeID, nil, err)
				return
			}
			if err := provideStakingCertAndKey(host); err != nil {
				nodeResults.AddResult(host.NodeID, nil, err)
				return
			}
<<<<<<< HEAD
			spinner := spinSession.SpinToUser(utils.ScriptLog(host.NodeID, "Setup Node"))
			if err := ssh.RunSSHSetupNode(host, app.Conf.GetConfigPath(), avalancheGoVersion, network.Kind == models.Devnet); err != nil {
=======
			spinner := spinSession.SpinToUser(utils.ScriptLog(host.NodeID, "Setup node"))
			if err := ssh.RunSSHSetupNode(host, app.Conf.GetConfigPath(), avalancheGoVersion, remoteCLIVersion, network.Kind == models.Devnet); err != nil {
>>>>>>> a85e3674
				nodeResults.AddResult(host.NodeID, nil, err)
				ux.SpinFailWithError(spinner, "", err)
				return
			}
			ux.SpinComplete(spinner)
			if addMonitoring {
				spinner := spinSession.SpinToUser(utils.ScriptLog(host.NodeID, "Setup Machine Metrics"))
				if err := ssh.RunSSHSetupMachineMetrics(host); err != nil {
					nodeResults.AddResult(host.NodeID, nil, err)
					ux.SpinFailWithError(spinner, "", err)
					return
				}
				ux.SpinComplete(spinner)
			}
			spinner = spinSession.SpinToUser(utils.ScriptLog(host.NodeID, "Setup Build Env"))
			if err := ssh.RunSSHSetupBuildEnv(host); err != nil {
				nodeResults.AddResult(host.NodeID, nil, err)
				ux.SpinFailWithError(spinner, "", err)
				return
			}
			ux.SpinComplete(spinner)
			spinner = spinSession.SpinToUser(utils.ScriptLog(host.NodeID, "Setup Avalanche-CLI"))
			if err := ssh.RunSSHSetupCLIFromSource(host, constants.SetupCLIFromSourceBranch); err != nil {
				nodeResults.AddResult(host.NodeID, nil, err)
				ux.SpinFailWithError(spinner, "", err)
				return
			}
			ux.SpinComplete(spinner)
		}(&wgResults, host)
	}
	wg.Wait()
	ansibleHostIDs, err := utils.MapWithError(cloudConfigMap.GetAllInstanceIDs(), func(s string) (string, error) { return models.HostCloudIDToAnsibleID(cloudService, s) })
	if err != nil {
		return err
	}
	if addMonitoring {
		if len(monitoringHosts) != 1 {
			return fmt.Errorf("expected only one monitoring host, found %d", len(monitoringHosts))
		}
		monitoringHost := monitoringHosts[0]
		// remove monitoring host from created hosts list
		hosts = utils.Filter(hosts, func(h *models.Host) bool { return h.NodeID != monitoringHost.NodeID })
		avalancheGoPorts, machinePorts, err := getPrometheusTargets(clusterName)
		if err != nil {
			return err
		}
		if existingMonitoringInstance != "" {
<<<<<<< HEAD
			spinner := spinSession.SpinToUser(utils.ScriptLog(monitoringHost.NodeID, "Update Monitoring Targets"))
			if err := ssh.RunSSHUpdatePrometheusConfig(monitoringHost, avalancheGoPorts, machinePorts); err != nil {
=======
			spinner := spinSession.SpinToUser(utils.ScriptLog(monitoringHost.NodeID, "Update monitoring configuration"))
			if err := ssh.RunSSHUpdatePrometheusConfig(monitoringHost, strings.Join(avalancheGoPorts, ","), strings.Join(machinePorts, ",")); err != nil {
>>>>>>> a85e3674
				ux.SpinFailWithError(spinner, "", err)
				return err
			}
			ux.SpinComplete(spinner)
		} else {
			spinner := spinSession.SpinToUser(utils.ScriptLog(monitoringHost.NodeID, "Setup Prometheus Monitoring and Grafana"))
			if err = app.SetupMonitoringEnv(); err != nil {
				ux.SpinFailWithError(spinner, "", err)
				return err
			}
			if err := ssh.RunSSHCopyMonitoringDashboards(monitoringHost, app.GetMonitoringDashboardDir()+"/"); err != nil {
				ux.SpinFailWithError(spinner, "", err)
				return err
			}
<<<<<<< HEAD
			if err := ssh.RunSSHSetupSeparateMonitoring(monitoringHost); err != nil {
				ux.SpinFailWithError(spinner, "", err)
				return err
			}
			if err := ssh.RunSSHUpdatePrometheusConfig(monitoringHost, avalancheGoPorts, machinePorts); err != nil {
=======
			if err := ssh.RunSSHSetupSeparateMonitoring(monitoringHost, filepath.Join(app.GetMonitoringDir(), constants.MonitoringScriptFile), strings.Join(avalancheGoPorts, ","), strings.Join(machinePorts, ",")); err != nil {
>>>>>>> a85e3674
				ux.SpinFailWithError(spinner, "", err)
				return err
			}
			ux.SpinComplete(spinner)
		}

		for _, ansibleNodeID := range ansibleHostIDs {
			if err = app.CreateAnsibleNodeConfigDir(ansibleNodeID); err != nil {
				return err
			}
		}
		// download node configs
		wg := sync.WaitGroup{}
		wgResults := models.NodeResults{}
		spinner := spinSession.SpinToUser("Configure Monitoring Agents")
		for _, host := range hosts {
			wg.Add(1)
			go func(nodeResults *models.NodeResults, host *models.Host) {
				defer wg.Done()
				nodeDirPath := app.GetNodeInstanceAvaGoConfigDirPath(host.NodeID)
				if err := ssh.RunSSHDownloadNodeMonitoringConfig(host, nodeDirPath); err != nil {
					nodeResults.AddResult(host.NodeID, nil, err)
					return
				}
				if err = addHTTPHostToConfigFile(app.GetNodeConfigJSONFile(host.NodeID)); err != nil {
					nodeResults.AddResult(host.NodeID, nil, err)
					return
				}
				if err := ssh.RunSSHUploadNodeMonitoringConfig(host, nodeDirPath); err != nil {
					nodeResults.AddResult(host.NodeID, nil, err)
					return
				}
				if err := ssh.RunSSHRestartNode(host); err != nil {
					nodeResults.AddResult(host.NodeID, nil, err)
					return
				}
				if err := os.RemoveAll(nodeDirPath); err != nil {
					return
				}
			}(&wgResults, host)
		}
		wg.Wait()
		for _, node := range hosts {
			if wgResults.HasNodeIDWithError(node.NodeID) {
				ux.SpinFailWithError(spinner, node.NodeID, wgResults.GetErrorHostMap()[node.NodeID])
				return fmt.Errorf("node %s failed to setup with error: %w", node.NodeID, wgResults.GetErrorHostMap()[node.NodeID])
			}
		}
		ux.SpinComplete(spinner)
	}
	spinSession.Stop()
	if network.Kind == models.Devnet {
		if err := setupDevnet(clusterName, hosts, apiNodeIPMap); err != nil {
			return err
		}
	}
	for _, node := range hosts {
		if wgResults.HasNodeIDWithError(node.NodeID) {
			ux.Logger.RedXToUser("Node %s is ERROR with error: %s", node.NodeID, wgResults.GetErrorHostMap()[node.NodeID])
		}
	}

	if wgResults.HasErrors() {
		return fmt.Errorf("failed to deploy node(s) %s", wgResults.GetErrorHostMap())
	} else {
		monitoringPublicIP := ""
		if addMonitoring {
			monitoringPublicIP = monitoringNodeConfig.PublicIPs[0]
		}
		printResults(cloudConfigMap, publicIPMap, monitoringPublicIP)
		ux.Logger.PrintToUser(logging.Green.Wrap("AvalancheGo and Avalanche-CLI installed and node(s) are bootstrapping!"))
	}
	return nil
}

func promptSetUpMonitoring() (bool, error) {
	monitoringInstance, err := app.Prompt.CaptureYesNo("Do you want to set up Prometheus monitoring? (This requires additional cloud instance and may incur additional cost)")
	if err != nil {
		return false, err
	}
	return monitoringInstance, nil
}

// CreateClusterNodeConfig creates node config and save it in .avalanche-cli/nodes/{instanceID}
// also creates cluster config in .avalanche-cli/nodes storing various key pair and security group info for all clusters
func CreateClusterNodeConfig(
	network models.Network,
	cloudConfigMap models.CloudConfig,
	monitorCloudConfig models.RegionConfig,
	monitoringHostRegion,
	clusterName,
	cloudService string,
	addMonitoring bool,
) error {
	for region, cloudConfig := range cloudConfigMap {
		for i := range cloudConfig.InstanceIDs {
			publicIP := ""
			if len(cloudConfig.PublicIPs) > 0 {
				publicIP = cloudConfig.PublicIPs[i]
			}
			nodeConfig := models.NodeConfig{
				NodeID:        cloudConfig.InstanceIDs[i],
				Region:        region,
				AMI:           cloudConfig.ImageID,
				KeyPair:       cloudConfig.KeyPair,
				CertPath:      cloudConfig.CertFilePath,
				SecurityGroup: cloudConfig.SecurityGroup,
				ElasticIP:     publicIP,
				CloudService:  cloudService,
				UseStaticIP:   useStaticIP,
				IsMonitor:     false,
			}
			err := app.CreateNodeCloudConfigFile(cloudConfig.InstanceIDs[i], &nodeConfig)
			if err != nil {
				return err
			}
			if err = addNodeToClustersConfig(network, cloudConfig.InstanceIDs[i], clusterName, slices.Contains(cloudConfig.APIInstanceIDs, cloudConfig.InstanceIDs[i]), false); err != nil {
				return err
			}
		}
		if addMonitoring {
			if err := saveExternalHostConfig(monitorCloudConfig, monitoringHostRegion, cloudService, clusterName); err != nil {
				return err
			}
		}
	}
	return nil
}

func saveExternalHostConfig(externalHostConfig models.RegionConfig, hostRegion, cloudService, clusterName string) error {
	nodeConfig := models.NodeConfig{
		NodeID:        externalHostConfig.InstanceIDs[0],
		Region:        hostRegion,
		AMI:           externalHostConfig.ImageID,
		KeyPair:       externalHostConfig.KeyPair,
		CertPath:      externalHostConfig.CertFilePath,
		SecurityGroup: externalHostConfig.SecurityGroup,
		ElasticIP:     externalHostConfig.PublicIPs[0],
		CloudService:  cloudService,
		UseStaticIP:   useStaticIP,
		IsMonitor:     true,
	}
	if err := app.CreateNodeCloudConfigFile(externalHostConfig.InstanceIDs[0], &nodeConfig); err != nil {
		return err
	}
	if err := addNodeToClustersConfig(models.UndefinedNetwork, externalHostConfig.InstanceIDs[0], clusterName, false, true); err != nil {
		return err
	}
	return updateKeyPairClustersConfig(nodeConfig)
}

func addHTTPHostToConfigFile(filePath string) error {
	jsonFile, err := os.Open(filePath)
	if err != nil {
		return err
	}
	defer jsonFile.Close()
	byteValue, _ := io.ReadAll(jsonFile)
	var result map[string]interface{}
	if err := json.Unmarshal(byteValue, &result); err != nil {
		return err
	}
	result["http-host"] = "0.0.0.0"
	byteValue, err = json.MarshalIndent(result, "", "    ")
	if err != nil {
		return err
	}
	return os.WriteFile(filePath, byteValue, constants.WriteReadReadPerms)
}

func getExistingMonitoringInstance(clusterName string) (string, error) {
	if app.ClustersConfigExists() {
		clustersConfig, err := app.LoadClustersConfig()
		if err != nil {
			return "", err
		}
		if _, ok := clustersConfig.Clusters[clusterName]; ok {
			if clustersConfig.Clusters[clusterName].MonitoringInstance != "" {
				return clustersConfig.Clusters[clusterName].MonitoringInstance, nil
			}
		}
	}
	return "", nil
}

func updateKeyPairClustersConfig(cloudConfig models.NodeConfig) error {
	clustersConfig := models.ClustersConfig{}
	var err error
	if app.ClustersConfigExists() {
		clustersConfig, err = app.LoadClustersConfig()
		if err != nil {
			return err
		}
	}
	if clustersConfig.KeyPair == nil {
		clustersConfig.KeyPair = make(map[string]string)
	}
	if _, ok := clustersConfig.KeyPair[cloudConfig.KeyPair]; !ok {
		clustersConfig.KeyPair[cloudConfig.KeyPair] = cloudConfig.CertPath
	}
	return app.WriteClustersConfigFile(&clustersConfig)
}

func getNodeCloudConfig(node string) (models.RegionConfig, string, error) {
	config, err := app.LoadClusterNodeConfig(node)
	if err != nil {
		return models.RegionConfig{}, "", err
	}
	elasticIP := []string{}
	if config.ElasticIP != "" {
		elasticIP = append(elasticIP, config.ElasticIP)
	}
	instanceIDs := []string{}
	instanceIDs = append(instanceIDs, config.NodeID)
	return models.RegionConfig{
		InstanceIDs:       instanceIDs,
		PublicIPs:         elasticIP,
		KeyPair:           config.KeyPair,
		SecurityGroupName: config.SecurityGroup,
		CertFilePath:      config.CertPath,
		ImageID:           config.AMI,
	}, config.Region, nil
}

func addNodeToClustersConfig(network models.Network, nodeID, clusterName string, isAPIInstance bool, isMonitoringInstance bool) error {
	clustersConfig := models.ClustersConfig{}
	if app.ClustersConfigExists() {
		var err error
		clustersConfig, err = app.LoadClustersConfig()
		if err != nil {
			return err
		}
	}
	if clustersConfig.Clusters == nil {
		clustersConfig.Clusters = make(map[string]models.ClusterConfig)
	}
	clusterConfig := clustersConfig.Clusters[clusterName]
	clusterConfig.Network = network
	if isMonitoringInstance {
		clusterConfig.MonitoringInstance = nodeID
	} else {
		clusterConfig.Nodes = append(clusterConfig.Nodes, nodeID)
	}
	if isAPIInstance {
		clusterConfig.APINodes = append(clusterConfig.APINodes, nodeID)
	}
	clustersConfig.Clusters[clusterName] = clusterConfig
	return app.WriteClustersConfigFile(&clustersConfig)
}

func getNodeID(nodeDir string) (ids.NodeID, error) {
	certBytes, err := os.ReadFile(filepath.Join(nodeDir, constants.StakerCertFileName))
	if err != nil {
		return ids.EmptyNodeID, err
	}
	keyBytes, err := os.ReadFile(filepath.Join(nodeDir, constants.StakerKeyFileName))
	if err != nil {
		return ids.EmptyNodeID, err
	}
	nodeID, err := utils.ToNodeID(certBytes, keyBytes)
	if err != nil {
		return ids.EmptyNodeID, err
	}
	return nodeID, nil
}

func generateNodeCertAndKeys(stakerCertFilePath, stakerKeyFilePath, blsKeyFilePath string) (ids.NodeID, error) {
	certBytes, keyBytes, err := staking.NewCertAndKeyBytes()
	if err != nil {
		return ids.EmptyNodeID, err
	}
	nodeID, err := utils.ToNodeID(certBytes, keyBytes)
	if err != nil {
		return ids.EmptyNodeID, err
	}
	if err := os.MkdirAll(filepath.Dir(stakerCertFilePath), constants.DefaultPerms755); err != nil {
		return ids.EmptyNodeID, err
	}
	if err := os.WriteFile(stakerCertFilePath, certBytes, constants.WriteReadUserOnlyPerms); err != nil {
		return ids.EmptyNodeID, err
	}
	if err := os.MkdirAll(filepath.Dir(stakerKeyFilePath), constants.DefaultPerms755); err != nil {
		return ids.EmptyNodeID, err
	}
	if err := os.WriteFile(stakerKeyFilePath, keyBytes, constants.WriteReadUserOnlyPerms); err != nil {
		return ids.EmptyNodeID, err
	}
	blsSignerKeyBytes, err := utils.NewBlsSecretKeyBytes()
	if err != nil {
		return ids.EmptyNodeID, err
	}
	if err := os.MkdirAll(filepath.Dir(blsKeyFilePath), constants.DefaultPerms755); err != nil {
		return ids.EmptyNodeID, err
	}
	if err := os.WriteFile(blsKeyFilePath, blsSignerKeyBytes, constants.WriteReadUserOnlyPerms); err != nil {
		return ids.EmptyNodeID, err
	}
	return nodeID, nil
}

func provideStakingCertAndKey(host *models.Host) error {
	instanceID := host.GetCloudID()
	keyPath := filepath.Join(app.GetNodesDir(), instanceID)
	nodeID, err := generateNodeCertAndKeys(
		filepath.Join(keyPath, constants.StakerCertFileName),
		filepath.Join(keyPath, constants.StakerKeyFileName),
		filepath.Join(keyPath, constants.BLSKeyFileName),
	)
	if err != nil {
		ux.Logger.PrintToUser("Failed to generate staking keys for host %s", instanceID)
		return err
	} else {
		ux.Logger.GreenCheckmarkToUser("Generated staking keys for host %s[%s] ", instanceID, nodeID.String())
	}
	return ssh.RunSSHUploadStakingFiles(host, keyPath)
}

// getAvalancheGoVersion asks users whether they want to install the newest Avalanche Go version
// or if they want to use the newest Avalanche Go Version that is still compatible with Subnet EVM
// version of their choice
func getAvalancheGoVersion() (string, error) {
	latestReleaseVersion, err := app.Downloader.GetLatestReleaseVersion(binutils.GetGithubLatestReleaseURL(
		constants.AvaLabsOrg,
		constants.AvalancheGoRepoName,
	))
	if err != nil {
		return "", err
	}
	latestPreReleaseVersion, err := app.Downloader.GetLatestPreReleaseVersion(
		constants.AvaLabsOrg,
		constants.AvalancheGoRepoName,
	)
	if err != nil {
		return "", err
	}

	if !useLatestAvalanchegoReleaseVersion && !useLatestAvalanchegoPreReleaseVersion && useCustomAvalanchegoVersion == "" && useAvalanchegoVersionFromSubnet == "" {
		err := promptAvalancheGoVersionChoice(latestReleaseVersion, latestPreReleaseVersion)
		if err != nil {
			return "", err
		}
	}

	var version string
	switch {
	case useLatestAvalanchegoReleaseVersion:
		version = latestReleaseVersion
	case useLatestAvalanchegoPreReleaseVersion:
		version = latestPreReleaseVersion
	case useCustomAvalanchegoVersion != "":
		if !semver.IsValid(useCustomAvalanchegoVersion) {
			return "", errors.New("custom avalanchego version must be a legal semantic version (ex: v1.1.1)")
		}
		version = useCustomAvalanchegoVersion
	case useAvalanchegoVersionFromSubnet != "":
		sc, err := app.LoadSidecar(useAvalanchegoVersionFromSubnet)
		if err != nil {
			return "", err
		}
		version, err = GetLatestAvagoVersionForRPC(sc.RPCVersion, latestPreReleaseVersion)
		if err != nil {
			return "", err
		}
	}
	return version, nil
}

func GetLatestAvagoVersionForRPC(configuredRPCVersion int, latestPreReleaseVersion string) (string, error) {
	desiredAvagoVersion, err := vm.GetLatestAvalancheGoByProtocolVersion(
		app, configuredRPCVersion, constants.AvalancheGoCompatibilityURL)
	if err == vm.ErrNoAvagoVersion {
		ux.Logger.PrintToUser("No Avago version found for subnet. Defaulting to latest pre-release version")
		return latestPreReleaseVersion, nil
	}
	if err != nil {
		return "", err
	}
	return desiredAvagoVersion, nil
}

// promptAvalancheGoVersionChoice sets flags for either using the latest Avalanche Go
// version or using the latest Avalanche Go version that is still compatible with the subnet that user
// wants the cloud server to track
func promptAvalancheGoVersionChoice(latestReleaseVersion string, latestPreReleaseVersion string) error {
	latestReleaseVersionOption := "Use latest Avalanche Go Release Version" + versionComments[latestReleaseVersion]
	latestPreReleaseVersionOption := "Use latest Avalanche Go Pre-release Version" + versionComments[latestPreReleaseVersion]
	subnetBasedVersionOption := "Use the deployed Subnet's VM version that the node will be validating"
	customOption := "Custom"

	txt := "What version of Avalanche Go would you like to install in the node?"
	versionOptions := []string{latestReleaseVersionOption, subnetBasedVersionOption, customOption}
	if latestPreReleaseVersion != latestReleaseVersion {
		versionOptions = []string{latestPreReleaseVersionOption, latestReleaseVersionOption, subnetBasedVersionOption, customOption}
	}
	versionOption, err := app.Prompt.CaptureList(txt, versionOptions)
	if err != nil {
		return err
	}

	switch versionOption {
	case latestReleaseVersionOption:
		useLatestAvalanchegoReleaseVersion = true
	case latestPreReleaseVersionOption:
		useLatestAvalanchegoPreReleaseVersion = true
	case customOption:
		useCustomAvalanchegoVersion, err = app.Prompt.CaptureVersion("Which version of AvalancheGo would you like to install? (Use format v1.10.13)")
		if err != nil {
			return err
		}
	default:
		for {
			useAvalanchegoVersionFromSubnet, err = app.Prompt.CaptureString("Which Subnet would you like to use to choose the avalanche go version?")
			if err != nil {
				return err
			}
			_, err = subnetcmd.ValidateSubnetNameAndGetChains([]string{useAvalanchegoVersionFromSubnet})
			if err == nil {
				break
			}
			ux.Logger.PrintToUser(fmt.Sprintf("no subnet named %s found", useAvalanchegoVersionFromSubnet))
		}
	}
	return nil
}

func setCloudService() (string, error) {
	if utils.IsE2E() && utils.E2EDocker() {
		return constants.E2EDocker, nil
	}
	if useAWS {
		return constants.AWSCloudService, nil
	}
	if useGCP {
		return constants.GCPCloudService, nil
	}
	txt := "Which cloud service would you like to launch your Avalanche Node(s) in?"
	cloudOptions := []string{constants.AWSCloudService, constants.GCPCloudService}
	chosenCloudService, err := app.Prompt.CaptureList(txt, cloudOptions)
	if err != nil {
		return "", err
	}
	return chosenCloudService, nil
}

func setCloudInstanceType(cloudService string) (string, error) {
	if utils.IsE2E() && utils.E2EDocker() {
		return constants.E2EDocker, nil
	}
	switch { // backwards compatibility
	case nodeType == constants.DefaultNodeType && cloudService == constants.AWSCloudService:
		nodeType = constants.AWSDefaultInstanceType
		return nodeType, nil
	case nodeType == constants.DefaultNodeType && cloudService == constants.GCPCloudService:
		nodeType = constants.GCPDefaultInstanceType
		return nodeType, nil
	}
	defaultNodeType := ""
	nodeTypeOption2 := ""
	nodeTypeOption3 := ""
	customNodeType := "Choose custom instance type"
	switch {
	case cloudService == constants.AWSCloudService:
		defaultNodeType = constants.AWSDefaultInstanceType
		nodeTypeOption2 = "t3a.2xlarge" // burst
		nodeTypeOption3 = "c5n.2xlarge"
	case cloudService == constants.GCPCloudService:
		defaultNodeType = constants.GCPDefaultInstanceType
		nodeTypeOption2 = "c3-highcpu-8"
		nodeTypeOption3 = "n2-standard-8"
	}
	if nodeType == "" {
		defaultStr := "[default] (recommended)"
		nodeTypeStr, err := app.Prompt.CaptureList(
			"Instance type to use",
			[]string{fmt.Sprintf("%s %s", defaultNodeType, defaultStr), nodeTypeOption2, nodeTypeOption3, customNodeType},
		)
		if err != nil {
			ux.Logger.PrintToUser("Failed to capture node type with error: %s", err.Error())
			return "", err
		}
		nodeTypeStr = strings.ReplaceAll(nodeTypeStr, defaultStr, "") // remove (default) if any
		if nodeTypeStr == customNodeType {
			nodeTypeStr, err = app.Prompt.CaptureString("What instance type would you like to use? Please refer to https://docs.avax.network/nodes/run/node-manually#hardware-and-os-requirements for minimum hardware requirements")
			if err != nil {
				ux.Logger.PrintToUser("Failed to capture custom node type with error: %s", err.Error())
				return "", err
			}
		}
		return strings.Trim(nodeTypeStr, " "), nil
	}
	return nodeType, nil
}

func printResults(cloudConfigMap models.CloudConfig, publicIPMap map[string]string, monitoringHostIP string) {
	ux.Logger.PrintToUser(" 											 ")
	ux.Logger.PrintLineSeparator()
	ux.Logger.PrintToUser("AVALANCHE NODE(S) SUCCESSFULLY SET UP!")
	ux.Logger.PrintLineSeparator()
	ux.Logger.PrintToUser("Please wait until the node(s) are successfully bootstrapped to run further commands on the node(s)")
	ux.Logger.PrintToUser("You can check status of the node(s) using %s command", logging.LightBlue.Wrap("avalanche node status"))
	ux.Logger.PrintToUser("Please use %s to ssh into the node(s). More details: %s", logging.LightBlue.Wrap("avalanche node ssh"), "https://docs.avax.network/tooling/cli-create-nodes/node-ssh")

	for region, cloudConfig := range cloudConfigMap {
		ux.Logger.PrintToUser(" ")
		ux.Logger.PrintToUser("Region: [%s] ", logging.LightBlue.Wrap(region))
		ux.Logger.PrintToUser(" ")
		if len(cloudConfig.APIInstanceIDs) > 0 {
			ux.Logger.PrintLineSeparator()
			ux.Logger.PrintToUser("API Endpoint(s) for region [%s]: ", logging.LightBlue.Wrap(region))
			for _, apiNode := range cloudConfig.APIInstanceIDs {
				ux.Logger.PrintToUser(logging.Green.Wrap(fmt.Sprintf("    http://%s:9650", publicIPMap[apiNode])))
			}
			ux.Logger.PrintLineSeparator()
			ux.Logger.PrintToUser("")
		}
		ux.Logger.PrintToUser("Don't delete or replace your ssh private key file at %s as you won't be able to access your cloud server without it", cloudConfig.CertFilePath)
		ux.Logger.PrintLineSeparator()
		for _, instanceID := range cloudConfig.InstanceIDs {
			nodeID, _ := getNodeID(app.GetNodeInstanceDirPath(instanceID))
			publicIP := ""
			publicIP = publicIPMap[instanceID]
			if slices.Contains(cloudConfig.APIInstanceIDs, instanceID) {
				ux.Logger.PrintToUser("%s [API] Cloud Instance ID: %s | Public IP:%s | %s", logging.Green.Wrap(">"), instanceID, publicIP, logging.Green.Wrap(nodeID.String()))
			} else {
				ux.Logger.PrintToUser("%s Cloud Instance ID: %s | Public IP:%s | %s ", logging.Green.Wrap(">"), instanceID, publicIP, logging.Green.Wrap(nodeID.String()))
			}
			ux.Logger.PrintToUser("staker.crt, staker.key and signer.key are stored at %s. Please keep them safe, as these files can be used to fully recreate your node.", app.GetNodeInstanceDirPath(instanceID))
			ux.Logger.PrintLineSeparator()
		}
	}
	if addMonitoring {
		getMonitoringHint(monitoringHostIP)
	}
}

// getMonitoringHint prints the monitoring help message including the link to the monitoring dashboard
func getMonitoringHint(monitoringHostIP string) {
	ux.Logger.PrintToUser("")
	ux.Logger.PrintLineSeparator()
	ux.Logger.PrintToUser("To view unified node %s, visit the following link in your browser: ", logging.LightBlue.Wrap("monitoring dashboard"))
	ux.Logger.PrintToUser(logging.Green.Wrap(fmt.Sprintf("http://%s:3000/dashboards", monitoringHostIP)))
	ux.Logger.PrintToUser("Log in with username: admin, password: admin")
	ux.Logger.PrintLineSeparator()
	ux.Logger.PrintToUser("")
}

// waitForHosts waits for all hosts to become available via SSH.
func waitForHosts(hosts []*models.Host) *models.NodeResults {
	hostErrors := models.NodeResults{}
	createdWaitGroup := sync.WaitGroup{}
	spinSession := ux.NewUserSpinner()
	for _, host := range hosts {
		createdWaitGroup.Add(1)
		go func(nodeResults *models.NodeResults, host *models.Host) {
			defer createdWaitGroup.Done()
			spinner := spinSession.SpinToUser(utils.ScriptLog(host.NodeID, "Waiting for instance response"))
			if err := host.WaitForSSHShell(constants.SSHServerStartTimeout); err != nil {
				nodeResults.AddResult(host.NodeID, nil, err)
				ux.SpinFailWithError(spinner, "", err)
				return
			}
			ux.SpinComplete(spinner)
		}(&hostErrors, host)
	}
	createdWaitGroup.Wait()
	spinSession.Stop()
	return &hostErrors
}

// requestCloudAuth makes sure user agree to
func requestCloudAuth(cloudName string) error {
	ux.Logger.PrintToUser("Do you authorize Avalanche-CLI to access your %s account?", cloudName)
	ux.Logger.PrintToUser("By clicking yes, you are authorizing Avalanche-CLI to:")
	ux.Logger.PrintToUser("- Create Cloud instance(s) and other components (such as elastic IPs)")
	ux.Logger.PrintToUser("- Start/Stop Cloud instance(s) and other components (such as elastic IPs) previously created by Avalanche-CLI")
	ux.Logger.PrintToUser("- Delete Cloud instance(s) and other components (such as elastic IPs) previously created by Avalanche-CLI")
	yes, err := app.Prompt.CaptureYesNo(fmt.Sprintf("I authorize Avalanche-CLI to access my %s account", cloudName))
	if err != nil {
		return err
	}
	if err := app.Conf.SetConfigValue(constants.ConfigAuthorizeCloudAccessKey, yes); err != nil {
		return err
	}
	if !yes {
		return fmt.Errorf("user did not give authorization to Avalanche-CLI to access %s account", cloudName)
	}
	return nil
}

func getSeparateHostNodeParam(cloudName string) (
	string,
	error,
) {
	type CloudPrompt struct {
		defaultLocations []string
		locationName     string
		locationsListURL string
	}

	supportedClouds := map[string]CloudPrompt{
		constants.AWSCloudService: {
			defaultLocations: []string{"us-east-1", "us-east-2", "us-west-1", "us-west-2"},
			locationName:     "AWS Region",
			locationsListURL: "https://docs.aws.amazon.com/AWSEC2/latest/UserGuide/using-regions-availability-zones.html",
		},
		constants.GCPCloudService: {
			defaultLocations: []string{"us-east1", "us-central1", "us-west1"},
			locationName:     "Google Region",
			locationsListURL: "https://cloud.google.com/compute/docs/regions-zones/",
		},
	}

	if _, ok := supportedClouds[cloudName]; !ok {
		return "", fmt.Errorf("cloud %s is not supported", cloudName)
	}

	awsCustomRegion := fmt.Sprintf("Choose custom %s (list of %ss available at %s)", supportedClouds[cloudName].locationName, supportedClouds[cloudName].locationName, supportedClouds[cloudName].locationsListURL)
	userRegion, err := app.Prompt.CaptureList(
		fmt.Sprintf("Which %s do you want to set up your separate node in?", supportedClouds[cloudName].locationName),
		append(supportedClouds[cloudName].defaultLocations, awsCustomRegion),
	)
	if err != nil {
		return "", err
	}
	if userRegion == awsCustomRegion {
		userRegion, err = app.Prompt.CaptureString(fmt.Sprintf("Which %s do you want to set up your node in?", supportedClouds[cloudName].locationName))
		if err != nil {
			return "", err
		}
	}
	return userRegion, nil
}

func getRegionsNodeNum(cloudName string) (
	map[string]NumNodes,
	error,
) {
	type CloudPrompt struct {
		defaultLocations []string
		locationName     string
		locationsListURL string
	}

	supportedClouds := map[string]CloudPrompt{
		constants.AWSCloudService: {
			defaultLocations: []string{"us-east-1", "us-east-2", "us-west-1", "us-west-2"},
			locationName:     "AWS Region",
			locationsListURL: "https://docs.aws.amazon.com/AWSEC2/latest/UserGuide/using-regions-availability-zones.html",
		},
		constants.GCPCloudService: {
			defaultLocations: []string{"us-east1", "us-central1", "us-west1"},
			locationName:     "Google Region",
			locationsListURL: "https://cloud.google.com/compute/docs/regions-zones/",
		},
	}

	if _, ok := supportedClouds[cloudName]; !ok {
		return nil, fmt.Errorf("cloud %s is not supported", cloudName)
	}

	nodes := map[string]NumNodes{}
	awsCustomRegion := fmt.Sprintf("Choose custom %s (list of %ss available at %s)", supportedClouds[cloudName].locationName, supportedClouds[cloudName].locationName, supportedClouds[cloudName].locationsListURL)
	additionalRegionPrompt := fmt.Sprintf("Would you like to add additional %s?", supportedClouds[cloudName].locationName)
	for {
		userRegion, err := app.Prompt.CaptureList(
			fmt.Sprintf("Which %s do you want to set up your node(s) in?", supportedClouds[cloudName].locationName),
			append(supportedClouds[cloudName].defaultLocations, awsCustomRegion),
		)
		if err != nil {
			return nil, err
		}
		if userRegion == awsCustomRegion {
			userRegion, err = app.Prompt.CaptureString(fmt.Sprintf("Which %s do you want to set up your node in?", supportedClouds[cloudName].locationName))
			if err != nil {
				return nil, err
			}
		}
		numAPINodes := uint32(0)
		numNodes, err := app.Prompt.CaptureUint32(fmt.Sprintf("How many nodes do you want to set up in %s %s?", userRegion, supportedClouds[cloudName].locationName))
		if err != nil {
			return nil, err
		}
		if createDevnet {
			numAPINodes, err = app.Prompt.CaptureUint32(fmt.Sprintf("How many API nodes (nodes without stake) do you want to set up in %s %s?", userRegion, supportedClouds[cloudName].locationName))
			if err != nil {
				return nil, err
			}
		}
		if numNodes > uint32(math.MaxInt32) || numAPINodes > uint32(math.MaxInt32) {
			return nil, fmt.Errorf("number of nodes exceeds the range of a signed 32-bit integer")
		}
		nodes[userRegion] = NumNodes{int(numNodes), int(numAPINodes)}

		currentInput := utils.Map(maps.Keys(nodes), func(region string) string { return fmt.Sprintf("[%s]:%d", region, nodes[region]) })
		ux.Logger.PrintToUser("Current selection: " + strings.Join(currentInput, " "))
		yes, err := app.Prompt.CaptureNoYes(additionalRegionPrompt)
		if err != nil {
			return nil, err
		}
		if !yes {
			return nodes, nil
		}
	}
}

func setSSHIdentity() (string, error) {
	const yubikeyMark = " [YubiKey] (recommended)"
	const yubikeyPattern = `cardno:(\d+(_\d+)*)`
	sshIdentities, err := utils.ListSSHAgentIdentities()
	if err != nil {
		return "", err
	}
	yubikeyRegexp := regexp.MustCompile(yubikeyPattern)
	sshIdentities = utils.Map(sshIdentities, func(id string) string {
		if len(yubikeyRegexp.FindStringSubmatch(id)) > 0 {
			return fmt.Sprintf("%s%s", id, yubikeyMark)
		}
		return id
	})
	sshIdentity, err := app.Prompt.CaptureList(
		"Which SSH identity do you want to use?", sshIdentities,
	)
	if err != nil {
		return "", err
	}
	return strings.ReplaceAll(sshIdentity, yubikeyMark, ""), nil
}

// defaultAvalancheCLIPrefix returns the default Avalanche CLI prefix.
func defaultAvalancheCLIPrefix(region string) (string, error) {
	usr, err := user.Current()
	if err != nil {
		return "", err
	}
	if region == "" {
		return usr.Username + constants.AvalancheCLISuffix, nil
	}
	return usr.Username + "-" + region + constants.AvalancheCLISuffix, nil
}

func getPrometheusTargets(clusterName string) ([]string, []string, error) {
	avalancheGoPorts := []string{}
	machinePorts := []string{}
	inventoryHosts, err := ansible.GetInventoryFromAnsibleInventoryFile(app.GetAnsibleInventoryDirPath(clusterName))
	if err != nil {
		return avalancheGoPorts, machinePorts, err
	}
	for _, host := range inventoryHosts {
		avalancheGoPorts = append(avalancheGoPorts, fmt.Sprintf("'%s:%s'", host.IP, strconv.Itoa(constants.AvalanchegoAPIPort)))
		machinePorts = append(machinePorts, fmt.Sprintf("'%s:%s'", host.IP, strconv.Itoa(constants.AvalanchegoMachineMetricsPort)))
	}
	return avalancheGoPorts, machinePorts, err
}<|MERGE_RESOLUTION|>--- conflicted
+++ resolved
@@ -543,13 +543,8 @@
 				nodeResults.AddResult(host.NodeID, nil, err)
 				return
 			}
-<<<<<<< HEAD
-			spinner := spinSession.SpinToUser(utils.ScriptLog(host.NodeID, "Setup Node"))
-			if err := ssh.RunSSHSetupNode(host, app.Conf.GetConfigPath(), avalancheGoVersion, network.Kind == models.Devnet); err != nil {
-=======
 			spinner := spinSession.SpinToUser(utils.ScriptLog(host.NodeID, "Setup node"))
 			if err := ssh.RunSSHSetupNode(host, app.Conf.GetConfigPath(), avalancheGoVersion, remoteCLIVersion, network.Kind == models.Devnet); err != nil {
->>>>>>> a85e3674
 				nodeResults.AddResult(host.NodeID, nil, err)
 				ux.SpinFailWithError(spinner, "", err)
 				return
@@ -597,13 +592,8 @@
 			return err
 		}
 		if existingMonitoringInstance != "" {
-<<<<<<< HEAD
 			spinner := spinSession.SpinToUser(utils.ScriptLog(monitoringHost.NodeID, "Update Monitoring Targets"))
 			if err := ssh.RunSSHUpdatePrometheusConfig(monitoringHost, avalancheGoPorts, machinePorts); err != nil {
-=======
-			spinner := spinSession.SpinToUser(utils.ScriptLog(monitoringHost.NodeID, "Update monitoring configuration"))
-			if err := ssh.RunSSHUpdatePrometheusConfig(monitoringHost, strings.Join(avalancheGoPorts, ","), strings.Join(machinePorts, ",")); err != nil {
->>>>>>> a85e3674
 				ux.SpinFailWithError(spinner, "", err)
 				return err
 			}
@@ -618,15 +608,11 @@
 				ux.SpinFailWithError(spinner, "", err)
 				return err
 			}
-<<<<<<< HEAD
 			if err := ssh.RunSSHSetupSeparateMonitoring(monitoringHost); err != nil {
 				ux.SpinFailWithError(spinner, "", err)
 				return err
 			}
 			if err := ssh.RunSSHUpdatePrometheusConfig(monitoringHost, avalancheGoPorts, machinePorts); err != nil {
-=======
-			if err := ssh.RunSSHSetupSeparateMonitoring(monitoringHost, filepath.Join(app.GetMonitoringDir(), constants.MonitoringScriptFile), strings.Join(avalancheGoPorts, ","), strings.Join(machinePorts, ",")); err != nil {
->>>>>>> a85e3674
 				ux.SpinFailWithError(spinner, "", err)
 				return err
 			}
