// Copyright (C) 2022, Ava Labs, Inc. All rights reserved.
// See the file LICENSE for licensing terms.
package nodecmd

import (
	"fmt"
	"strconv"
	"strings"
	"sync"
	"time"

	"github.com/ava-labs/avalanche-cli/pkg/metrics"

	"github.com/ava-labs/avalanche-cli/cmd/subnetcmd"
	"github.com/ava-labs/avalanche-cli/cmd/teleportercmd"
	"github.com/ava-labs/avalanche-cli/cmd/teleportercmd/relayercmd"
	"github.com/ava-labs/avalanche-cli/pkg/ansible"
	awsAPI "github.com/ava-labs/avalanche-cli/pkg/cloud/aws"
	"github.com/ava-labs/avalanche-cli/pkg/cobrautils"
	"github.com/ava-labs/avalanche-cli/pkg/constants"
	"github.com/ava-labs/avalanche-cli/pkg/docker"
	"github.com/ava-labs/avalanche-cli/pkg/models"
	"github.com/ava-labs/avalanche-cli/pkg/networkoptions"
	"github.com/ava-labs/avalanche-cli/pkg/node"
	"github.com/ava-labs/avalanche-cli/pkg/ssh"
	"github.com/ava-labs/avalanche-cli/pkg/subnet"
	"github.com/ava-labs/avalanche-cli/pkg/teleporter"
	"github.com/ava-labs/avalanche-cli/pkg/utils"
	"github.com/ava-labs/avalanche-cli/pkg/ux"
	"github.com/ava-labs/avalanchego/ids"
	"github.com/ava-labs/avalanchego/utils/logging"
	"github.com/ava-labs/avalanchego/utils/set"
	"github.com/ava-labs/avalanchego/vms/platformvm/status"
	"github.com/spf13/cobra"
	"golang.org/x/exp/slices"
)

const (
	healthCheckPoolTime   = 60 * time.Second
	healthCheckTimeout    = 3 * time.Minute
	syncCheckPoolTime     = 10 * time.Second
	syncCheckTimeout      = 1 * time.Minute
	validateCheckPoolTime = 10 * time.Second
	validateCheckTimeout  = 1 * time.Minute
)

var (
	forceSubnetCreate                      bool
	subnetGenesisFile                      string
	useEvmSubnet                           bool
	useCustomSubnet                        bool
	evmVersion                             string
	evmChainID                             uint64
	evmToken                               string
	evmDefaults                            bool
	useLatestEvmReleasedVersion            bool
	useLatestEvmPreReleasedVersion         bool
	customVMRepoURL                        string
	customVMBranch                         string
	customVMBuildScript                    string
	nodeConf                               string
	subnetConf                             string
	chainConf                              string
	validators                             []string
	customGrafanaDashboardPath             string
	teleporterReady                        bool
	runRelayer                             bool
	teleporterVersion                      string
	teleporterMessengerContractAddressPath string
	teleporterMessengerDeployerAddressPath string
	teleporterMessengerDeployerTxPath      string
	teleporterRegistryBydecodePath         string
	deployTeleporterMessenger              bool
	deployTeleporterRegistry               bool
<<<<<<< HEAD
	depricatedRemoteCLIVersion             string
=======
	replaceKeyPair                         bool
>>>>>>> ac8f3972
)

func newWizCmd() *cobra.Command {
	cmd := &cobra.Command{
		Use:   "wiz [clusterName] [subnetName]",
		Short: "(ALPHA Warning) Creates a devnet together with a fully validated subnet into it.",
		Long: `(ALPHA Warning) This command is currently in experimental mode.

The node wiz command creates a devnet and deploys, sync and validate a subnet into it. It creates the subnet if so needed.
`,
		Args:              cobrautils.RangeArgs(1, 2),
		RunE:              wiz,
		PersistentPostRun: handlePostRun,
	}
	cmd.Flags().BoolVar(&useStaticIP, "use-static-ip", true, "attach static Public IP on cloud servers")
	cmd.Flags().BoolVar(&useAWS, "aws", false, "create node/s in AWS cloud")
	cmd.Flags().BoolVar(&useGCP, "gcp", false, "create node/s in GCP cloud")
	cmd.Flags().StringSliceVar(&cmdLineRegion, "region", []string{}, "create node/s in given region(s). Use comma to separate multiple regions")
	cmd.Flags().BoolVar(&authorizeAccess, "authorize-access", false, "authorize CLI to create cloud resources")
	cmd.Flags().IntSliceVar(&numValidatorsNodes, "num-validators", []int{}, "number of nodes to create per region(s). Use comma to separate multiple numbers for each region in the same order as --region flag")
	cmd.Flags().StringVar(&nodeType, "node-type", "", "cloud instance type. Use 'default' to use recommended default instance type")
	cmd.Flags().StringVar(&cmdLineGCPCredentialsPath, "gcp-credentials", "", "use given GCP credentials")
	cmd.Flags().StringVar(&cmdLineGCPProjectName, "gcp-project", "", "use given GCP project")
	cmd.Flags().StringVar(&cmdLineAlternativeKeyPairName, "alternative-key-pair-name", "", "key pair name to use if default one generates conflicts")
	cmd.Flags().StringVar(&awsProfile, "aws-profile", constants.AWSDefaultCredential, "aws profile to use")
	cmd.Flags().BoolVar(&defaultValidatorParams, "default-validator-params", false, "use default weight/start/duration params for subnet validator")
	cmd.Flags().BoolVar(&forceSubnetCreate, "force-subnet-create", false, "overwrite the existing subnet configuration if one exists")
	cmd.Flags().StringVar(&subnetGenesisFile, "subnet-genesis", "", "file path of the subnet genesis")
	cmd.Flags().BoolVar(&teleporterReady, "teleporter", false, "generate a teleporter-ready vm")
	cmd.Flags().BoolVar(&runRelayer, "relayer", false, "run AWM relayer when deploying the vm")
	cmd.Flags().BoolVar(&useEvmSubnet, "evm-subnet", false, "use Subnet-EVM as the subnet virtual machine")
	cmd.Flags().BoolVar(&useCustomSubnet, "custom-subnet", false, "use a custom VM as the subnet virtual machine")
	cmd.Flags().StringVar(&evmVersion, "evm-version", "", "version of Subnet-EVM to use")
	cmd.Flags().Uint64Var(&evmChainID, "evm-chain-id", 0, "chain ID to use with Subnet-EVM")
	cmd.Flags().StringVar(&evmToken, "evm-token", "", "token name to use with Subnet-EVM")
	cmd.Flags().BoolVar(&evmDefaults, "evm-defaults", false, "use default settings for fees/airdrop/precompiles with Subnet-EVM")
	cmd.Flags().BoolVar(&useLatestEvmReleasedVersion, "latest-evm-version", false, "use latest Subnet-EVM released version")
	cmd.Flags().BoolVar(&useLatestEvmPreReleasedVersion, "latest-pre-released-evm-version", false, "use latest Subnet-EVM pre-released version")
	cmd.Flags().StringVar(&customVMRepoURL, "custom-vm-repo-url", "", "custom vm repository url")
	cmd.Flags().StringVar(&customVMBranch, "custom-vm-branch", "", "custom vm branch or commit")
	cmd.Flags().StringVar(&customVMBuildScript, "custom-vm-build-script", "", "custom vm build-script")
	cmd.Flags().StringVar(&customGrafanaDashboardPath, "add-grafana-dashboard", "", "path to additional grafana dashboard json file")
	cmd.Flags().StringVar(&nodeConf, "node-config", "", "path to avalanchego node configuration for subnet")
	cmd.Flags().StringVar(&subnetConf, "subnet-config", "", "path to the subnet configuration for subnet")
	cmd.Flags().StringVar(&chainConf, "chain-config", "", "path to the chain configuration for subnet")
	cmd.Flags().BoolVar(&useSSHAgent, "use-ssh-agent", false, "use ssh agent for ssh")
	cmd.Flags().StringVar(&sshIdentity, "ssh-agent-identity", "", "use given ssh identity(only for ssh agent). If not set, default will be used.")
	cmd.Flags().BoolVar(&useLatestAvalanchegoReleaseVersion, "latest-avalanchego-version", false, "install latest avalanchego release version on node/s")
	cmd.Flags().BoolVar(&useLatestAvalanchegoPreReleaseVersion, "latest-avalanchego-pre-release-version", false, "install latest avalanchego pre-release version on node/s")
	cmd.Flags().StringVar(&useCustomAvalanchegoVersion, "custom-avalanchego-version", "", "install given avalanchego version on node/s")
	cmd.Flags().StringSliceVar(&validators, "validators", []string{}, "deploy subnet into given comma separated list of validators. defaults to all cluster nodes")
	cmd.Flags().BoolVar(&addMonitoring, enableMonitoringFlag, false, " set up Prometheus monitoring for created nodes. Please note that this option creates a separate monitoring instance and incures additional cost")
	cmd.Flags().IntSliceVar(&numAPINodes, "num-apis", []int{}, "number of API nodes(nodes without stake) to create in the new Devnet")
	cmd.Flags().IntVar(&iops, "aws-volume-iops", constants.AWSGP3DefaultIOPS, "AWS iops (for gp3, io1, and io2 volume types only)")
	cmd.Flags().IntVar(&throughput, "aws-volume-throughput", constants.AWSGP3DefaultThroughput, "AWS throughput in MiB/s (for gp3 volume type only)")
	cmd.Flags().StringVar(&volumeType, "aws-volume-type", "gp3", "AWS volume type")
	cmd.Flags().IntVar(&volumeSize, "aws-volume-size", constants.CloudServerStorageSize, "AWS volume size in GB")
	cmd.Flags().StringVar(&grafanaPkg, "grafana-pkg", "", "use grafana pkg instead of apt repo(by default), for example https://dl.grafana.com/oss/release/grafana_10.4.1_amd64.deb")
	cmd.Flags().StringVar(&teleporterVersion, "teleporter-version", "latest", "teleporter version to deploy")
	cmd.Flags().StringVar(&teleporterMessengerContractAddressPath, "teleporter-messenger-contract-address-path", "", "path to a teleporter messenger contract address file")
	cmd.Flags().StringVar(&teleporterMessengerDeployerAddressPath, "teleporter-messenger-deployer-address-path", "", "path to a teleporter messenger deployer address file")
	cmd.Flags().StringVar(&teleporterMessengerDeployerTxPath, "teleporter-messenger-deployer-tx-path", "", "path to a teleporter messenger deployer tx file")
	cmd.Flags().StringVar(&teleporterRegistryBydecodePath, "teleporter-registry-bytecode-path", "", "path to a teleporter registry bytecode file")
	cmd.Flags().BoolVar(&deployTeleporterMessenger, "deploy-teleporter-messenger", true, "deploy Teleporter Messenger")
	cmd.Flags().BoolVar(&deployTeleporterRegistry, "deploy-teleporter-registry", true, "deploy Teleporter Registry")
<<<<<<< HEAD

	cmd.Flags().StringVar(&depricatedRemoteCLIVersion, "remote-cli-version", "", "[depricated] install given CLI version on remote nodes.")
=======
	cmd.Flags().BoolVar(&replaceKeyPair, "auto-replace-keypair", false, "automatically replaces key pair to access node if previous key pair is not found")
>>>>>>> ac8f3972
	return cmd
}

func wiz(cmd *cobra.Command, args []string) error {
	clusterName := args[0]
	subnetName := ""
	if len(args) > 1 {
		subnetName = args[1]
	}
	clusterAlreadyExists, err := app.ClusterExists(clusterName)
	if err != nil {
		return err
	}
	if clusterAlreadyExists {
		if err := checkClusterIsADevnet(clusterName); err != nil {
			return err
		}
	}
	if clusterAlreadyExists && subnetName == "" {
		return fmt.Errorf("expecting to add subnet to existing cluster but no subnet-name was provided")
	}
	if depricatedRemoteCLIVersion != "" {
		ux.Logger.PrintToUser("remote-cli-version flag is depricated and will be removed in future releases. Ignoring it.")
	}
	if subnetName != "" && (!app.SidecarExists(subnetName) || forceSubnetCreate) {
		ux.Logger.PrintToUser("")
		ux.Logger.PrintToUser(logging.Green.Wrap("Creating the subnet"))
		ux.Logger.PrintToUser("")
		if err := subnetcmd.CallCreate(
			cmd,
			subnetName,
			forceSubnetCreate,
			subnetGenesisFile,
			useEvmSubnet,
			useCustomSubnet,
			evmVersion,
			evmChainID,
			evmToken,
			evmDefaults,
			useLatestEvmReleasedVersion,
			useLatestEvmPreReleasedVersion,
			customVMRepoURL,
			customVMBranch,
			customVMBuildScript,
		); err != nil {
			return err
		}
		if chainConf != "" || subnetConf != "" || nodeConf != "" {
			if err := subnetcmd.CallConfigure(
				cmd,
				subnetName,
				chainConf,
				subnetConf,
				nodeConf,
			); err != nil {
				return err
			}
		}
	}

	if !clusterAlreadyExists {
		globalNetworkFlags.UseDevnet = true
		if len(useCustomAvalanchegoVersion) == 0 && !useLatestAvalanchegoReleaseVersion && !useLatestAvalanchegoPreReleaseVersion {
			useAvalanchegoVersionFromSubnet = subnetName
		}
		ux.Logger.PrintToUser("")
		ux.Logger.PrintToUser(logging.Green.Wrap("Creating the devnet..."))
		ux.Logger.PrintToUser("")
		// wizSubnet is used to get more metrics sent from node create command on whether if vm is custom or subnetEVM
		wizSubnet = subnetName
		if err := createNodes(cmd, []string{clusterName}); err != nil {
			return err
		}
	} else {
		ux.Logger.PrintToUser("")
		ux.Logger.PrintToUser(logging.Green.Wrap("Adding subnet into existing devnet %s..."), clusterName)
	}

	// check all validators are found
	if len(validators) != 0 {
		allHosts, err := ansible.GetInventoryFromAnsibleInventoryFile(app.GetAnsibleInventoryDirPath(clusterName))
		if err != nil {
			return err
		}
		clustersConfig, err := app.LoadClustersConfig()
		if err != nil {
			return err
		}
		cluster, ok := clustersConfig.Clusters[clusterName]
		if !ok {
			return fmt.Errorf("cluster %s does not exist", clusterName)
		}
		hosts := cluster.GetValidatorHosts(allHosts) // exlude api nodes
		_, err = filterHosts(hosts, validators)
		if err != nil {
			return err
		}
	}

	if err := waitForHealthyCluster(clusterName, healthCheckTimeout, healthCheckPoolTime); err != nil {
		return err
	}

	if subnetName == "" {
		ux.Logger.PrintToUser("")
		ux.Logger.PrintToUser(logging.Green.Wrap("Devnet %s has been created!"), clusterName)
		return nil
	}

	ux.Logger.PrintToUser("")
	ux.Logger.PrintToUser(logging.Green.Wrap("Checking subnet compatibility"))
	ux.Logger.PrintToUser("")
	if err := checkRPCCompatibility(clusterName, subnetName); err != nil {
		return err
	}

	ux.Logger.PrintToUser("")
	ux.Logger.PrintToUser(logging.Green.Wrap("Creating the blockchain"))
	ux.Logger.PrintToUser("")
	avoidChecks = true
	if err := deploySubnet(cmd, []string{clusterName, subnetName}); err != nil {
		return err
	}

	ux.Logger.PrintToUser("")
	ux.Logger.PrintToUser(logging.Green.Wrap("Adding nodes as subnet validators"))
	ux.Logger.PrintToUser("")
	avoidSubnetValidationChecks = true
	if err := validateSubnet(cmd, []string{clusterName, subnetName}); err != nil {
		return err
	}

	network, err := app.GetClusterNetwork(clusterName)
	if err != nil {
		return err
	}
	sc, err := app.LoadSidecar(subnetName)
	if err != nil {
		return err
	}
	subnetID := sc.Networks[network.Name()].SubnetID
	if subnetID == ids.Empty {
		return ErrNoSubnetID
	}

	ux.Logger.PrintToUser("")
	ux.Logger.PrintToUser(logging.Green.Wrap("Waiting for nodes to be validating the subnet"))
	ux.Logger.PrintToUser("")
	if err := waitForSubnetValidators(network, clusterName, subnetID, validateCheckTimeout, validateCheckPoolTime); err != nil {
		return err
	}

	isEVMGenesis, _, err := app.HasSubnetEVMGenesis(subnetName)
	if err != nil {
		return err
	}

	var awmRelayerHost *models.Host
	if sc.TeleporterReady && sc.RunRelayer && isEVMGenesis {
		// get or set AWM Relayer host and configure/stop service
		awmRelayerHost, err = node.GetAWMRelayerHost(app, clusterName)
		if err != nil {
			return err
		}
		if awmRelayerHost == nil {
			awmRelayerHost, err = chooseAWMRelayerHost(clusterName)
			if err != nil {
				return err
			}
			if err := setAWMRelayerHost(awmRelayerHost); err != nil {
				return err
			}
			if err := setAWMRelayerSecurityGroupRule(clusterName, awmRelayerHost); err != nil {
				return err
			}
		} else {
			ux.Logger.PrintToUser("")
			ux.Logger.PrintToUser(logging.Green.Wrap("Stopping AWM Relayer Service"))
			if err := ssh.RunSSHStopAWMRelayerService(awmRelayerHost); err != nil {
				return err
			}
		}
	}

	ux.Logger.PrintToUser("")
	ux.Logger.PrintToUser(logging.Green.Wrap("Setting the nodes as subnet trackers"))
	ux.Logger.PrintToUser("")
	if err := syncSubnet(cmd, []string{clusterName, subnetName}); err != nil {
		return err
	}
	if err := waitForHealthyCluster(clusterName, healthCheckTimeout, healthCheckPoolTime); err != nil {
		return err
	}
	blockchainID := sc.Networks[network.Name()].BlockchainID
	if blockchainID == ids.Empty {
		return ErrNoBlockchainID
	}
	// update logging
	if addMonitoring {
		// set up subnet logs in Loki
		if err = setUpSubnetLogging(clusterName, subnetName); err != nil {
			return err
		}
	}
	if err := waitForClusterSubnetStatus(clusterName, subnetName, blockchainID, status.Validating, validateCheckTimeout, validateCheckPoolTime); err != nil {
		return err
	}

	if b, err := hasTeleporterDeploys(clusterName); err != nil {
		return err
	} else if b {
		ux.Logger.PrintToUser("")
		ux.Logger.PrintToUser(logging.Green.Wrap("Updating Proposer VMs"))
		ux.Logger.PrintToUser("")
		if err := updateProposerVMs(network); err != nil {
			// not going to consider fatal, as teleporter messaging will be working fine after a failed first msg
			ux.Logger.PrintToUser(logging.Yellow.Wrap("failure setting proposer: %s"), err)
		}
	}

	if sc.TeleporterReady && sc.RunRelayer && isEVMGenesis {
		ux.Logger.PrintToUser("")
		ux.Logger.PrintToUser(logging.Green.Wrap("Setting up teleporter on subnet"))
		ux.Logger.PrintToUser("")
		flags := teleportercmd.DeployFlags{
			SubnetName: subnetName,
			Network: networkoptions.NetworkFlags{
				ClusterName: clusterName,
			},
			DeployMessenger:              deployTeleporterMessenger,
			DeployRegistry:               deployTeleporterRegistry,
			Version:                      teleporterVersion,
			MessengerContractAddressPath: teleporterMessengerContractAddressPath,
			MessengerDeployerAddressPath: teleporterMessengerDeployerAddressPath,
			MessengerDeployerTxPath:      teleporterMessengerDeployerTxPath,
			RegistryBydecodePath:         teleporterRegistryBydecodePath,
		}
		if err := teleportercmd.CallDeploy([]string{}, flags); err != nil {
			return err
		}
		ux.Logger.PrintToUser("")
		ux.Logger.PrintToUser(logging.Green.Wrap("Starting AWM Relayer Service"))
		ux.Logger.PrintToUser("")
		if err := updateAWMRelayerFunds(network, sc, blockchainID); err != nil {
			return err
		}
		if err := updateAWMRelayerHostConfig(awmRelayerHost, subnetName, clusterName); err != nil {
			return err
		}
	}

	ux.Logger.PrintToUser("")
	if clusterAlreadyExists {
		ux.Logger.PrintToUser(logging.Green.Wrap("Devnet %s is now validating subnet %s"), clusterName, subnetName)
	} else {
		ux.Logger.PrintToUser(logging.Green.Wrap("Devnet %s is successfully created and is now validating subnet %s!"), clusterName, subnetName)
	}
	ux.Logger.PrintToUser("")

	ux.Logger.PrintToUser(logging.Green.Wrap("Subnet %s RPC URL: %s"), subnetName, network.BlockchainEndpoint(blockchainID.String()))
	ux.Logger.PrintToUser("")

	if addMonitoring {
		if customGrafanaDashboardPath != "" {
			if err = addCustomDashboard(clusterName, subnetName); err != nil {
				return err
			}
		}
		// no need to check for error, as it's ok not to have monitoring host
		monitoringHosts, _ := ansible.GetInventoryFromAnsibleInventoryFile(app.GetMonitoringInventoryDir(clusterName))
		if len(monitoringHosts) > 0 {
			getMonitoringHint(monitoringHosts[0].IP)
		}
	}

	if err := deployClusterYAMLFile(clusterName, subnetName); err != nil {
		return err
	}
	sendNodeWizMetrics(cmd)
	return nil
}

func hasTeleporterDeploys(
	clusterName string,
) (bool, error) {
	clusterConfig, err := app.GetClusterConfig(clusterName)
	if err != nil {
		return false, err
	}
	for _, deployedSubnetName := range clusterConfig.Subnets {
		deployedSubnetIsEVMGenesis, _, err := app.HasSubnetEVMGenesis(deployedSubnetName)
		if err != nil {
			return false, err
		}
		deployedSubnetSc, err := app.LoadSidecar(deployedSubnetName)
		if err != nil {
			return false, err
		}
		if deployedSubnetSc.TeleporterReady && deployedSubnetIsEVMGenesis {
			return true, nil
		}
	}
	return false, nil
}

func updateProposerVMs(
	network models.Network,
) error {
	clusterConfig, err := app.GetClusterConfig(network.ClusterName)
	if err != nil {
		return err
	}
	for _, deployedSubnetName := range clusterConfig.Subnets {
		deployedSubnetIsEVMGenesis, _, err := app.HasSubnetEVMGenesis(deployedSubnetName)
		if err != nil {
			return err
		}
		deployedSubnetSc, err := app.LoadSidecar(deployedSubnetName)
		if err != nil {
			return err
		}
		if deployedSubnetSc.TeleporterReady && deployedSubnetIsEVMGenesis {
			ux.Logger.PrintToUser("Updating proposerVM on %s", deployedSubnetName)
			blockchainID := deployedSubnetSc.Networks[network.Name()].BlockchainID
			if blockchainID == ids.Empty {
				return ErrNoBlockchainID
			}
			if err := teleporter.SetProposerVM(app, network, blockchainID.String(), deployedSubnetSc.TeleporterKey); err != nil {
				return err
			}
		}
	}
	ux.Logger.PrintToUser("Updating proposerVM on c-chain")
	return teleporter.SetProposerVM(app, network, "C", "")
}

func setAWMRelayerHost(host *models.Host) error {
	cloudID := host.GetCloudID()
	ux.Logger.PrintToUser("")
	ux.Logger.PrintToUser("configuring AWM Relayer on host %s", cloudID)
	nodeConfig, err := app.LoadClusterNodeConfig(cloudID)
	if err != nil {
		return err
	}
	if err := ssh.ComposeSSHSetupAWMRelayer(host); err != nil {
		return err
	}
	nodeConfig.IsAWMRelayer = true
	return app.CreateNodeCloudConfigFile(cloudID, &nodeConfig)
}

func updateAWMRelayerHostConfig(host *models.Host, subnetName string, clusterName string) error {
	ux.Logger.PrintToUser("setting AWM Relayer on host %s to relay subnet %s", host.GetCloudID(), subnetName)
	flags := relayercmd.AddSubnetToServiceFlags{
		Network: networkoptions.NetworkFlags{
			ClusterName: clusterName,
		},
		CloudNodeID: host.GetCloudID(),
	}
	if err := relayercmd.CallAddSubnetToService(subnetName, flags); err != nil {
		return err
	}
	if err := ssh.RunSSHUploadNodeAWMRelayerConfig(host, app.GetNodeInstanceDirPath(host.GetCloudID())); err != nil {
		return err
	}
	return ssh.RunSSHStartAWMRelayerService(host)
}

func chooseAWMRelayerHost(clusterName string) (*models.Host, error) {
	// first look up for separate monitoring host
	monitoringInventoryFile := app.GetMonitoringInventoryDir(clusterName)
	if utils.FileExists(monitoringInventoryFile) {
		monitoringHosts, err := ansible.GetInventoryFromAnsibleInventoryFile(monitoringInventoryFile)
		if err != nil {
			return nil, err
		}
		if len(monitoringHosts) > 0 {
			return monitoringHosts[0], nil
		}
	}
	// then look up for API nodes
	clusterConfig, err := app.GetClusterConfig(clusterName)
	if err != nil {
		return nil, err
	}
	if len(clusterConfig.APINodes) > 0 {
		return node.GetHostWithCloudID(app, clusterName, clusterConfig.APINodes[0])
	}
	// finally go for other hosts
	if len(clusterConfig.Nodes) > 0 {
		return node.GetHostWithCloudID(app, clusterName, clusterConfig.Nodes[0])
	}
	return nil, fmt.Errorf("no hosts found on cluster")
}

func updateAWMRelayerFunds(network models.Network, sc models.Sidecar, blockchainID ids.ID) error {
	relayerKey, err := app.GetKey(constants.AWMRelayerKeyName, network, true)
	if err != nil {
		return err
	}
	teleporterKey, err := app.GetKey(sc.TeleporterKey, network, true)
	if err != nil {
		return err
	}
	if err := teleporter.FundRelayer(
		network.BlockchainEndpoint(blockchainID.String()),
		teleporterKey.PrivKeyHex(),
		relayerKey.C(),
	); err != nil {
		return nil
	}
	ewoqKey, err := app.GetKey("ewoq", network, true)
	if err != nil {
		return err
	}
	return teleporter.FundRelayer(
		network.BlockchainEndpoint("C"),
		ewoqKey.PrivKeyHex(),
		relayerKey.C(),
	)
}

func deployClusterYAMLFile(clusterName, subnetName string) error {
	var separateHosts []*models.Host
	var err error
	loadTestInventoryDir := app.GetLoadTestInventoryDir(clusterName)
	if utils.FileExists(loadTestInventoryDir) {
		separateHosts, err = ansible.GetInventoryFromAnsibleInventoryFile(loadTestInventoryDir)
		if err != nil {
			return err
		}
	}
	subnetID, chainID, err := getDeployedSubnetInfo(clusterName, subnetName)
	if err != nil {
		return err
	}
	var externalHost *models.Host
	if len(separateHosts) > 0 {
		externalHost = separateHosts[0]
	}
	if err = createClusterYAMLFile(clusterName, subnetID, chainID, externalHost); err != nil {
		return err
	}
	ux.Logger.GreenCheckmarkToUser("Cluster information YAML file can be found at %s at local host", app.GetClusterYAMLFilePath(clusterName))
	// deploy YAML file to external host, if it exists
	if len(separateHosts) > 0 {
		if err = ssh.RunSSHCopyYAMLFile(separateHosts[0], app.GetClusterYAMLFilePath(clusterName)); err != nil {
			return err
		}
		ux.Logger.GreenCheckmarkToUser("Cluster information YAML file can be found at /home/ubuntu/%s at external host", constants.ClusterYAMLFileName)
	}
	return nil
}

func checkRPCCompatibility(
	clusterName string,
	subnetName string,
) error {
	clusterConfig, err := app.GetClusterConfig(clusterName)
	if err != nil {
		return err
	}
	allHosts, err := ansible.GetInventoryFromAnsibleInventoryFile(app.GetAnsibleInventoryDirPath(clusterName))
	if err != nil {
		return err
	}
	hosts := clusterConfig.GetValidatorHosts(allHosts) // exlude api nodes
	if len(validators) != 0 {
		hosts, err = filterHosts(hosts, validators)
		if err != nil {
			return err
		}
	}
	defer disconnectHosts(hosts)
	return checkHostsAreRPCCompatible(hosts, subnetName)
}

func waitForHealthyCluster(
	clusterName string,
	timeout time.Duration,
	poolTime time.Duration,
) error {
	ux.Logger.PrintToUser("")
	ux.Logger.PrintToUser("Waiting for node(s) in cluster %s to be healthy...", clusterName)
	clustersConfig, err := app.LoadClustersConfig()
	if err != nil {
		return err
	}
	cluster, ok := clustersConfig.Clusters[clusterName]
	if !ok {
		return fmt.Errorf("cluster %s does not exist", clusterName)
	}
	allHosts, err := ansible.GetInventoryFromAnsibleInventoryFile(app.GetAnsibleInventoryDirPath(clusterName))
	if err != nil {
		return err
	}
	hosts := cluster.GetValidatorHosts(allHosts) // exlude api nodes
	defer disconnectHosts(hosts)
	startTime := time.Now()
	spinSession := ux.NewUserSpinner()
	spinner := spinSession.SpinToUser("Checking if node(s) are healthy...")
	for {
		unhealthyNodes, err := getUnhealthyNodes(hosts)
		if err != nil {
			ux.SpinFailWithError(spinner, "", err)
			return err
		}
		if len(unhealthyNodes) == 0 {
			ux.SpinComplete(spinner)
			spinSession.Stop()
			ux.Logger.GreenCheckmarkToUser("Nodes healthy after %d seconds", uint32(time.Since(startTime).Seconds()))
			return nil
		}
		if time.Since(startTime) > timeout {
			ux.SpinFailWithError(spinner, "", fmt.Errorf("cluster not healthy after %d seconds", uint32(timeout.Seconds())))
			spinSession.Stop()
			ux.Logger.PrintToUser("")
			ux.Logger.RedXToUser("Unhealthy Nodes")
			for _, failedNode := range unhealthyNodes {
				ux.Logger.PrintToUser("  " + failedNode)
			}
			ux.Logger.PrintToUser("")
			return fmt.Errorf("cluster not healthy after %d seconds", uint32(timeout.Seconds()))
		}
		time.Sleep(poolTime)
	}
}

func waitForSubnetValidators(
	network models.Network,
	clusterName string,
	subnetID ids.ID,
	timeout time.Duration,
	poolTime time.Duration,
) error {
	ux.Logger.PrintToUser("Waiting for node(s) in cluster %s to be validators of subnet ID %s...", clusterName, subnetID)
	clusterConfig, err := app.GetClusterConfig(clusterName)
	if err != nil {
		return err
	}
	allHosts, err := ansible.GetInventoryFromAnsibleInventoryFile(app.GetAnsibleInventoryDirPath(clusterName))
	if err != nil {
		return err
	}
	hosts := clusterConfig.GetValidatorHosts(allHosts) // exlude api nodes
	if len(validators) != 0 {
		hosts, err = filterHosts(hosts, validators)
		if err != nil {
			return err
		}
	}
	defer disconnectHosts(hosts)
	nodeIDMap, failedNodesMap := getNodeIDs(hosts)
	startTime := time.Now()
	for {
		failedNodes := []string{}
		for _, host := range hosts {
			nodeID, b := nodeIDMap[host.NodeID]
			if !b {
				err, b := failedNodesMap[host.NodeID]
				if !b {
					return fmt.Errorf("expected to found an error for non mapped node")
				}
				return err
			}
			isValidator, err := subnet.IsSubnetValidator(subnetID, nodeID, network)
			if err != nil {
				return err
			}
			if !isValidator {
				failedNodes = append(failedNodes, host.GetCloudID())
			}
		}
		if len(failedNodes) == 0 {
			ux.Logger.PrintToUser("Nodes validating subnet ID %s after %d seconds", subnetID, uint32(time.Since(startTime).Seconds()))
			return nil
		}
		if time.Since(startTime) > timeout {
			ux.Logger.PrintToUser("Nodes not validating subnet ID %sf", subnetID)
			for _, failedNode := range failedNodes {
				ux.Logger.PrintToUser("  " + failedNode)
			}
			ux.Logger.PrintToUser("")
			return fmt.Errorf("cluster %s not validating subnet ID %s after %d seconds", clusterName, subnetID, uint32(timeout.Seconds()))
		}
		time.Sleep(poolTime)
	}
}

func waitForClusterSubnetStatus(
	clusterName string,
	subnetName string,
	blockchainID ids.ID,
	targetStatus status.BlockchainStatus,
	timeout time.Duration,
	poolTime time.Duration,
) error {
	ux.Logger.PrintToUser("")
	ux.Logger.PrintToUser("Waiting for node(s) in cluster %s to be %s subnet %s...", clusterName, strings.ToLower(targetStatus.String()), subnetName)
	clustersConfig, err := app.LoadClustersConfig()
	if err != nil {
		return err
	}
	cluster, ok := clustersConfig.Clusters[clusterName]
	if !ok {
		return fmt.Errorf("cluster %s does not exist", clusterName)
	}
	allHosts, err := ansible.GetInventoryFromAnsibleInventoryFile(app.GetAnsibleInventoryDirPath(clusterName))
	if err != nil {
		return err
	}
	hosts := cluster.GetValidatorHosts(allHosts) // exlude api nodes
	if len(validators) != 0 {
		hosts, err = filterHosts(hosts, validators)
		if err != nil {
			return err
		}
	}
	defer disconnectHosts(hosts)
	startTime := time.Now()
	for {
		wg := sync.WaitGroup{}
		wgResults := models.NodeResults{}
		for _, host := range hosts {
			wg.Add(1)
			go func(nodeResults *models.NodeResults, host *models.Host) {
				defer wg.Done()
				if syncstatus, err := ssh.RunSSHSubnetSyncStatus(host, blockchainID.String()); err != nil {
					nodeResults.AddResult(host.NodeID, nil, err)
					return
				} else {
					if subnetSyncStatus, err := parseSubnetSyncOutput(syncstatus); err != nil {
						nodeResults.AddResult(host.NodeID, nil, err)
						return
					} else {
						nodeResults.AddResult(host.NodeID, subnetSyncStatus, err)
					}
				}
			}(&wgResults, host)
		}
		wg.Wait()
		if wgResults.HasErrors() {
			return fmt.Errorf("failed to check sync status for node(s) %s", wgResults.GetErrorHostMap())
		}
		failedNodes := []string{}
		for host, subnetSyncStatus := range wgResults.GetResultMap() {
			if subnetSyncStatus != targetStatus.String() {
				failedNodes = append(failedNodes, host)
			}
		}
		if len(failedNodes) == 0 {
			ux.Logger.PrintToUser("Nodes %s %s after %d seconds", targetStatus.String(), subnetName, uint32(time.Since(startTime).Seconds()))
			return nil
		}
		if time.Since(startTime) > timeout {
			ux.Logger.PrintToUser("Nodes not %s %s", targetStatus.String(), subnetName)
			for _, failedNode := range failedNodes {
				ux.Logger.PrintToUser("  " + failedNode)
			}
			ux.Logger.PrintToUser("")
			return fmt.Errorf("cluster not %s subnet %s after %d seconds", strings.ToLower(targetStatus.String()), subnetName, uint32(timeout.Seconds()))
		}
		time.Sleep(poolTime)
	}
}

func checkClusterIsADevnet(clusterName string) error {
	exists, err := app.ClusterExists(clusterName)
	if err != nil {
		return err
	}
	if !exists {
		return fmt.Errorf("cluster %q does not exists", clusterName)
	}
	clustersConfig, err := app.LoadClustersConfig()
	if err != nil {
		return err
	}
	if clustersConfig.Clusters[clusterName].Network.Kind != models.Devnet {
		return fmt.Errorf("cluster %q is not a Devnet", clusterName)
	}
	return nil
}

func filterHosts(hosts []*models.Host, nodes []string) ([]*models.Host, error) {
	indices := set.Set[int]{}
	for _, node := range nodes {
		added := false
		for i, host := range hosts {
			cloudID := host.GetCloudID()
			ip := host.IP
			nodeID, err := getNodeID(app.GetNodeInstanceDirPath(cloudID))
			if err != nil {
				return nil, err
			}
			if slices.Contains([]string{cloudID, ip, nodeID.String()}, node) {
				added = true
				indices.Add(i)
			}
		}
		if !added {
			return nil, fmt.Errorf("node %q not found", node)
		}
	}
	filteredHosts := []*models.Host{}
	for i, host := range hosts {
		if indices.Contains(i) {
			filteredHosts = append(filteredHosts, host)
		}
	}
	return filteredHosts, nil
}

func setAWMRelayerSecurityGroupRule(clusterName string, awmRelayerHost *models.Host) error {
	clusterConfig, err := app.GetClusterConfig(clusterName)
	if err != nil {
		return err
	}
	hasGCPNodes := false
	lastRegion := ""
	var ec2Svc *awsAPI.AwsCloud
	for _, cloudID := range clusterConfig.GetCloudIDs() {
		nodeConfig, err := app.LoadClusterNodeConfig(cloudID)
		if err != nil {
			return err
		}
		switch {
		case nodeConfig.CloudService == "" || nodeConfig.CloudService == constants.AWSCloudService:
			if nodeConfig.Region != lastRegion {
				ec2Svc, err = awsAPI.NewAwsCloud(awsProfile, nodeConfig.Region)
				if err != nil {
					return err
				}
				lastRegion = nodeConfig.Region
			}
			securityGroupExists, sg, err := ec2Svc.CheckSecurityGroupExists(nodeConfig.SecurityGroup)
			if err != nil {
				return err
			}
			if !securityGroupExists {
				return fmt.Errorf("security group %s doesn't exist in region %s", nodeConfig.SecurityGroup, nodeConfig.Region)
			}
			if inSG := awsAPI.CheckIPInSg(&sg, awmRelayerHost.IP, constants.AvalanchegoAPIPort); !inSG {
				if err = ec2Svc.AddSecurityGroupRule(
					*sg.GroupId,
					"ingress",
					"tcp",
					awmRelayerHost.IP+constants.IPAddressSuffix,
					constants.AvalanchegoAPIPort,
				); err != nil {
					return err
				}
			}
		case nodeConfig.CloudService == constants.GCPCloudService:
			hasGCPNodes = true
		default:
			return fmt.Errorf("cloud %s is not supported", nodeConfig.CloudService)
		}
	}
	if hasGCPNodes {
		if err := setGCPAWMRelayerSecurityGroupRule(awmRelayerHost); err != nil {
			return err
		}
	}
	return nil
}

func sendNodeWizMetrics(cmd *cobra.Command) {
	flags := make(map[string]string)
	populateSubnetVMMetrics(flags, wizSubnet)
	metrics.HandleTracking(cmd, constants.MetricsNodeDevnetWizCommand, app, flags)
}

func populateSubnetVMMetrics(flags map[string]string, subnetName string) {
	sc, err := app.LoadSidecar(subnetName)
	if err == nil {
		switch sc.VM {
		case models.SubnetEvm:
			flags[constants.MetricsSubnetVM] = "Subnet-EVM"
		case models.CustomVM:
			flags[constants.MetricsSubnetVM] = "Custom-VM"
			flags[constants.MetricsCustomVMRepoURL] = sc.CustomVMRepoURL
			flags[constants.MetricsCustomVMBranch] = sc.CustomVMBranch
			flags[constants.MetricsCustomVMBuildScript] = sc.CustomVMBuildScript
		}
	}
	flags[constants.MetricsEnableMonitoring] = strconv.FormatBool(addMonitoring)
}

// setUPSubnetLogging sets up the subnet logging for the subnet
func setUpSubnetLogging(clusterName, subnetName string) error {
	_, chainID, err := getDeployedSubnetInfo(clusterName, subnetName)
	if err != nil {
		return err
	}
	wg := sync.WaitGroup{}
	wgResults := models.NodeResults{}
	spinSession := ux.NewUserSpinner()
	hosts, err := ansible.GetInventoryFromAnsibleInventoryFile(app.GetAnsibleInventoryDirPath(clusterName))
	if err != nil {
		return err
	}
	monitoringInventoryPath := app.GetMonitoringInventoryDir(clusterName)
	monitoringHosts, err := ansible.GetInventoryFromAnsibleInventoryFile(monitoringInventoryPath)
	if err != nil {
		return err
	}
	for _, host := range hosts {
		if !addMonitoring {
			continue
		}
		wg.Add(1)
		go func(host *models.Host) {
			defer wg.Done()
			spinner := spinSession.SpinToUser(utils.ScriptLog(host.NodeID, "Setup Subnet Logs"))
			cloudID := host.GetCloudID()
			nodeID, err := getNodeID(app.GetNodeInstanceDirPath(cloudID))
			if err != nil {
				wgResults.AddResult(host.NodeID, nil, err)
				ux.SpinFailWithError(spinner, "", err)
				return
			}
			if err = ssh.RunSSHSetupPromtailConfig(host, monitoringHosts[0].IP, constants.AvalanchegoLokiPort, cloudID, nodeID.String(), chainID); err != nil {
				wgResults.AddResult(host.NodeID, nil, err)
				ux.SpinFailWithError(spinner, "", err)
				return
			}
			if err := docker.RestartDockerComposeService(host, utils.GetRemoteComposeFile(), "promtail", constants.SSHLongRunningScriptTimeout); err != nil {
				wgResults.AddResult(host.NodeID, nil, err)
				ux.SpinFailWithError(spinner, "", err)
				return
			}
			ux.SpinComplete(spinner)
		}(host)
	}
	wg.Wait()
	for _, node := range hosts {
		if wgResults.HasNodeIDWithError(node.NodeID) {
			ux.Logger.RedXToUser("Node %s is ERROR with error: %s", node.NodeID, wgResults.GetErrorHostMap()[node.NodeID])
		}
	}
	spinSession.Stop()
	return nil
}<|MERGE_RESOLUTION|>--- conflicted
+++ resolved
@@ -72,11 +72,8 @@
 	teleporterRegistryBydecodePath         string
 	deployTeleporterMessenger              bool
 	deployTeleporterRegistry               bool
-<<<<<<< HEAD
+	replaceKeyPair                         bool
 	depricatedRemoteCLIVersion             string
-=======
-	replaceKeyPair                         bool
->>>>>>> ac8f3972
 )
 
 func newWizCmd() *cobra.Command {
@@ -142,12 +139,8 @@
 	cmd.Flags().StringVar(&teleporterRegistryBydecodePath, "teleporter-registry-bytecode-path", "", "path to a teleporter registry bytecode file")
 	cmd.Flags().BoolVar(&deployTeleporterMessenger, "deploy-teleporter-messenger", true, "deploy Teleporter Messenger")
 	cmd.Flags().BoolVar(&deployTeleporterRegistry, "deploy-teleporter-registry", true, "deploy Teleporter Registry")
-<<<<<<< HEAD
-
+	cmd.Flags().BoolVar(&replaceKeyPair, "auto-replace-keypair", false, "automatically replaces key pair to access node if previous key pair is not found")
 	cmd.Flags().StringVar(&depricatedRemoteCLIVersion, "remote-cli-version", "", "[depricated] install given CLI version on remote nodes.")
-=======
-	cmd.Flags().BoolVar(&replaceKeyPair, "auto-replace-keypair", false, "automatically replaces key pair to access node if previous key pair is not found")
->>>>>>> ac8f3972
 	return cmd
 }
 
