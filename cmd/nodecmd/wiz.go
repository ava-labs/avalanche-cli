// Copyright (C) 2022, Ava Labs, Inc. All rights reserved.
// See the file LICENSE for licensing terms.
package nodecmd

import (
	"fmt"
	"strconv"
	"strings"
	"sync"
	"time"

	"github.com/ava-labs/avalanche-cli/pkg/metrics"

	"github.com/ava-labs/avalanche-cli/cmd/subnetcmd"
	"github.com/ava-labs/avalanche-cli/cmd/teleportercmd"
	"github.com/ava-labs/avalanche-cli/pkg/ansible"
	awsAPI "github.com/ava-labs/avalanche-cli/pkg/cloud/aws"
	"github.com/ava-labs/avalanche-cli/pkg/cobrautils"
	"github.com/ava-labs/avalanche-cli/pkg/constants"
	"github.com/ava-labs/avalanche-cli/pkg/docker"
	"github.com/ava-labs/avalanche-cli/pkg/models"
	"github.com/ava-labs/avalanche-cli/pkg/networkoptions"
	"github.com/ava-labs/avalanche-cli/pkg/node"
	"github.com/ava-labs/avalanche-cli/pkg/ssh"
	"github.com/ava-labs/avalanche-cli/pkg/subnet"
	"github.com/ava-labs/avalanche-cli/pkg/teleporter"
	"github.com/ava-labs/avalanche-cli/pkg/utils"
	"github.com/ava-labs/avalanche-cli/pkg/ux"
	"github.com/ava-labs/avalanchego/ids"
	"github.com/ava-labs/avalanchego/utils/logging"
	"github.com/ava-labs/avalanchego/utils/set"
	"github.com/ava-labs/avalanchego/vms/platformvm/status"
	"github.com/spf13/cobra"
	"golang.org/x/exp/slices"
)

const (
	healthCheckPoolTime   = 10 * time.Second
	healthCheckTimeout    = 3 * time.Minute
	syncCheckPoolTime     = 10 * time.Second
	syncCheckTimeout      = 1 * time.Minute
	validateCheckPoolTime = 10 * time.Second
	validateCheckTimeout  = 1 * time.Minute
)

var (
	forceSubnetCreate              bool
	subnetGenesisFile              string
	useEvmSubnet                   bool
	useCustomSubnet                bool
	evmVersion                     string
	evmChainID                     uint64
	evmToken                       string
	evmDefaults                    bool
	useLatestEvmReleasedVersion    bool
	useLatestEvmPreReleasedVersion bool
	customVMRepoURL                string
	customVMBranch                 string
	customVMBuildScript            string
	nodeConf                       string
	subnetConf                     string
	chainConf                      string
	validators                     []string
	customGrafanaDashboardPath     string
	teleporterReady                bool
	runRelayer                     bool
)

func newWizCmd() *cobra.Command {
	cmd := &cobra.Command{
		Use:   "wiz [clusterName] [subnetName]",
		Short: "(ALPHA Warning) Creates a devnet together with a fully validated subnet into it.",
		Long: `(ALPHA Warning) This command is currently in experimental mode.

The node wiz command creates a devnet and deploys, sync and validate a subnet into it. It creates the subnet if so needed.
`,
		Args:              cobrautils.RangeArgs(1, 2),
		RunE:              wiz,
		PersistentPostRun: handlePostRun,
	}
	cmd.Flags().BoolVar(&useStaticIP, "use-static-ip", true, "attach static Public IP on cloud servers")
	cmd.Flags().BoolVar(&useAWS, "aws", false, "create node/s in AWS cloud")
	cmd.Flags().BoolVar(&useGCP, "gcp", false, "create node/s in GCP cloud")
	cmd.Flags().StringSliceVar(&cmdLineRegion, "region", []string{}, "create node/s in given region(s). Use comma to separate multiple regions")
	cmd.Flags().BoolVar(&authorizeAccess, "authorize-access", false, "authorize CLI to create cloud resources")
	cmd.Flags().IntSliceVar(&numValidatorsNodes, "num-validators", []int{}, "number of nodes to create per region(s). Use comma to separate multiple numbers for each region in the same order as --region flag")
	cmd.Flags().StringVar(&nodeType, "node-type", "", "cloud instance type. Use 'default' to use recommended default instance type")
	cmd.Flags().StringVar(&cmdLineGCPCredentialsPath, "gcp-credentials", "", "use given GCP credentials")
	cmd.Flags().StringVar(&cmdLineGCPProjectName, "gcp-project", "", "use given GCP project")
	cmd.Flags().StringVar(&cmdLineAlternativeKeyPairName, "alternative-key-pair-name", "", "key pair name to use if default one generates conflicts")
	cmd.Flags().StringVar(&awsProfile, "aws-profile", constants.AWSDefaultCredential, "aws profile to use")
	cmd.Flags().BoolVar(&defaultValidatorParams, "default-validator-params", false, "use default weight/start/duration params for subnet validator")

	cmd.Flags().BoolVar(&forceSubnetCreate, "force-subnet-create", false, "overwrite the existing subnet configuration if one exists")
	cmd.Flags().StringVar(&subnetGenesisFile, "subnet-genesis", "", "file path of the subnet genesis")
	cmd.Flags().BoolVar(&teleporterReady, "teleporter", false, "generate a teleporter-ready vm")
	cmd.Flags().BoolVar(&runRelayer, "relayer", false, "run AWM relayer when deploying the vm")
	cmd.Flags().BoolVar(&useEvmSubnet, "evm-subnet", false, "use Subnet-EVM as the subnet virtual machine")
	cmd.Flags().BoolVar(&useCustomSubnet, "custom-subnet", false, "use a custom VM as the subnet virtual machine")
	cmd.Flags().StringVar(&evmVersion, "evm-version", "", "version of Subnet-EVM to use")
	cmd.Flags().Uint64Var(&evmChainID, "evm-chain-id", 0, "chain ID to use with Subnet-EVM")
	cmd.Flags().StringVar(&evmToken, "evm-token", "", "token name to use with Subnet-EVM")
	cmd.Flags().BoolVar(&evmDefaults, "evm-defaults", false, "use default settings for fees/airdrop/precompiles with Subnet-EVM")
	cmd.Flags().BoolVar(&useLatestEvmReleasedVersion, "latest-evm-version", false, "use latest Subnet-EVM released version")
	cmd.Flags().BoolVar(&useLatestEvmPreReleasedVersion, "latest-pre-released-evm-version", false, "use latest Subnet-EVM pre-released version")
	cmd.Flags().StringVar(&customVMRepoURL, "custom-vm-repo-url", "", "custom vm repository url")
	cmd.Flags().StringVar(&customVMBranch, "custom-vm-branch", "", "custom vm branch or commit")
	cmd.Flags().StringVar(&customVMBuildScript, "custom-vm-build-script", "", "custom vm build-script")
	cmd.Flags().StringVar(&customGrafanaDashboardPath, "add-grafana-dashboard", "", "path to additional grafana dashboard json file")
	cmd.Flags().StringVar(&nodeConf, "node-config", "", "path to avalanchego node configuration for subnet")
	cmd.Flags().StringVar(&subnetConf, "subnet-config", "", "path to the subnet configuration for subnet")
	cmd.Flags().StringVar(&chainConf, "chain-config", "", "path to the chain configuration for subnet")
	cmd.Flags().BoolVar(&useSSHAgent, "use-ssh-agent", false, "use ssh agent for ssh")
	cmd.Flags().StringVar(&sshIdentity, "ssh-agent-identity", "", "use given ssh identity(only for ssh agent). If not set, default will be used.")
	cmd.Flags().BoolVar(&useLatestAvalanchegoReleaseVersion, "latest-avalanchego-version", false, "install latest avalanchego release version on node/s")
	cmd.Flags().BoolVar(&useLatestAvalanchegoPreReleaseVersion, "latest-avalanchego-pre-release-version", false, "install latest avalanchego pre-release version on node/s")
	cmd.Flags().StringVar(&useCustomAvalanchegoVersion, "custom-avalanchego-version", "", "install given avalanchego version on node/s")
	cmd.Flags().StringVar(&remoteCLIVersion, "remote-cli-version", "", "install given CLI version on remote nodes. defaults to latest CLI release")
	cmd.Flags().StringSliceVar(&validators, "validators", []string{}, "deploy subnet into given comma separated list of validators. defaults to all cluster nodes")
	cmd.Flags().BoolVar(&addMonitoring, enableMonitoringFlag, false, " set up Prometheus monitoring for created nodes. Please note that this option creates a separate monitoring instance and incures additional cost")
	cmd.Flags().IntSliceVar(&numAPINodes, "num-apis", []int{}, "number of API nodes(nodes without stake) to create in the new Devnet")
	cmd.Flags().IntVar(&iops, "aws-volume-iops", constants.AWSGP3DefaultIOPS, "AWS iops (for gp3, io1, and io2 volume types only)")
	cmd.Flags().IntVar(&throughput, "aws-volume-throughput", constants.AWSGP3DefaultThroughput, "AWS throughput in MiB/s (for gp3 volume type only)")
	cmd.Flags().StringVar(&volumeType, "aws-volume-type", "gp3", "AWS volume type")
	cmd.Flags().IntVar(&volumeSize, "aws-volume-size", constants.CloudServerStorageSize, "AWS volume size in GB")
	cmd.Flags().StringVar(&grafanaPkg, "grafana-pkg", "", "use grafana pkg instead of apt repo(by default), for example https://dl.grafana.com/oss/release/grafana_10.4.1_amd64.deb")
	return cmd
}

func wiz(cmd *cobra.Command, args []string) error {
	clusterName := args[0]
	subnetName := ""
	if len(args) > 1 {
		subnetName = args[1]
	}
	clusterAlreadyExists, err := app.ClusterExists(clusterName)
	if err != nil {
		return err
	}
	if clusterAlreadyExists {
		if err := checkClusterIsADevnet(clusterName); err != nil {
			return err
		}
	}
	if clusterAlreadyExists && subnetName == "" {
		return fmt.Errorf("expecting to add subnet to existing cluster but no subnet-name was provided")
	}
	if subnetName != "" && (!app.SidecarExists(subnetName) || forceSubnetCreate) {
		ux.Logger.PrintToUser("")
		ux.Logger.PrintToUser(logging.Green.Wrap("Creating the subnet"))
		ux.Logger.PrintToUser("")
		if err := subnetcmd.CallCreate(
			cmd,
			subnetName,
			forceSubnetCreate,
			subnetGenesisFile,
			useEvmSubnet,
			useCustomSubnet,
			evmVersion,
			evmChainID,
			evmToken,
			evmDefaults,
			useLatestEvmReleasedVersion,
			useLatestEvmPreReleasedVersion,
			customVMRepoURL,
			customVMBranch,
			customVMBuildScript,
		); err != nil {
			return err
		}
		if chainConf != "" || subnetConf != "" || nodeConf != "" {
			if err := subnetcmd.CallConfigure(
				cmd,
				subnetName,
				chainConf,
				subnetConf,
				nodeConf,
			); err != nil {
				return err
			}
		}
	}

	if !clusterAlreadyExists {
		globalNetworkFlags.UseDevnet = true
		if len(useCustomAvalanchegoVersion) == 0 && !useLatestAvalanchegoReleaseVersion && !useLatestAvalanchegoPreReleaseVersion {
			useAvalanchegoVersionFromSubnet = subnetName
		}
		ux.Logger.PrintToUser("")
		ux.Logger.PrintToUser(logging.Green.Wrap("Creating the devnet..."))
		ux.Logger.PrintToUser("")
		// wizSubnet is used to get more metrics sent from node create command on whether if vm is custom or subnetEVM
		wizSubnet = subnetName
		if err := createNodes(cmd, []string{clusterName}); err != nil {
			return err
		}
	} else {
		ux.Logger.PrintToUser("")
		ux.Logger.PrintToUser(logging.Green.Wrap("Adding subnet into existing devnet %s..."), clusterName)
	}

	// check all validators are found
	if len(validators) != 0 {
		allHosts, err := ansible.GetInventoryFromAnsibleInventoryFile(app.GetAnsibleInventoryDirPath(clusterName))
		if err != nil {
			return err
		}
		clustersConfig, err := app.LoadClustersConfig()
		if err != nil {
			return err
		}
		cluster, ok := clustersConfig.Clusters[clusterName]
		if !ok {
			return fmt.Errorf("cluster %s does not exist", clusterName)
		}
		hosts := cluster.GetValidatorHosts(allHosts) // exlude api nodes
		_, err = filterHosts(hosts, validators)
		if err != nil {
			return err
		}
	}

	if err := waitForHealthyCluster(clusterName, healthCheckTimeout, healthCheckPoolTime); err != nil {
		return err
	}

	if subnetName == "" {
		ux.Logger.PrintToUser("")
		ux.Logger.PrintToUser(logging.Green.Wrap("Devnet %s has been created!"), clusterName)
		return nil
	}

	ux.Logger.PrintToUser("")
	ux.Logger.PrintToUser(logging.Green.Wrap("Checking subnet compatibility"))
	ux.Logger.PrintToUser("")
	if err := checkRPCCompatibility(clusterName, subnetName); err != nil {
		return err
	}

	ux.Logger.PrintToUser("")
	ux.Logger.PrintToUser(logging.Green.Wrap("Creating the blockchain"))
	ux.Logger.PrintToUser("")
	avoidChecks = true
	if err := deploySubnet(cmd, []string{clusterName, subnetName}); err != nil {
		return err
	}

	ux.Logger.PrintToUser("")
	ux.Logger.PrintToUser(logging.Green.Wrap("Adding nodes as subnet validators"))
	ux.Logger.PrintToUser("")
	avoidSubnetValidationChecks = true
	if err := validateSubnet(cmd, []string{clusterName, subnetName}); err != nil {
		return err
	}

	network, err := app.GetClusterNetwork(clusterName)
	if err != nil {
		return err
	}
	sc, err := app.LoadSidecar(subnetName)
	if err != nil {
		return err
	}
	subnetID := sc.Networks[network.Name()].SubnetID
	if subnetID == ids.Empty {
		return ErrNoSubnetID
	}

	ux.Logger.PrintToUser("")
	ux.Logger.PrintToUser(logging.Green.Wrap("Waiting for nodes to be validating the subnet"))
	ux.Logger.PrintToUser("")
	if err := waitForSubnetValidators(network, clusterName, subnetID, validateCheckTimeout, validateCheckPoolTime); err != nil {
		return err
	}

	isEVMGenesis, _, err := subnetcmd.HasSubnetEVMGenesis(subnetName)
	if err != nil {
		return err
	}

	var awmRelayerHost *models.Host
	if sc.TeleporterReady && sc.RunRelayer && isEVMGenesis {
		// get or set AWM Relayer host and configure/stop service
		awmRelayerHost, err = node.GetAWMRelayerHost(app, clusterName)
		if err != nil {
			return err
		}
		if awmRelayerHost == nil {
			awmRelayerHost, err = chooseAWMRelayerHost(clusterName)
			if err != nil {
				return err
			}
			if err := setAWMRelayerHost(awmRelayerHost); err != nil {
				return err
			}
			if err := setAWMRelayerSecurityGroupRule(clusterName, awmRelayerHost); err != nil {
				return err
			}
		} else {
			ux.Logger.PrintToUser("")
			ux.Logger.PrintToUser(logging.Green.Wrap("Stopping AWM Relayer Service"))
			if err := ssh.RunSSHStopAWMRelayerService(awmRelayerHost); err != nil {
				return err
			}
		}
	}

	ux.Logger.PrintToUser("")
	ux.Logger.PrintToUser(logging.Green.Wrap("Setting the nodes as subnet trackers"))
	ux.Logger.PrintToUser("")
	if err := syncSubnet(cmd, []string{clusterName, subnetName}); err != nil {
		return err
	}
	if err := waitForHealthyCluster(clusterName, healthCheckTimeout, healthCheckPoolTime); err != nil {
		return err
	}
	blockchainID := sc.Networks[network.Name()].BlockchainID
	if blockchainID == ids.Empty {
		return ErrNoBlockchainID
	}
	// update logging
	if addMonitoring {
		// set up subnet logs in Loki
		if err = setUpSubnetLogging(clusterName, subnetName); err != nil {
			return err
		}
	}
	if err := waitForClusterSubnetStatus(clusterName, subnetName, blockchainID, status.Validating, validateCheckTimeout, validateCheckPoolTime); err != nil {
		return err
	}

	if b, err := hasTeleporterDeploys(clusterName); err != nil {
		return err
	} else if b {
		ux.Logger.PrintToUser("")
		ux.Logger.PrintToUser(logging.Green.Wrap("Updating Proposer VMs"))
		ux.Logger.PrintToUser("")
		if err := updateProposerVMs(network); err != nil {
			// not going to consider fatal, as teleporter messaging will be working fine after a failed first msg
			ux.Logger.PrintToUser(logging.Yellow.Wrap("failure setting proposer: %s"), err)
		}
	}

	if sc.TeleporterReady && sc.RunRelayer && isEVMGenesis {
		ux.Logger.PrintToUser("")
		ux.Logger.PrintToUser(logging.Green.Wrap("Setting up teleporter on subnet"))
		ux.Logger.PrintToUser("")
		flags := teleportercmd.DeployFlags{
			SubnetName: subnetName,
			Network: networkoptions.NetworkFlags{
				ClusterName: clusterName,
			},
			DeployMessenger: true,
			DeployRegistry:  true,
		}
		if err := teleportercmd.CallDeploy([]string{}, flags); err != nil {
			return err
		}
		ux.Logger.PrintToUser("")
		ux.Logger.PrintToUser(logging.Green.Wrap("Starting AWM Relayer Service"))
		ux.Logger.PrintToUser("")
		if err := updateAWMRelayerFunds(network, sc, blockchainID); err != nil {
			return err
		}
		if err := updateAWMRelayerHostConfig(awmRelayerHost, subnetName, clusterName); err != nil {
			return err
		}
	}

	ux.Logger.PrintToUser("")
	if clusterAlreadyExists {
		ux.Logger.PrintToUser(logging.Green.Wrap("Devnet %s is now validating subnet %s"), clusterName, subnetName)
	} else {
		ux.Logger.PrintToUser(logging.Green.Wrap("Devnet %s is successfully created and is now validating subnet %s!"), clusterName, subnetName)
	}
	ux.Logger.PrintToUser("")

	ux.Logger.PrintToUser(logging.Green.Wrap("Subnet %s RPC URL: %s"), subnetName, network.BlockchainEndpoint(blockchainID.String()))
	ux.Logger.PrintToUser("")

	if addMonitoring {
		if customGrafanaDashboardPath != "" {
			if err = addCustomDashboard(clusterName, subnetName); err != nil {
				return err
			}
		}
		// no need to check for error, as it's ok not to have monitoring host
		monitoringHosts, _ := ansible.GetInventoryFromAnsibleInventoryFile(app.GetMonitoringInventoryDir(clusterName))
		if len(monitoringHosts) > 0 {
			getMonitoringHint(monitoringHosts[0].IP)
		}
	}

	if err := deployClusterYAMLFile(clusterName, subnetName); err != nil {
		return err
	}
<<<<<<< HEAD
	return nil
}

func updateAWMRelayerFunds(network models.Network, sc models.Sidecar, blockchainID ids.ID) error {
	relayerKey, err := app.GetKey(constants.AWMRelayerKeyName, network, true)
	if err != nil {
		return err
	}
	teleporterKey, err := app.GetKey(sc.TeleporterKey, network, true)
	if err != nil {
		return err
	}
	if err := teleporter.FundRelayer(
		network.BlockchainEndpoint(blockchainID.String()),
		teleporterKey.PrivKeyHex(),
		relayerKey.C(),
	); err != nil {
		return nil
	}
	ewoqKey, err := app.GetKey("ewoq", network, true)
	if err != nil {
		return err
	}
	return teleporter.FundRelayer(
		network.BlockchainEndpoint("C"),
		ewoqKey.PrivKeyHex(),
		relayerKey.C(),
	)
}

func setUpSubnetLogging(clusterName, subnetName string) error {
	wg := sync.WaitGroup{}
	wgResults := models.NodeResults{}
	spinSession := ux.NewUserSpinner()
	hosts, err := ansible.GetInventoryFromAnsibleInventoryFile(app.GetAnsibleInventoryDirPath(clusterName))
	if err != nil {
		return err
	}
	monitoringInventoryPath := app.GetMonitoringInventoryDir(clusterName)
	monitoringHosts, err := ansible.GetInventoryFromAnsibleInventoryFile(monitoringInventoryPath)
	if err != nil {
		return err
	}
	_, chainID, err := getDeployedSubnetInfo(clusterName, subnetName)
	if err != nil {
		return err
	}
	for _, host := range hosts {
		if !addMonitoring {
			continue
		}
		wg.Add(1)
		go func(host *models.Host) {
			defer wg.Done()
			spinner := spinSession.SpinToUser(utils.ScriptLog(host.NodeID, "Setup Subnet Logs"))
			cloudID := host.GetCloudID()
			nodeID, err := getNodeID(app.GetNodeInstanceDirPath(cloudID))
			if err != nil {
				wgResults.AddResult(host.NodeID, nil, err)
				ux.SpinFailWithError(spinner, "", err)
				return
			}
			if err = ssh.RunSSHUpdatePromtailConfigSubnet(host, monitoringHosts[0].IP, constants.AvalanchegoLokiPort, cloudID, nodeID.String(), chainID); err != nil {
				wgResults.AddResult(host.NodeID, nil, err)
				ux.SpinFailWithError(spinner, "", err)
				return
			}
			ux.SpinComplete(spinner)
		}(host)
	}
	wg.Wait()
	for _, node := range hosts {
		if wgResults.HasNodeIDWithError(node.NodeID) {
			ux.Logger.RedXToUser("Node %s is ERROR with error: %s", node.NodeID, wgResults.GetErrorHostMap()[node.NodeID])
		}
	}
	avalancheGoPorts, machinePorts, ltPorts, err := getPrometheusTargets(clusterName)
	if err != nil {
		return err
	}
	monitoringHost := monitoringHosts[0]
	spinner := spinSession.SpinToUser(utils.ScriptLog(monitoringHost.NodeID, "Update Monitoring Targets"))
	if err := ssh.RunSSHUpdatePrometheusConfig(monitoringHost, avalancheGoPorts, machinePorts, ltPorts); err != nil {
		ux.SpinFailWithError(spinner, "", err)
		return err
	}
	ux.SpinComplete(spinner)
	spinSession.Stop()
=======
	sendNodeWizMetrics(cmd)
>>>>>>> 45a24810
	return nil
}

func hasTeleporterDeploys(
	clusterName string,
) (bool, error) {
	clusterConfig, err := app.GetClusterConfig(clusterName)
	if err != nil {
		return false, err
	}
	for _, deployedSubnetName := range clusterConfig.Subnets {
		deployedSubnetIsEVMGenesis, _, err := subnetcmd.HasSubnetEVMGenesis(deployedSubnetName)
		if err != nil {
			return false, err
		}
		deployedSubnetSc, err := app.LoadSidecar(deployedSubnetName)
		if err != nil {
			return false, err
		}
		if deployedSubnetSc.TeleporterReady && deployedSubnetIsEVMGenesis {
			return true, nil
		}
	}
	return false, nil
}

func updateProposerVMs(
	network models.Network,
) error {
	clusterConfig, err := app.GetClusterConfig(network.ClusterName)
	if err != nil {
		return err
	}
	for _, deployedSubnetName := range clusterConfig.Subnets {
		deployedSubnetIsEVMGenesis, _, err := subnetcmd.HasSubnetEVMGenesis(deployedSubnetName)
		if err != nil {
			return err
		}
		deployedSubnetSc, err := app.LoadSidecar(deployedSubnetName)
		if err != nil {
			return err
		}
		if deployedSubnetSc.TeleporterReady && deployedSubnetIsEVMGenesis {
			ux.Logger.PrintToUser("Updating proposerVM on %s", deployedSubnetName)
			blockchainID := deployedSubnetSc.Networks[network.Name()].BlockchainID
			if blockchainID == ids.Empty {
				return ErrNoBlockchainID
			}
			if err := teleporter.SetProposerVM(app, network, blockchainID.String(), deployedSubnetSc.TeleporterKey); err != nil {
				return err
			}
		}
	}
	ux.Logger.PrintToUser("Updating proposerVM on c-chain")
	return teleporter.SetProposerVM(app, network, "C", "")
}

func setAWMRelayerHost(host *models.Host) error {
	cloudID := host.GetCloudID()
	ux.Logger.PrintToUser("")
	ux.Logger.PrintToUser("configuring AWM Relayer on host %s", cloudID)
	nodeConfig, err := app.LoadClusterNodeConfig(cloudID)
	if err != nil {
		return err
	}
	if err := ssh.ComposeSSHSetupAWMRelayer(host); err != nil {
		return err
	}
	nodeConfig.IsAWMRelayer = true
	return app.CreateNodeCloudConfigFile(cloudID, &nodeConfig)
}

func updateAWMRelayerHostConfig(host *models.Host, subnetName string, clusterName string) error {
	ux.Logger.PrintToUser("setting AWM Relayer on host %s to relay subnet %s", host.GetCloudID(), subnetName)
	flags := teleportercmd.AddSubnetToRelayerServiceFlags{
		Network: networkoptions.NetworkFlags{
			ClusterName: clusterName,
		},
		CloudNodeID: host.GetCloudID(),
	}
	if err := teleportercmd.CallAddSubnetToRelayerService(subnetName, flags); err != nil {
		return err
	}
	if err := ssh.RunSSHUploadNodeAWMRelayerConfig(host, app.GetNodeInstanceDirPath(host.GetCloudID())); err != nil {
		return err
	}
	return ssh.RunSSHStartAWMRelayerService(host)
}

func chooseAWMRelayerHost(clusterName string) (*models.Host, error) {
	// first look up for separate monitoring host
	monitoringInventoryFile := app.GetMonitoringInventoryDir(clusterName)
	if utils.FileExists(monitoringInventoryFile) {
		monitoringHosts, err := ansible.GetInventoryFromAnsibleInventoryFile(monitoringInventoryFile)
		if err != nil {
			return nil, err
		}
		if len(monitoringHosts) > 0 {
			return monitoringHosts[0], nil
		}
	}
	// then look up for API nodes
	clusterConfig, err := app.GetClusterConfig(clusterName)
	if err != nil {
		return nil, err
	}
	if len(clusterConfig.APINodes) > 0 {
		return node.GetHostWithCloudID(app, clusterName, clusterConfig.APINodes[0])
	}
	// finally go for other hosts
	if len(clusterConfig.Nodes) > 0 {
		return node.GetHostWithCloudID(app, clusterName, clusterConfig.Nodes[0])
	}
	return nil, fmt.Errorf("no hosts found on cluster")
}

func deployClusterYAMLFile(clusterName, subnetName string) error {
	var separateHosts []*models.Host
	var err error
	loadTestInventoryDir := app.GetLoadTestInventoryDir(clusterName)
	if utils.FileExists(loadTestInventoryDir) {
		separateHosts, err = ansible.GetInventoryFromAnsibleInventoryFile(loadTestInventoryDir)
		if err != nil {
			return err
		}
	}
	subnetID, chainID, err := getDeployedSubnetInfo(clusterName, subnetName)
	if err != nil {
		return err
	}
	var externalHost *models.Host
	if len(separateHosts) > 0 {
		externalHost = separateHosts[0]
	}
	if err = createClusterYAMLFile(clusterName, subnetID, chainID, externalHost); err != nil {
		return err
	}
	ux.Logger.GreenCheckmarkToUser("Cluster information YAML file can be found at %s at local host", app.GetClusterYAMLFilePath(clusterName))
	// deploy YAML file to external host, if it exists
	if len(separateHosts) > 0 {
		if err = ssh.RunSSHCopyYAMLFile(separateHosts[0], app.GetClusterYAMLFilePath(clusterName)); err != nil {
			return err
		}
		ux.Logger.GreenCheckmarkToUser("Cluster information YAML file can be found at /home/ubuntu/%s at external host", constants.ClusterYAMLFileName)
	}
	return nil
}

func checkRPCCompatibility(
	clusterName string,
	subnetName string,
) error {
	clusterConfig, err := app.GetClusterConfig(clusterName)
	if err != nil {
		return err
	}
	allHosts, err := ansible.GetInventoryFromAnsibleInventoryFile(app.GetAnsibleInventoryDirPath(clusterName))
	if err != nil {
		return err
	}
	hosts := clusterConfig.GetValidatorHosts(allHosts) // exlude api nodes
	if len(validators) != 0 {
		hosts, err = filterHosts(hosts, validators)
		if err != nil {
			return err
		}
	}
	defer disconnectHosts(hosts)
	return checkHostsAreRPCCompatible(hosts, subnetName)
}

func waitForHealthyCluster(
	clusterName string,
	timeout time.Duration,
	poolTime time.Duration,
) error {
	ux.Logger.PrintToUser("")
	ux.Logger.PrintToUser("Waiting for node(s) in cluster %s to be healthy...", clusterName)
	clustersConfig, err := app.LoadClustersConfig()
	if err != nil {
		return err
	}
	cluster, ok := clustersConfig.Clusters[clusterName]
	if !ok {
		return fmt.Errorf("cluster %s does not exist", clusterName)
	}
	allHosts, err := ansible.GetInventoryFromAnsibleInventoryFile(app.GetAnsibleInventoryDirPath(clusterName))
	if err != nil {
		return err
	}
	hosts := cluster.GetValidatorHosts(allHosts) // exlude api nodes
	defer disconnectHosts(hosts)
	startTime := time.Now()
	spinSession := ux.NewUserSpinner()
	spinner := spinSession.SpinToUser("Checking if node(s) are healthy...")
	for {
		unhealthyNodes, err := getUnhealthyNodes(hosts)
		if err != nil {
			ux.SpinFailWithError(spinner, "", err)
			return err
		}
		if len(unhealthyNodes) == 0 {
			ux.SpinComplete(spinner)
			spinSession.Stop()
			ux.Logger.GreenCheckmarkToUser("Nodes healthy after %d seconds", uint32(time.Since(startTime).Seconds()))
			return nil
		}
		if time.Since(startTime) > timeout {
			ux.SpinFailWithError(spinner, "", fmt.Errorf("cluster not healthy after %d seconds", uint32(timeout.Seconds())))
			spinSession.Stop()
			ux.Logger.PrintToUser("")
			ux.Logger.RedXToUser("Unhealthy Nodes")
			for _, failedNode := range unhealthyNodes {
				ux.Logger.PrintToUser("  " + failedNode)
			}
			ux.Logger.PrintToUser("")
			return fmt.Errorf("cluster not healthy after %d seconds", uint32(timeout.Seconds()))
		}
		time.Sleep(poolTime)
	}
}

func waitForSubnetValidators(
	network models.Network,
	clusterName string,
	subnetID ids.ID,
	timeout time.Duration,
	poolTime time.Duration,
) error {
	ux.Logger.PrintToUser("Waiting for node(s) in cluster %s to be validators of subnet ID %s...", clusterName, subnetID)
	clusterConfig, err := app.GetClusterConfig(clusterName)
	if err != nil {
		return err
	}
	allHosts, err := ansible.GetInventoryFromAnsibleInventoryFile(app.GetAnsibleInventoryDirPath(clusterName))
	if err != nil {
		return err
	}
	hosts := clusterConfig.GetValidatorHosts(allHosts) // exlude api nodes
	if len(validators) != 0 {
		hosts, err = filterHosts(hosts, validators)
		if err != nil {
			return err
		}
	}
	defer disconnectHosts(hosts)
	nodeIDMap, failedNodesMap := getNodeIDs(hosts)
	startTime := time.Now()
	for {
		failedNodes := []string{}
		for _, host := range hosts {
			nodeID, b := nodeIDMap[host.NodeID]
			if !b {
				err, b := failedNodesMap[host.NodeID]
				if !b {
					return fmt.Errorf("expected to found an error for non mapped node")
				}
				return err
			}
			isValidator, err := subnet.IsSubnetValidator(subnetID, nodeID, network)
			if err != nil {
				return err
			}
			if !isValidator {
				failedNodes = append(failedNodes, host.GetCloudID())
			}
		}
		if len(failedNodes) == 0 {
			ux.Logger.PrintToUser("Nodes validating subnet ID %s after %d seconds", subnetID, uint32(time.Since(startTime).Seconds()))
			return nil
		}
		if time.Since(startTime) > timeout {
			ux.Logger.PrintToUser("Nodes not validating subnet ID %sf", subnetID)
			for _, failedNode := range failedNodes {
				ux.Logger.PrintToUser("  " + failedNode)
			}
			ux.Logger.PrintToUser("")
			return fmt.Errorf("cluster %s not validating subnet ID %s after %d seconds", clusterName, subnetID, uint32(timeout.Seconds()))
		}
		time.Sleep(poolTime)
	}
}

func waitForClusterSubnetStatus(
	clusterName string,
	subnetName string,
	blockchainID ids.ID,
	targetStatus status.BlockchainStatus,
	timeout time.Duration,
	poolTime time.Duration,
) error {
	ux.Logger.PrintToUser("")
	ux.Logger.PrintToUser("Waiting for node(s) in cluster %s to be %s subnet %s...", clusterName, strings.ToLower(targetStatus.String()), subnetName)
	clustersConfig, err := app.LoadClustersConfig()
	if err != nil {
		return err
	}
	cluster, ok := clustersConfig.Clusters[clusterName]
	if !ok {
		return fmt.Errorf("cluster %s does not exist", clusterName)
	}
	allHosts, err := ansible.GetInventoryFromAnsibleInventoryFile(app.GetAnsibleInventoryDirPath(clusterName))
	if err != nil {
		return err
	}
	hosts := cluster.GetValidatorHosts(allHosts) // exlude api nodes
	if len(validators) != 0 {
		hosts, err = filterHosts(hosts, validators)
		if err != nil {
			return err
		}
	}
	defer disconnectHosts(hosts)
	startTime := time.Now()
	for {
		wg := sync.WaitGroup{}
		wgResults := models.NodeResults{}
		for _, host := range hosts {
			wg.Add(1)
			go func(nodeResults *models.NodeResults, host *models.Host) {
				defer wg.Done()
				if syncstatus, err := ssh.RunSSHSubnetSyncStatus(host, blockchainID.String()); err != nil {
					nodeResults.AddResult(host.NodeID, nil, err)
					return
				} else {
					if subnetSyncStatus, err := parseSubnetSyncOutput(syncstatus); err != nil {
						nodeResults.AddResult(host.NodeID, nil, err)
						return
					} else {
						nodeResults.AddResult(host.NodeID, subnetSyncStatus, err)
					}
				}
			}(&wgResults, host)
		}
		wg.Wait()
		if wgResults.HasErrors() {
			return fmt.Errorf("failed to check sync status for node(s) %s", wgResults.GetErrorHostMap())
		}
		failedNodes := []string{}
		for host, subnetSyncStatus := range wgResults.GetResultMap() {
			if subnetSyncStatus != targetStatus.String() {
				failedNodes = append(failedNodes, host)
			}
		}
		if len(failedNodes) == 0 {
			ux.Logger.PrintToUser("Nodes %s %s after %d seconds", targetStatus.String(), subnetName, uint32(time.Since(startTime).Seconds()))
			return nil
		}
		if time.Since(startTime) > timeout {
			ux.Logger.PrintToUser("Nodes not %s %s", targetStatus.String(), subnetName)
			for _, failedNode := range failedNodes {
				ux.Logger.PrintToUser("  " + failedNode)
			}
			ux.Logger.PrintToUser("")
			return fmt.Errorf("cluster not %s subnet %s after %d seconds", strings.ToLower(targetStatus.String()), subnetName, uint32(timeout.Seconds()))
		}
		time.Sleep(poolTime)
	}
}

func checkClusterIsADevnet(clusterName string) error {
	exists, err := app.ClusterExists(clusterName)
	if err != nil {
		return err
	}
	if !exists {
		return fmt.Errorf("cluster %q does not exists", clusterName)
	}
	clustersConfig, err := app.LoadClustersConfig()
	if err != nil {
		return err
	}
	if clustersConfig.Clusters[clusterName].Network.Kind != models.Devnet {
		return fmt.Errorf("cluster %q is not a Devnet", clusterName)
	}
	return nil
}

func filterHosts(hosts []*models.Host, nodes []string) ([]*models.Host, error) {
	indices := set.Set[int]{}
	for _, node := range nodes {
		added := false
		for i, host := range hosts {
			cloudID := host.GetCloudID()
			ip := host.IP
			nodeID, err := getNodeID(app.GetNodeInstanceDirPath(cloudID))
			if err != nil {
				return nil, err
			}
			if slices.Contains([]string{cloudID, ip, nodeID.String()}, node) {
				added = true
				indices.Add(i)
			}
		}
		if !added {
			return nil, fmt.Errorf("node %q not found", node)
		}
	}
	filteredHosts := []*models.Host{}
	for i, host := range hosts {
		if indices.Contains(i) {
			filteredHosts = append(filteredHosts, host)
		}
	}
	return filteredHosts, nil
}

func setAWMRelayerSecurityGroupRule(clusterName string, awmRelayerHost *models.Host) error {
	clusterConfig, err := app.GetClusterConfig(clusterName)
	if err != nil {
		return err
	}
	hasGCPNodes := false
	lastRegion := ""
	var ec2Svc *awsAPI.AwsCloud
	for _, cloudID := range clusterConfig.GetCloudIDs() {
		nodeConfig, err := app.LoadClusterNodeConfig(cloudID)
		if err != nil {
			return err
		}
		switch {
		case nodeConfig.CloudService == "" || nodeConfig.CloudService == constants.AWSCloudService:
			if nodeConfig.Region != lastRegion {
				ec2Svc, err = awsAPI.NewAwsCloud(awsProfile, nodeConfig.Region)
				if err != nil {
					return err
				}
				lastRegion = nodeConfig.Region
			}
			securityGroupExists, sg, err := ec2Svc.CheckSecurityGroupExists(nodeConfig.SecurityGroup)
			if err != nil {
				return err
			}
			if !securityGroupExists {
				return fmt.Errorf("security group %s doesn't exist in region %s", nodeConfig.SecurityGroup, nodeConfig.Region)
			}
			if inSG := awsAPI.CheckIPInSg(&sg, awmRelayerHost.IP, constants.AvalanchegoAPIPort); !inSG {
				if err = ec2Svc.AddSecurityGroupRule(
					*sg.GroupId,
					"ingress",
					"tcp",
					awmRelayerHost.IP+constants.IPAddressSuffix,
					constants.AvalanchegoAPIPort,
				); err != nil {
					return err
				}
			}
		case nodeConfig.CloudService == constants.GCPCloudService:
			hasGCPNodes = true
		default:
			return fmt.Errorf("cloud %s is not supported", nodeConfig.CloudService)
		}
	}
	if hasGCPNodes {
		if err := setGCPAWMRelayerSecurityGroupRule(awmRelayerHost); err != nil {
			return err
		}
	}
	return nil
}

func sendNodeWizMetrics(cmd *cobra.Command) {
	flags := make(map[string]string)
	populateSubnetVMMetrics(flags, wizSubnet)
	metrics.HandleTracking(cmd, constants.MetricsNodeDevnetWizCommand, app, flags)
}

func populateSubnetVMMetrics(flags map[string]string, subnetName string) {
	sc, err := app.LoadSidecar(subnetName)
	if err == nil {
		switch sc.VM {
		case models.SubnetEvm:
			flags[constants.MetricsSubnetVM] = "Subnet-EVM"
		case models.CustomVM:
			flags[constants.MetricsSubnetVM] = "Custom-VM"
			flags[constants.MetricsCustomVMRepoURL] = sc.CustomVMRepoURL
			flags[constants.MetricsCustomVMBranch] = sc.CustomVMBranch
			flags[constants.MetricsCustomVMBuildScript] = sc.CustomVMBuildScript
		}
	}
	flags[constants.MetricsEnableMonitoring] = strconv.FormatBool(addMonitoring)
}

// setUPSubnetLogging sets up the subnet logging for the subnet
func setUpSubnetLogging(clusterName, subnetName string) error {
	_, chainID, err := getDeployedSubnetInfo(clusterName, subnetName)
	if err != nil {
		return err
	}
	wg := sync.WaitGroup{}
	wgResults := models.NodeResults{}
	spinSession := ux.NewUserSpinner()
	hosts, err := ansible.GetInventoryFromAnsibleInventoryFile(app.GetAnsibleInventoryDirPath(clusterName))
	if err != nil {
		return err
	}
	monitoringInventoryPath := app.GetMonitoringInventoryDir(clusterName)
	monitoringHosts, err := ansible.GetInventoryFromAnsibleInventoryFile(monitoringInventoryPath)
	if err != nil {
		return err
	}
	for _, host := range hosts {
		if !addMonitoring {
			continue
		}
		wg.Add(1)
		go func(host *models.Host) {
			defer wg.Done()
			spinner := spinSession.SpinToUser(utils.ScriptLog(host.NodeID, "Setup Subnet Logs"))
			cloudID := host.GetCloudID()
			nodeID, err := getNodeID(app.GetNodeInstanceDirPath(cloudID))
			if err != nil {
				wgResults.AddResult(host.NodeID, nil, err)
				ux.SpinFailWithError(spinner, "", err)
				return
			}
			if err = ssh.RunSSHSetupPromtailConfig(host, monitoringHosts[0].IP, constants.AvalanchegoLokiPort, cloudID, nodeID.String(), chainID); err != nil {
				wgResults.AddResult(host.NodeID, nil, err)
				ux.SpinFailWithError(spinner, "", err)
				return
			}
			if err := docker.RestartDockerComposeService(host, utils.GetRemoteComposeFile(), "promtail", constants.SSHLongRunningScriptTimeout); err != nil {
				wgResults.AddResult(host.NodeID, nil, err)
				ux.SpinFailWithError(spinner, "", err)
				return
			}
			ux.SpinComplete(spinner)
		}(host)
	}
	wg.Wait()
	for _, node := range hosts {
		if wgResults.HasNodeIDWithError(node.NodeID) {
			ux.Logger.RedXToUser("Node %s is ERROR with error: %s", node.NodeID, wgResults.GetErrorHostMap()[node.NodeID])
		}
	}
	spinSession.Stop()
	return nil
}<|MERGE_RESOLUTION|>--- conflicted
+++ resolved
@@ -394,98 +394,7 @@
 	if err := deployClusterYAMLFile(clusterName, subnetName); err != nil {
 		return err
 	}
-<<<<<<< HEAD
-	return nil
-}
-
-func updateAWMRelayerFunds(network models.Network, sc models.Sidecar, blockchainID ids.ID) error {
-	relayerKey, err := app.GetKey(constants.AWMRelayerKeyName, network, true)
-	if err != nil {
-		return err
-	}
-	teleporterKey, err := app.GetKey(sc.TeleporterKey, network, true)
-	if err != nil {
-		return err
-	}
-	if err := teleporter.FundRelayer(
-		network.BlockchainEndpoint(blockchainID.String()),
-		teleporterKey.PrivKeyHex(),
-		relayerKey.C(),
-	); err != nil {
-		return nil
-	}
-	ewoqKey, err := app.GetKey("ewoq", network, true)
-	if err != nil {
-		return err
-	}
-	return teleporter.FundRelayer(
-		network.BlockchainEndpoint("C"),
-		ewoqKey.PrivKeyHex(),
-		relayerKey.C(),
-	)
-}
-
-func setUpSubnetLogging(clusterName, subnetName string) error {
-	wg := sync.WaitGroup{}
-	wgResults := models.NodeResults{}
-	spinSession := ux.NewUserSpinner()
-	hosts, err := ansible.GetInventoryFromAnsibleInventoryFile(app.GetAnsibleInventoryDirPath(clusterName))
-	if err != nil {
-		return err
-	}
-	monitoringInventoryPath := app.GetMonitoringInventoryDir(clusterName)
-	monitoringHosts, err := ansible.GetInventoryFromAnsibleInventoryFile(monitoringInventoryPath)
-	if err != nil {
-		return err
-	}
-	_, chainID, err := getDeployedSubnetInfo(clusterName, subnetName)
-	if err != nil {
-		return err
-	}
-	for _, host := range hosts {
-		if !addMonitoring {
-			continue
-		}
-		wg.Add(1)
-		go func(host *models.Host) {
-			defer wg.Done()
-			spinner := spinSession.SpinToUser(utils.ScriptLog(host.NodeID, "Setup Subnet Logs"))
-			cloudID := host.GetCloudID()
-			nodeID, err := getNodeID(app.GetNodeInstanceDirPath(cloudID))
-			if err != nil {
-				wgResults.AddResult(host.NodeID, nil, err)
-				ux.SpinFailWithError(spinner, "", err)
-				return
-			}
-			if err = ssh.RunSSHUpdatePromtailConfigSubnet(host, monitoringHosts[0].IP, constants.AvalanchegoLokiPort, cloudID, nodeID.String(), chainID); err != nil {
-				wgResults.AddResult(host.NodeID, nil, err)
-				ux.SpinFailWithError(spinner, "", err)
-				return
-			}
-			ux.SpinComplete(spinner)
-		}(host)
-	}
-	wg.Wait()
-	for _, node := range hosts {
-		if wgResults.HasNodeIDWithError(node.NodeID) {
-			ux.Logger.RedXToUser("Node %s is ERROR with error: %s", node.NodeID, wgResults.GetErrorHostMap()[node.NodeID])
-		}
-	}
-	avalancheGoPorts, machinePorts, ltPorts, err := getPrometheusTargets(clusterName)
-	if err != nil {
-		return err
-	}
-	monitoringHost := monitoringHosts[0]
-	spinner := spinSession.SpinToUser(utils.ScriptLog(monitoringHost.NodeID, "Update Monitoring Targets"))
-	if err := ssh.RunSSHUpdatePrometheusConfig(monitoringHost, avalancheGoPorts, machinePorts, ltPorts); err != nil {
-		ux.SpinFailWithError(spinner, "", err)
-		return err
-	}
-	ux.SpinComplete(spinner)
-	spinSession.Stop()
-=======
 	sendNodeWizMetrics(cmd)
->>>>>>> 45a24810
 	return nil
 }
 
@@ -600,6 +509,33 @@
 		return node.GetHostWithCloudID(app, clusterName, clusterConfig.Nodes[0])
 	}
 	return nil, fmt.Errorf("no hosts found on cluster")
+}
+
+func updateAWMRelayerFunds(network models.Network, sc models.Sidecar, blockchainID ids.ID) error {
+	relayerKey, err := app.GetKey(constants.AWMRelayerKeyName, network, true)
+	if err != nil {
+		return err
+	}
+	teleporterKey, err := app.GetKey(sc.TeleporterKey, network, true)
+	if err != nil {
+		return err
+	}
+	if err := teleporter.FundRelayer(
+		network.BlockchainEndpoint(blockchainID.String()),
+		teleporterKey.PrivKeyHex(),
+		relayerKey.C(),
+	); err != nil {
+		return nil
+	}
+	ewoqKey, err := app.GetKey("ewoq", network, true)
+	if err != nil {
+		return err
+	}
+	return teleporter.FundRelayer(
+		network.BlockchainEndpoint("C"),
+		ewoqKey.PrivKeyHex(),
+		relayerKey.C(),
+	)
 }
 
 func deployClusterYAMLFile(clusterName, subnetName string) error {
