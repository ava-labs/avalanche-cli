// Copyright (C) 2022, Ava Labs, Inc. All rights reserved.
// See the file LICENSE for licensing terms.
package nodecmd

import (
	"fmt"
	"strings"
	"sync"
	"time"

	"github.com/ava-labs/avalanche-cli/pkg/utils"

	"github.com/ava-labs/avalanche-cli/cmd/subnetcmd"
	"github.com/ava-labs/avalanche-cli/cmd/teleportercmd"
	"github.com/ava-labs/avalanche-cli/pkg/ansible"
	"github.com/ava-labs/avalanche-cli/pkg/constants"
	"github.com/ava-labs/avalanche-cli/pkg/models"
	"github.com/ava-labs/avalanche-cli/pkg/networkoptions"
	"github.com/ava-labs/avalanche-cli/pkg/ssh"
	"github.com/ava-labs/avalanche-cli/pkg/utils"
	"github.com/ava-labs/avalanche-cli/pkg/ux"
	"github.com/ava-labs/avalanchego/utils/logging"

	"github.com/ava-labs/avalanchego/ids"
	"github.com/ava-labs/avalanchego/utils/set"
	"github.com/ava-labs/avalanchego/vms/platformvm/status"
	"github.com/spf13/cobra"
	"golang.org/x/exp/slices"
)

const (
	healthCheckPoolTime   = 10 * time.Second
	healthCheckTimeout    = 1 * time.Minute
	syncCheckPoolTime     = 10 * time.Second
	syncCheckTimeout      = 1 * time.Minute
	validateCheckPoolTime = 10 * time.Second
	validateCheckTimeout  = 1 * time.Minute
)

var (
	forceSubnetCreate              bool
	subnetGenesisFile              string
	useEvmSubnet                   bool
	useCustomSubnet                bool
	evmVersion                     string
	evmChainID                     uint64
	evmToken                       string
	evmDefaults                    bool
	useLatestEvmReleasedVersion    bool
	useLatestEvmPreReleasedVersion bool
	customVMRepoURL                string
	customVMBranch                 string
	customVMBuildScript            string
	nodeConf                       string
	subnetConf                     string
	chainConf                      string
	validators                     []string
)

func newWizCmd() *cobra.Command {
	cmd := &cobra.Command{
		Use:   "wiz [clusterName] [subnetName]",
		Short: "(ALPHA Warning) Creates a devnet together with a fully validated subnet into it.",
		Long: `(ALPHA Warning) This command is currently in experimental mode.

The node wiz command creates a devnet and deploys, sync and validate a subnet into it. It creates the subnet if so needed.
`,
		SilenceUsage: true,
		Args:         cobra.RangeArgs(1, 2),
		RunE:         wiz,
	}
	cmd.Flags().BoolVar(&useStaticIP, "use-static-ip", true, "attach static Public IP on cloud servers")
	cmd.Flags().BoolVar(&useAWS, "aws", false, "create node/s in AWS cloud")
	cmd.Flags().BoolVar(&useGCP, "gcp", false, "create node/s in GCP cloud")
	cmd.Flags().StringSliceVar(&cmdLineRegion, "region", []string{}, "create node/s in given region(s). Use comma to separate multiple regions")
	cmd.Flags().BoolVar(&authorizeAccess, "authorize-access", false, "authorize CLI to create cloud resources")
	cmd.Flags().IntSliceVar(&numValidatorsNodes, "num-validators", []int{}, "number of nodes to create per region(s). Use comma to separate multiple numbers for each region in the same order as --region flag")
	cmd.Flags().StringVar(&nodeType, "node-type", "", "cloud instance type. Use 'default' to use recommended default instance type")
	cmd.Flags().StringVar(&cmdLineGCPCredentialsPath, "gcp-credentials", "", "use given GCP credentials")
	cmd.Flags().StringVar(&cmdLineGCPProjectName, "gcp-project", "", "use given GCP project")
	cmd.Flags().StringVar(&cmdLineAlternativeKeyPairName, "alternative-key-pair-name", "", "key pair name to use if default one generates conflicts")
	cmd.Flags().StringVar(&awsProfile, "aws-profile", constants.AWSDefaultCredential, "aws profile to use")
	cmd.Flags().BoolVar(&defaultValidatorParams, "default-validator-params", false, "use default weight/start/duration params for subnet validator")

	cmd.Flags().BoolVar(&forceSubnetCreate, "force-subnet-create", false, "overwrite the existing subnet configuration if one exists")
	cmd.Flags().StringVar(&subnetGenesisFile, "subnet-genesis", "", "file path of the subnet genesis")
	cmd.Flags().BoolVar(&useEvmSubnet, "evm-subnet", false, "use Subnet-EVM as the subnet virtual machine")
	cmd.Flags().BoolVar(&useCustomSubnet, "custom-subnet", false, "use a custom VM as the subnet virtual machine")
	cmd.Flags().StringVar(&evmVersion, "evm-version", "", "version of Subnet-EVM to use")
	cmd.Flags().Uint64Var(&evmChainID, "evm-chain-id", 0, "chain ID to use with Subnet-EVM")
	cmd.Flags().StringVar(&evmToken, "evm-token", "", "token name to use with Subnet-EVM")
	cmd.Flags().BoolVar(&evmDefaults, "evm-defaults", false, "use default settings for fees/airdrop/precompiles with Subnet-EVM")
	cmd.Flags().BoolVar(&useLatestEvmReleasedVersion, "latest-evm-version", false, "use latest Subnet-EVM released version")
	cmd.Flags().BoolVar(&useLatestEvmPreReleasedVersion, "latest-pre-released-evm-version", false, "use latest Subnet-EVM pre-released version")
	cmd.Flags().StringVar(&customVMRepoURL, "custom-vm-repo-url", "", "custom vm repository url")
	cmd.Flags().StringVar(&customVMBranch, "custom-vm-branch", "", "custom vm branch or commit")
	cmd.Flags().StringVar(&customVMBuildScript, "custom-vm-build-script", "", "custom vm build-script")
	cmd.Flags().StringVar(&nodeConf, "node-config", "", "path to avalanchego node configuration for subnet")
	cmd.Flags().StringVar(&subnetConf, "subnet-config", "", "path to the subnet configuration for subnet")
	cmd.Flags().StringVar(&chainConf, "chain-config", "", "path to the chain configuration for subnet")
	cmd.Flags().BoolVar(&useSSHAgent, "use-ssh-agent", false, "use ssh agent for ssh")
	cmd.Flags().StringVar(&sshIdentity, "ssh-agent-identity", "", "use given ssh identity(only for ssh agent). If not set, default will be used.")
	cmd.Flags().BoolVar(&useLatestAvalanchegoReleaseVersion, "latest-avalanchego-version", false, "install latest avalanchego release version on node/s")
	cmd.Flags().BoolVar(&useLatestAvalanchegoPreReleaseVersion, "latest-avalanchego-pre-release-version", false, "install latest avalanchego pre-release version on node/s")
	cmd.Flags().StringVar(&useCustomAvalanchegoVersion, "avalanchego-version", "", "install given avalanchego version on node/s")
	cmd.Flags().StringVar(&remoteCLIVersion, "remote-cli-version", "", "install given CLI version on remote nodes. defaults to latest CLI release")
	cmd.Flags().StringSliceVar(&validators, "validators", []string{}, "deploy subnet into given comma separated list of validators. defaults to all cluster nodes")
	cmd.Flags().BoolVar(&sameMonitoringInstance, "same-monitoring-instance", false, "host monitoring for a cloud servers on the same instance")
	cmd.Flags().BoolVar(&separateMonitoringInstance, "separate-monitoring-instance", false, "host monitoring for all cloud servers on a separate instance")
	cmd.Flags().BoolVar(&skipMonitoring, "skip-monitoring", false, "don't set up monitoring in created nodes")
	cmd.Flags().IntSliceVar(&numAPINodes, "num-apis", []int{}, "number of API nodes(nodes without stake) to create in the new Devnet")
	return cmd
}

func wiz(cmd *cobra.Command, args []string) error {
	clusterName := args[0]
	subnetName := ""
	if len(args) > 1 {
		subnetName = args[1]
	}
	clusterAlreadyExists, err := app.ClusterExists(clusterName)
	if err != nil {
		return err
	}
	if clusterAlreadyExists {
		if err := checkClusterIsADevnet(clusterName); err != nil {
			return err
		}
	}
	if clusterAlreadyExists && subnetName == "" {
		return fmt.Errorf("expecting to add subnet to existing cluster but no subnet-name was provided")
	}
	if subnetName != "" && (!app.SidecarExists(subnetName) || forceSubnetCreate) {
		ux.Logger.PrintToUser("")
		ux.Logger.PrintToUser(logging.Green.Wrap("Creating the subnet"))
		ux.Logger.PrintToUser("")
		if err := subnetcmd.CallCreate(
			cmd,
			subnetName,
			forceSubnetCreate,
			subnetGenesisFile,
			useEvmSubnet,
			useCustomSubnet,
			evmVersion,
			evmChainID,
			evmToken,
			evmDefaults,
			useLatestEvmReleasedVersion,
			useLatestEvmPreReleasedVersion,
			customVMRepoURL,
			customVMBranch,
			customVMBuildScript,
		); err != nil {
			return err
		}
		if chainConf != "" || subnetConf != "" || nodeConf != "" {
			if err := subnetcmd.CallConfigure(
				cmd,
				subnetName,
				chainConf,
				subnetConf,
				nodeConf,
			); err != nil {
				return err
			}
		}
	}

	if !clusterAlreadyExists {
		globalNetworkFlags.UseDevnet = true
		useAvalanchegoVersionFromSubnet = subnetName
		ux.Logger.PrintToUser("")
		ux.Logger.PrintToUser(logging.Green.Wrap("Creating the devnet..."))
		ux.Logger.PrintToUser("")
		if err := createNodes(cmd, []string{clusterName}); err != nil {
			return err
		}
	} else {
		ux.Logger.PrintToUser("")
		ux.Logger.PrintToUser(logging.Green.Wrap("Adding subnet into existing devnet %s..."), clusterName)
	}

	// check all validators are found
	if len(validators) != 0 {
		allHosts, err := ansible.GetInventoryFromAnsibleInventoryFile(app.GetAnsibleInventoryDirPath(clusterName))
		if err != nil {
			return err
		}
		clustersConfig, err := app.LoadClustersConfig()
		if err != nil {
			return err
		}
		cluster, ok := clustersConfig.Clusters[clusterName]
		if !ok {
			return fmt.Errorf("cluster %s does not exist", clusterName)
		}
		hosts := cluster.GetValidatorHosts(allHosts) // exlude api nodes
		_, err = filterHosts(hosts, validators)
		if err != nil {
			return err
		}
	}

	if err := waitForHealthyCluster(clusterName, healthCheckTimeout, healthCheckPoolTime); err != nil {
		return err
	}
	if subnetName == "" {
		ux.Logger.PrintToUser("")
		ux.Logger.PrintToUser(logging.Green.Wrap("Devnet %s has been created!"), clusterName)
		return nil
	}

	ux.Logger.PrintToUser("")
	ux.Logger.PrintToUser(logging.Green.Wrap("Deploying the subnet"))
	ux.Logger.PrintToUser("")
	if err := deploySubnet(cmd, []string{clusterName, subnetName}); err != nil {
		return err
	}

	ux.Logger.PrintToUser("")
	ux.Logger.PrintToUser(logging.Green.Wrap("Setting the nodes as subnet trackers"))
	ux.Logger.PrintToUser("")
	if err := syncSubnet(cmd, []string{clusterName, subnetName}); err != nil {
		return err
	}
	if err := waitForHealthyCluster(clusterName, healthCheckTimeout, healthCheckPoolTime); err != nil {
		return err
	}
	sc, err := app.LoadSidecar(subnetName)
	if err != nil {
		return err
	}
	network, err := app.GetClusterNetwork(clusterName)
	if err != nil {
		return err
	}
	blockchainID := sc.Networks[network.Name()].BlockchainID
	if blockchainID == ids.Empty {
		return ErrNoBlockchainID
	}
	if err := waitForClusterSubnetStatus(clusterName, subnetName, blockchainID, status.Syncing, syncCheckTimeout, syncCheckPoolTime); err != nil {
		return err
	}
	ux.Logger.PrintToUser("")
	ux.Logger.PrintToUser(logging.Green.Wrap("Adding nodes as subnet validators"))
	ux.Logger.PrintToUser("")
	if err := validateSubnet(cmd, []string{clusterName, subnetName}); err != nil {
		return err
	}
	if err := waitForClusterSubnetStatus(clusterName, subnetName, blockchainID, status.Validating, validateCheckTimeout, validateCheckPoolTime); err != nil {
		return err
	}

	isEVMGenesis, err := subnetcmd.HasSubnetEVMGenesis(subnetName)
	if err != nil {
		return err
	}
	if sc.TeleporterReady && isEVMGenesis {
		ux.Logger.PrintToUser("")
		ux.Logger.PrintToUser(logging.Green.Wrap("Setting up teleporter on subnet"))
		ux.Logger.PrintToUser("")
		flags := networkoptions.NetworkFlags{
			ClusterName: clusterName,
		}
		if err := teleportercmd.CallDeploy(subnetName, flags); err != nil {
			return err
		}
	}

	ux.Logger.PrintToUser("")
	if clusterAlreadyExists {
		ux.Logger.PrintToUser(logging.Green.Wrap("Devnet %s is now validating subnet %s"), clusterName, subnetName)
	} else {
		ux.Logger.PrintToUser(logging.Green.Wrap("Devnet %s is successfully created and is now validating subnet %s!"), clusterName, subnetName)
	}

	b, err := deployClusterYAMLFile(clusterName, subnetName)
	if err != nil {
		return err
	}
<<<<<<< HEAD
	if b {
		ux.Logger.GreenCheckmarkToUser("Cluster information YAML file can be found at /home/ubuntu/clusterInfo.yaml at external host")
	}
	return nil
}

// TODO: made this to work if there is no monitoring node
func deployClusterYAMLFile(clusterName, subnetName string) (bool, error) {
	var separateHost *models.Host
	monitoringInventoryFile := app.GetMonitoringInventoryDir(clusterName)
	if utils.FileExists(monitoringInventoryFile) {
		separateHosts, err := ansible.GetInventoryFromAnsibleInventoryFile(app.GetMonitoringInventoryDir(clusterName))
		if err != nil {
			return false, err
		}
		if len(separateHosts) > 0 {
			separateHost = separateHosts[0]
=======
	return nil
}

func deployClusterYAMLFile(clusterName, subnetName string) error {
	var separateHosts []*models.Host
	var err error
	monitoringInventoryDir := app.GetMonitoringInventoryDir(clusterName)
	if utils.FileExists(monitoringInventoryDir) {
		separateHosts, err = ansible.GetInventoryFromAnsibleInventoryFile(monitoringInventoryDir)
		if err != nil {
			return err
>>>>>>> 2afc19ad
		}
	}
	if separateHost == nil {
		return false, nil
	}
	subnetID, chainID, err := getDeployedSubnetInfo(clusterName, subnetName)
	if err != nil {
		return false, err
	}
<<<<<<< HEAD
	if err := createClusterYAMLFile(clusterName, subnetID, chainID, separateHost); err != nil {
		return false, err
	}
	return true, ssh.RunSSHCopyYAMLFile(separateHost, app.GetClusterYAMLFilePath(clusterName))
=======
	var externalHost *models.Host
	if len(separateHosts) > 0 {
		externalHost = separateHosts[0]
	}
	if err = createClusterYAMLFile(clusterName, subnetID, chainID, externalHost); err != nil {
		return err
	}
	ux.Logger.GreenCheckmarkToUser("Cluster information YAML file can be found at %s at local host", app.GetClusterYAMLFilePath(clusterName))
	// deploy YAML file to external host, if it exists
	if len(separateHosts) > 0 {
		if err = ssh.RunSSHCopyYAMLFile(separateHosts[0], app.GetClusterYAMLFilePath(clusterName)); err != nil {
			return err
		}
		ux.Logger.GreenCheckmarkToUser("Cluster information YAML file can be found at /home/ubuntu/clusterInfo.yaml at external host")
	}
	return nil
>>>>>>> 2afc19ad
}

func waitForHealthyCluster(
	clusterName string,
	timeout time.Duration,
	poolTime time.Duration,
) error {
	ux.Logger.PrintToUser("")
	ux.Logger.PrintToUser("Waiting for node(s) in cluster %s to be healthy...", clusterName)
	clustersConfig, err := app.LoadClustersConfig()
	if err != nil {
		return err
	}
	cluster, ok := clustersConfig.Clusters[clusterName]
	if !ok {
		return fmt.Errorf("cluster %s does not exist", clusterName)
	}
	allHosts, err := ansible.GetInventoryFromAnsibleInventoryFile(app.GetAnsibleInventoryDirPath(clusterName))
	if err != nil {
		return err
	}
	hosts := cluster.GetValidatorHosts(allHosts) // exlude api nodes
	defer disconnectHosts(hosts)
	startTime := time.Now()
	spinSession := ux.NewUserSpinner()
	spinner := spinSession.SpinToUser("Checking if node(s) are healthy...")
	for {
		notHealthyNodes, err := checkHostsAreHealthy(hosts)
		if err != nil {
			ux.SpinFailWithError(spinner, "", err)
			return err
		}
		if len(notHealthyNodes) == 0 {
			ux.SpinComplete(spinner)
			spinSession.Stop()
			ux.Logger.GreenCheckmarkToUser("Nodes healthy after %d seconds", uint32(time.Since(startTime).Seconds()))
			return nil
		}
		if time.Since(startTime) > timeout {
			ux.SpinFailWithError(spinner, "", fmt.Errorf("cluster not healthy after %d seconds", uint32(timeout.Seconds())))
			spinSession.Stop()
			ux.Logger.PrintToUser("")
			ux.Logger.RedXToUser("Unhealthy Nodes")
			for _, failedNode := range notHealthyNodes {
				ux.Logger.PrintToUser("  " + failedNode)
			}
			ux.Logger.PrintToUser("")
			return fmt.Errorf("cluster not healthy after %d seconds", uint32(timeout.Seconds()))
		}
		time.Sleep(poolTime)
	}
}

func waitForClusterSubnetStatus(
	clusterName string,
	subnetName string,
	blockchainID ids.ID,
	targetStatus status.BlockchainStatus,
	timeout time.Duration,
	poolTime time.Duration,
) error {
	ux.Logger.PrintToUser("")
	ux.Logger.PrintToUser("Waiting for node(s) in cluster %s to be %s subnet %s...", clusterName, strings.ToLower(targetStatus.String()), subnetName)
	clustersConfig, err := app.LoadClustersConfig()
	if err != nil {
		return err
	}
	cluster, ok := clustersConfig.Clusters[clusterName]
	if !ok {
		return fmt.Errorf("cluster %s does not exist", clusterName)
	}
	allHosts, err := ansible.GetInventoryFromAnsibleInventoryFile(app.GetAnsibleInventoryDirPath(clusterName))
	if err != nil {
		return err
	}
	hosts := cluster.GetValidatorHosts(allHosts) // exlude api nodes
	if len(validators) != 0 {
		hosts, err = filterHosts(hosts, validators)
		if err != nil {
			return err
		}
	}
	defer disconnectHosts(hosts)
	startTime := time.Now()
	for {
		wg := sync.WaitGroup{}
		wgResults := models.NodeResults{}
		for _, host := range hosts {
			wg.Add(1)
			go func(nodeResults *models.NodeResults, host *models.Host) {
				defer wg.Done()
				if syncstatus, err := ssh.RunSSHSubnetSyncStatus(host, blockchainID.String()); err != nil {
					nodeResults.AddResult(host.NodeID, nil, err)
					return
				} else {
					if subnetSyncStatus, err := parseSubnetSyncOutput(syncstatus); err != nil {
						nodeResults.AddResult(host.NodeID, nil, err)
						return
					} else {
						nodeResults.AddResult(host.NodeID, subnetSyncStatus, err)
					}
				}
			}(&wgResults, host)
		}
		wg.Wait()
		if wgResults.HasErrors() {
			return fmt.Errorf("failed to check sync status for node(s) %s", wgResults.GetErrorHostMap())
		}
		failedNodes := []string{}
		for host, subnetSyncStatus := range wgResults.GetResultMap() {
			if subnetSyncStatus != targetStatus.String() {
				failedNodes = append(failedNodes, host)
			}
		}
		if len(failedNodes) == 0 {
			ux.Logger.PrintToUser("Nodes %s %s after %d seconds", targetStatus.String(), subnetName, uint32(time.Since(startTime).Seconds()))
			return nil
		}
		if time.Since(startTime) > timeout {
			ux.Logger.PrintToUser("Nodes not %s %s", targetStatus.String(), subnetName)
			for _, failedNode := range failedNodes {
				ux.Logger.PrintToUser("  " + failedNode)
			}
			ux.Logger.PrintToUser("")
			return fmt.Errorf("cluster not %s subnet %s after %d seconds", strings.ToLower(targetStatus.String()), subnetName, uint32(timeout.Seconds()))
		}
		time.Sleep(poolTime)
	}
}

func checkClusterIsADevnet(clusterName string) error {
	exists, err := app.ClusterExists(clusterName)
	if err != nil {
		return err
	}
	if !exists {
		return fmt.Errorf("cluster %q does not exists", clusterName)
	}
	clustersConfig, err := app.LoadClustersConfig()
	if err != nil {
		return err
	}
	if clustersConfig.Clusters[clusterName].Network.Kind != models.Devnet {
		return fmt.Errorf("cluster %q is not a Devnet", clusterName)
	}
	return nil
}

func filterHosts(hosts []*models.Host, nodes []string) ([]*models.Host, error) {
	indices := set.Set[int]{}
	for _, node := range nodes {
		added := false
		for i, host := range hosts {
			cloudID := host.GetCloudID()
			ip := host.IP
			nodeID, err := getNodeID(app.GetNodeInstanceDirPath(cloudID))
			if err != nil {
				return nil, err
			}
			if slices.Contains([]string{cloudID, ip, nodeID.String()}, node) {
				added = true
				indices.Add(i)
			}
		}
		if !added {
			return nil, fmt.Errorf("node %q not found", node)
		}
	}
	filteredHosts := []*models.Host{}
	for i, host := range hosts {
		if indices.Contains(i) {
			filteredHosts = append(filteredHosts, host)
		}
	}
	return filteredHosts, nil
}<|MERGE_RESOLUTION|>--- conflicted
+++ resolved
@@ -274,29 +274,9 @@
 		ux.Logger.PrintToUser(logging.Green.Wrap("Devnet %s is successfully created and is now validating subnet %s!"), clusterName, subnetName)
 	}
 
-	b, err := deployClusterYAMLFile(clusterName, subnetName)
-	if err != nil {
-		return err
-	}
-<<<<<<< HEAD
-	if b {
-		ux.Logger.GreenCheckmarkToUser("Cluster information YAML file can be found at /home/ubuntu/clusterInfo.yaml at external host")
-	}
-	return nil
-}
-
-// TODO: made this to work if there is no monitoring node
-func deployClusterYAMLFile(clusterName, subnetName string) (bool, error) {
-	var separateHost *models.Host
-	monitoringInventoryFile := app.GetMonitoringInventoryDir(clusterName)
-	if utils.FileExists(monitoringInventoryFile) {
-		separateHosts, err := ansible.GetInventoryFromAnsibleInventoryFile(app.GetMonitoringInventoryDir(clusterName))
-		if err != nil {
-			return false, err
-		}
-		if len(separateHosts) > 0 {
-			separateHost = separateHosts[0]
-=======
+	err := deployClusterYAMLFile(clusterName, subnetName); err != nil {
+		return err
+	}
 	return nil
 }
 
@@ -308,22 +288,12 @@
 		separateHosts, err = ansible.GetInventoryFromAnsibleInventoryFile(monitoringInventoryDir)
 		if err != nil {
 			return err
->>>>>>> 2afc19ad
-		}
-	}
-	if separateHost == nil {
-		return false, nil
-	}
-	subnetID, chainID, err := getDeployedSubnetInfo(clusterName, subnetName)
-	if err != nil {
-		return false, err
-	}
-<<<<<<< HEAD
-	if err := createClusterYAMLFile(clusterName, subnetID, chainID, separateHost); err != nil {
-		return false, err
-	}
-	return true, ssh.RunSSHCopyYAMLFile(separateHost, app.GetClusterYAMLFilePath(clusterName))
-=======
+		}
+	}
+	subnetID, chainID, err := getDeployedSubnetInfo(subnetName)
+	if err != nil {
+		return err
+	}
 	var externalHost *models.Host
 	if len(separateHosts) > 0 {
 		externalHost = separateHosts[0]
@@ -340,7 +310,6 @@
 		ux.Logger.GreenCheckmarkToUser("Cluster information YAML file can be found at /home/ubuntu/clusterInfo.yaml at external host")
 	}
 	return nil
->>>>>>> 2afc19ad
 }
 
 func waitForHealthyCluster(
