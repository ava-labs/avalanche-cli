// Copyright (C) 2022, Ava Labs, Inc. All rights reserved.
// See the file LICENSE for licensing terms.
package nodecmd

import (
	"fmt"
	"strings"
	"sync"
	"time"

	"github.com/ava-labs/avalanche-cli/cmd/subnetcmd"
	"github.com/ava-labs/avalanche-cli/cmd/teleportercmd"
	"github.com/ava-labs/avalanche-cli/pkg/ansible"
	"github.com/ava-labs/avalanche-cli/pkg/constants"
	"github.com/ava-labs/avalanche-cli/pkg/models"
	"github.com/ava-labs/avalanche-cli/pkg/networkoptions"
	"github.com/ava-labs/avalanche-cli/pkg/ssh"
	"github.com/ava-labs/avalanche-cli/pkg/subnet"
	"github.com/ava-labs/avalanche-cli/pkg/teleporter"
	"github.com/ava-labs/avalanche-cli/pkg/utils"
	"github.com/ava-labs/avalanche-cli/pkg/ux"
	"github.com/ava-labs/avalanchego/utils/logging"

	"github.com/ava-labs/avalanchego/ids"
	"github.com/ava-labs/avalanchego/utils/set"
	"github.com/ava-labs/avalanchego/vms/platformvm/status"
	"github.com/spf13/cobra"
	"golang.org/x/exp/slices"
)

const (
	healthCheckPoolTime   = 10 * time.Second
	healthCheckTimeout    = 1 * time.Minute
	syncCheckPoolTime     = 10 * time.Second
	syncCheckTimeout      = 1 * time.Minute
	validateCheckPoolTime = 10 * time.Second
	validateCheckTimeout  = 1 * time.Minute
)

var (
	forceSubnetCreate              bool
	subnetGenesisFile              string
	useEvmSubnet                   bool
	useCustomSubnet                bool
	evmVersion                     string
	evmChainID                     uint64
	evmToken                       string
	evmDefaults                    bool
	useLatestEvmReleasedVersion    bool
	useLatestEvmPreReleasedVersion bool
	customVMRepoURL                string
	customVMBranch                 string
	customVMBuildScript            string
	nodeConf                       string
	subnetConf                     string
	chainConf                      string
	validators                     []string
)

func newWizCmd() *cobra.Command {
	cmd := &cobra.Command{
		Use:   "wiz [clusterName] [subnetName]",
		Short: "(ALPHA Warning) Creates a devnet together with a fully validated subnet into it.",
		Long: `(ALPHA Warning) This command is currently in experimental mode.

The node wiz command creates a devnet and deploys, sync and validate a subnet into it. It creates the subnet if so needed.
`,
		SilenceUsage: true,
		Args:         cobra.RangeArgs(1, 2),
		RunE:         wiz,
	}
	cmd.Flags().BoolVar(&useStaticIP, "use-static-ip", true, "attach static Public IP on cloud servers")
	cmd.Flags().BoolVar(&useAWS, "aws", false, "create node/s in AWS cloud")
	cmd.Flags().BoolVar(&useGCP, "gcp", false, "create node/s in GCP cloud")
	cmd.Flags().StringSliceVar(&cmdLineRegion, "region", []string{}, "create node/s in given region(s). Use comma to separate multiple regions")
	cmd.Flags().BoolVar(&authorizeAccess, "authorize-access", false, "authorize CLI to create cloud resources")
	cmd.Flags().IntSliceVar(&numValidatorsNodes, "num-validators", []int{}, "number of nodes to create per region(s). Use comma to separate multiple numbers for each region in the same order as --region flag")
	cmd.Flags().StringVar(&nodeType, "node-type", "", "cloud instance type. Use 'default' to use recommended default instance type")
	cmd.Flags().StringVar(&cmdLineGCPCredentialsPath, "gcp-credentials", "", "use given GCP credentials")
	cmd.Flags().StringVar(&cmdLineGCPProjectName, "gcp-project", "", "use given GCP project")
	cmd.Flags().StringVar(&cmdLineAlternativeKeyPairName, "alternative-key-pair-name", "", "key pair name to use if default one generates conflicts")
	cmd.Flags().StringVar(&awsProfile, "aws-profile", constants.AWSDefaultCredential, "aws profile to use")
	cmd.Flags().BoolVar(&defaultValidatorParams, "default-validator-params", false, "use default weight/start/duration params for subnet validator")

	cmd.Flags().BoolVar(&forceSubnetCreate, "force-subnet-create", false, "overwrite the existing subnet configuration if one exists")
	cmd.Flags().StringVar(&subnetGenesisFile, "subnet-genesis", "", "file path of the subnet genesis")
	cmd.Flags().BoolVar(&useEvmSubnet, "evm-subnet", false, "use Subnet-EVM as the subnet virtual machine")
	cmd.Flags().BoolVar(&useCustomSubnet, "custom-subnet", false, "use a custom VM as the subnet virtual machine")
	cmd.Flags().StringVar(&evmVersion, "evm-version", "", "version of Subnet-EVM to use")
	cmd.Flags().Uint64Var(&evmChainID, "evm-chain-id", 0, "chain ID to use with Subnet-EVM")
	cmd.Flags().StringVar(&evmToken, "evm-token", "", "token name to use with Subnet-EVM")
	cmd.Flags().BoolVar(&evmDefaults, "evm-defaults", false, "use default settings for fees/airdrop/precompiles with Subnet-EVM")
	cmd.Flags().BoolVar(&useLatestEvmReleasedVersion, "latest-evm-version", false, "use latest Subnet-EVM released version")
	cmd.Flags().BoolVar(&useLatestEvmPreReleasedVersion, "latest-pre-released-evm-version", false, "use latest Subnet-EVM pre-released version")
	cmd.Flags().StringVar(&customVMRepoURL, "custom-vm-repo-url", "", "custom vm repository url")
	cmd.Flags().StringVar(&customVMBranch, "custom-vm-branch", "", "custom vm branch or commit")
	cmd.Flags().StringVar(&customVMBuildScript, "custom-vm-build-script", "", "custom vm build-script")
	cmd.Flags().StringVar(&nodeConf, "node-config", "", "path to avalanchego node configuration for subnet")
	cmd.Flags().StringVar(&subnetConf, "subnet-config", "", "path to the subnet configuration for subnet")
	cmd.Flags().StringVar(&chainConf, "chain-config", "", "path to the chain configuration for subnet")
	cmd.Flags().BoolVar(&useSSHAgent, "use-ssh-agent", false, "use ssh agent for ssh")
	cmd.Flags().StringVar(&sshIdentity, "ssh-agent-identity", "", "use given ssh identity(only for ssh agent). If not set, default will be used.")
	cmd.Flags().BoolVar(&useLatestAvalanchegoReleaseVersion, "latest-avalanchego-version", false, "install latest avalanchego release version on node/s")
	cmd.Flags().BoolVar(&useLatestAvalanchegoPreReleaseVersion, "latest-avalanchego-pre-release-version", false, "install latest avalanchego pre-release version on node/s")
	cmd.Flags().StringVar(&useCustomAvalanchegoVersion, "avalanchego-version", "", "install given avalanchego version on node/s")
	cmd.Flags().StringVar(&remoteCLIVersion, "remote-cli-version", "", "install given CLI version on remote nodes. defaults to latest CLI release")
	cmd.Flags().StringSliceVar(&validators, "validators", []string{}, "deploy subnet into given comma separated list of validators. defaults to all cluster nodes")
	cmd.Flags().BoolVar(&addMonitoring, enableMonitoringFlag, false, " set up Prometheus monitoring for created nodes. Please note that this option creates a separate monitoring instance and incures additional cost")
	cmd.Flags().IntSliceVar(&numAPINodes, "num-apis", []int{}, "number of API nodes(nodes without stake) to create in the new Devnet")
	return cmd
}

func wiz(cmd *cobra.Command, args []string) error {
	clusterName := args[0]
	subnetName := ""
	if len(args) > 1 {
		subnetName = args[1]
	}
	clusterAlreadyExists, err := app.ClusterExists(clusterName)
	if err != nil {
		return err
	}
	if clusterAlreadyExists {
		if err := checkClusterIsADevnet(clusterName); err != nil {
			return err
		}
	}
	if clusterAlreadyExists && subnetName == "" {
		return fmt.Errorf("expecting to add subnet to existing cluster but no subnet-name was provided")
	}
	if subnetName != "" && (!app.SidecarExists(subnetName) || forceSubnetCreate) {
		ux.Logger.PrintToUser("")
		ux.Logger.PrintToUser(logging.Green.Wrap("Creating the subnet"))
		ux.Logger.PrintToUser("")
		if err := subnetcmd.CallCreate(
			cmd,
			subnetName,
			forceSubnetCreate,
			subnetGenesisFile,
			useEvmSubnet,
			useCustomSubnet,
			evmVersion,
			evmChainID,
			evmToken,
			evmDefaults,
			useLatestEvmReleasedVersion,
			useLatestEvmPreReleasedVersion,
			customVMRepoURL,
			customVMBranch,
			customVMBuildScript,
		); err != nil {
			return err
		}
		if chainConf != "" || subnetConf != "" || nodeConf != "" {
			if err := subnetcmd.CallConfigure(
				cmd,
				subnetName,
				chainConf,
				subnetConf,
				nodeConf,
			); err != nil {
				return err
			}
		}
	}

	if !clusterAlreadyExists {
		globalNetworkFlags.UseDevnet = true
		useAvalanchegoVersionFromSubnet = subnetName
		ux.Logger.PrintToUser("")
		ux.Logger.PrintToUser(logging.Green.Wrap("Creating the devnet..."))
		ux.Logger.PrintToUser("")
		if err := createNodes(cmd, []string{clusterName}); err != nil {
			return err
		}
	} else {
		ux.Logger.PrintToUser("")
		ux.Logger.PrintToUser(logging.Green.Wrap("Adding subnet into existing devnet %s..."), clusterName)
	}

	// check all validators are found
	if len(validators) != 0 {
		allHosts, err := ansible.GetInventoryFromAnsibleInventoryFile(app.GetAnsibleInventoryDirPath(clusterName))
		if err != nil {
			return err
		}
		clustersConfig, err := app.LoadClustersConfig()
		if err != nil {
			return err
		}
		cluster, ok := clustersConfig.Clusters[clusterName]
		if !ok {
			return fmt.Errorf("cluster %s does not exist", clusterName)
		}
		hosts := cluster.GetValidatorHosts(allHosts) // exlude api nodes
		_, err = filterHosts(hosts, validators)
		if err != nil {
			return err
		}
	}

	if err := waitForHealthyCluster(clusterName, healthCheckTimeout, healthCheckPoolTime); err != nil {
		return err
	}

	if subnetName == "" {
		ux.Logger.PrintToUser("")
		ux.Logger.PrintToUser(logging.Green.Wrap("Devnet %s has been created!"), clusterName)
		return nil
	}

	ux.Logger.PrintToUser("")
	ux.Logger.PrintToUser(logging.Green.Wrap("Checking subnet compatibility"))
	ux.Logger.PrintToUser("")
	if err := checkRPCCompatibility(clusterName, subnetName); err != nil {
		return err
	}

	ux.Logger.PrintToUser("")
	ux.Logger.PrintToUser(logging.Green.Wrap("Creating the blockchain"))
	ux.Logger.PrintToUser("")
	avoidChecks = true
	if err := deploySubnet(cmd, []string{clusterName, subnetName}); err != nil {
		return err
	}

	ux.Logger.PrintToUser("")
	ux.Logger.PrintToUser(logging.Green.Wrap("Adding nodes as subnet validators"))
	ux.Logger.PrintToUser("")
	avoidSubnetValidationChecks = true
	if err := validateSubnet(cmd, []string{clusterName, subnetName}); err != nil {
		return err
	}

	network, err := app.GetClusterNetwork(clusterName)
	if err != nil {
		return err
	}
	sc, err := app.LoadSidecar(subnetName)
	if err != nil {
		return err
	}
	subnetID := sc.Networks[network.Name()].SubnetID
	if subnetID == ids.Empty {
<<<<<<< HEAD
		return errNoSubnetID
	}

	ux.Logger.PrintToUser("")
	ux.Logger.PrintToUser(logging.Green.Wrap("Waiting for nodes to be validating the subnet"))
	ux.Logger.PrintToUser("")
	if err := waitForSubnetValidators(network, clusterName, subnetID, validateCheckTimeout, validateCheckPoolTime); err != nil {
		return err
	}

	isEVMGenesis, err := subnetcmd.HasSubnetEVMGenesis(subnetName)
	if err != nil {
		return err
	}

	var awmRelayerHost *models.Host
	if sc.TeleporterReady && sc.RunRelayer && isEVMGenesis {
=======
		return ErrNoSubnetID
	}

	ux.Logger.PrintToUser("")
	ux.Logger.PrintToUser(logging.Green.Wrap("Waiting for nodes to be validating the subnet"))
	ux.Logger.PrintToUser("")
	if err := waitForSubnetValidators(network, clusterName, subnetID, validateCheckTimeout, validateCheckPoolTime); err != nil {
		return err
	}

	isEVMGenesis, err := subnetcmd.HasSubnetEVMGenesis(subnetName)
	if err != nil {
		return err
	}

	var awmRelayerHost *models.Host
	if sc.TeleporterReady && isEVMGenesis {
>>>>>>> ea273893
		// get or set AWM Relayer host and configure/stop service
		awmRelayerHost, err = getAWMRelayerHost(clusterName)
		if err != nil {
			return err
		}
		if awmRelayerHost == nil {
			awmRelayerHost, err = chooseAWMRelayerHost(clusterName)
			if err != nil {
				return err
			}
			if err := setAWMRelayerHost(awmRelayerHost); err != nil {
				return err
			}
		} else {
			ux.Logger.PrintToUser("")
			ux.Logger.PrintToUser(logging.Green.Wrap("Stopping AWM Relayer Service"))
			if err := ssh.RunSSHStopAWMRelayerService(awmRelayerHost); err != nil {
				return err
			}
		}
	}

	ux.Logger.PrintToUser("")
	ux.Logger.PrintToUser(logging.Green.Wrap("Setting the nodes as subnet trackers"))
	ux.Logger.PrintToUser("")
	if err := syncSubnet(cmd, []string{clusterName, subnetName}); err != nil {
		return err
	}
	if err := waitForHealthyCluster(clusterName, healthCheckTimeout, healthCheckPoolTime); err != nil {
		return err
	}
	blockchainID := sc.Networks[network.Name()].BlockchainID
	if blockchainID == ids.Empty {
<<<<<<< HEAD
		return errNoBlockchainID
=======
		return ErrNoBlockchainID
>>>>>>> ea273893
	}
	if err := waitForClusterSubnetStatus(clusterName, subnetName, blockchainID, status.Validating, validateCheckTimeout, validateCheckPoolTime); err != nil {
		return err
	}

	if b, err := hasTeleporterDeploys(clusterName); err != nil {
		return err
	} else if b {
		ux.Logger.PrintToUser("")
<<<<<<< HEAD
		ux.Logger.PrintToUser(logging.Green.Wrap("Updating Proporser VMs"))
		ux.Logger.PrintToUser("")
		if err := updateProposerVMs(network); err != nil {
			return err
		}
	}

	if sc.TeleporterReady && sc.RunRelayer && isEVMGenesis {
=======
		ux.Logger.PrintToUser(logging.Green.Wrap("Updating Proposer VMs"))
		ux.Logger.PrintToUser("")
		if err := updateProposerVMs(network); err != nil {
			// not going to consider fatal, as teleporter messaging will be working fine after a failed first msg
			ux.Logger.PrintToUser(logging.Yellow.Wrap("failure setting proposer: %s"), err)
		}
	}

	if sc.TeleporterReady && isEVMGenesis {
>>>>>>> ea273893
		ux.Logger.PrintToUser("")
		ux.Logger.PrintToUser(logging.Green.Wrap("Setting up teleporter on subnet"))
		ux.Logger.PrintToUser("")
		flags := networkoptions.NetworkFlags{
			ClusterName: clusterName,
		}
		if err := teleportercmd.CallDeploy(subnetName, flags); err != nil {
			return err
		}
		ux.Logger.PrintToUser("")
		ux.Logger.PrintToUser(logging.Green.Wrap("Starting AWM Relayer Service"))
		ux.Logger.PrintToUser("")
		if err := updateAWMRelayerHostConfig(awmRelayerHost, subnetName, clusterName); err != nil {
			return err
		}
	}

	ux.Logger.PrintToUser("")
	if clusterAlreadyExists {
		ux.Logger.PrintToUser(logging.Green.Wrap("Devnet %s is now validating subnet %s"), clusterName, subnetName)
	} else {
		ux.Logger.PrintToUser(logging.Green.Wrap("Devnet %s is successfully created and is now validating subnet %s!"), clusterName, subnetName)
	}
	ux.Logger.PrintToUser("")
<<<<<<< HEAD
=======

	if addMonitoring {
		// no need to check for error, as it's ok not to have monitoring host
		monitoringHosts, _ := ansible.GetInventoryFromAnsibleInventoryFile(app.GetMonitoringInventoryDir(clusterName))
		if len(monitoringHosts) > 0 {
			getMonitoringHint(monitoringHosts[0].IP)
		}
	}
>>>>>>> ea273893

	if err := deployClusterYAMLFile(clusterName, subnetName); err != nil {
		return err
	}
	return nil
}

func hasTeleporterDeploys(
	clusterName string,
) (bool, error) {
	clusterConfig, err := app.GetClusterConfig(clusterName)
	if err != nil {
		return false, err
	}
	for _, deployedSubnetName := range clusterConfig.Subnets {
		deployedSubnetIsEVMGenesis, err := subnetcmd.HasSubnetEVMGenesis(deployedSubnetName)
		if err != nil {
			return false, err
		}
		deployedSubnetSc, err := app.LoadSidecar(deployedSubnetName)
		if err != nil {
			return false, err
		}
		if deployedSubnetSc.TeleporterReady && deployedSubnetIsEVMGenesis {
			return true, nil
		}
	}
	return false, nil
}

func updateProposerVMs(
	network models.Network,
) error {
	clusterConfig, err := app.GetClusterConfig(network.ClusterName)
	if err != nil {
		return err
	}
	for _, deployedSubnetName := range clusterConfig.Subnets {
		deployedSubnetIsEVMGenesis, err := subnetcmd.HasSubnetEVMGenesis(deployedSubnetName)
		if err != nil {
			return err
		}
		deployedSubnetSc, err := app.LoadSidecar(deployedSubnetName)
		if err != nil {
			return err
		}
		if deployedSubnetSc.TeleporterReady && deployedSubnetIsEVMGenesis {
			ux.Logger.PrintToUser("updating proposerVM on %s", deployedSubnetName)
			blockchainID := deployedSubnetSc.Networks[network.Name()].BlockchainID
			if blockchainID == ids.Empty {
<<<<<<< HEAD
				return errNoBlockchainID
=======
				return ErrNoBlockchainID
>>>>>>> ea273893
			}
			if err := teleporter.SetProposerVM(app, network, blockchainID.String(), deployedSubnetSc.TeleporterKey); err != nil {
				return err
			}
		}
	}
	ux.Logger.PrintToUser("updating proposerVM on c-chain")
	return teleporter.SetProposerVM(app, network, "C", "")
}

func getHostWithCloudID(clusterName string, cloudID string) (*models.Host, error) {
	hosts, err := ansible.GetInventoryFromAnsibleInventoryFile(app.GetAnsibleInventoryDirPath(clusterName))
	if err != nil {
		return nil, err
	}
	monitoringInventoryFile := app.GetMonitoringInventoryDir(clusterName)
	if utils.FileExists(monitoringInventoryFile) {
		monitoringHosts, err := ansible.GetInventoryFromAnsibleInventoryFile(monitoringInventoryFile)
		if err != nil {
			return nil, err
		}
		hosts = append(hosts, monitoringHosts...)
	}
	for _, host := range hosts {
		if host.GetCloudID() == cloudID {
			return host, nil
		}
	}
	return nil, nil
}

func setAWMRelayerHost(host *models.Host) error {
	cloudID := host.GetCloudID()
	ux.Logger.PrintToUser("")
<<<<<<< HEAD
	ux.Logger.PrintToUser("configuring AWM RElayer on host %s", cloudID)
=======
	ux.Logger.PrintToUser("configuring AWM Relayer on host %s", cloudID)
>>>>>>> ea273893
	nodeConfig, err := app.LoadClusterNodeConfig(cloudID)
	if err != nil {
		return err
	}
	if err := ssh.RunSSHSetupAWMRelayerService(host); err != nil {
		return err
	}
	nodeConfig.IsAWMRelayer = true
	return app.CreateNodeCloudConfigFile(cloudID, &nodeConfig)
}

func updateAWMRelayerHostConfig(host *models.Host, subnetName string, clusterName string) error {
	ux.Logger.PrintToUser("setting AWM Relayer on host %s to relay subnet %s", host.GetCloudID(), subnetName)
	flags := teleportercmd.AddSubnetToRelayerServiceFlags{
		Network: networkoptions.NetworkFlags{
			ClusterName: clusterName,
		},
		CloudNodeID: host.GetCloudID(),
	}
	if err := teleportercmd.CallAddSubnetToRelayerService(subnetName, flags); err != nil {
		return err
	}
	if err := ssh.RunSSHUploadNodeAWMRelayerConfig(host, app.GetNodeInstanceDirPath(host.GetCloudID())); err != nil {
		return err
	}
	return ssh.RunSSHStartAWMRelayerService(host)
}

func getAWMRelayerHost(clusterName string) (*models.Host, error) {
	clusterConfig, err := app.GetClusterConfig(clusterName)
	if err != nil {
		return nil, err
	}
	relayerCloudID := ""
	for _, cloudID := range clusterConfig.GetCloudIDs() {
		nodeConfig, err := app.LoadClusterNodeConfig(cloudID)
		if err != nil {
			return nil, err
		}
		if nodeConfig.IsAWMRelayer {
			relayerCloudID = nodeConfig.NodeID
		}
	}
	return getHostWithCloudID(clusterName, relayerCloudID)
}

func chooseAWMRelayerHost(clusterName string) (*models.Host, error) {
	// first look up for separate monitoring host
	monitoringInventoryFile := app.GetMonitoringInventoryDir(clusterName)
	if utils.FileExists(monitoringInventoryFile) {
		monitoringHosts, err := ansible.GetInventoryFromAnsibleInventoryFile(monitoringInventoryFile)
		if err != nil {
			return nil, err
		}
		if len(monitoringHosts) > 0 {
			return monitoringHosts[0], nil
		}
	}
	// then look up for API nodes
	clusterConfig, err := app.GetClusterConfig(clusterName)
	if err != nil {
		return nil, err
	}
	if len(clusterConfig.APINodes) > 0 {
		return getHostWithCloudID(clusterName, clusterConfig.APINodes[0])
	}
	// finally go for other hosts
	if len(clusterConfig.Nodes) > 0 {
		return getHostWithCloudID(clusterName, clusterConfig.Nodes[0])
	}
	return nil, fmt.Errorf("no hosts found on cluster")
}

func deployClusterYAMLFile(clusterName, subnetName string) error {
	var separateHosts []*models.Host
	var err error
	loadTestInventoryDir := app.GetLoadTestInventoryDir(clusterName)
	if utils.FileExists(loadTestInventoryDir) {
		separateHosts, err = ansible.GetInventoryFromAnsibleInventoryFile(loadTestInventoryDir)
		if err != nil {
			return err
		}
	}
	subnetID, chainID, err := getDeployedSubnetInfo(clusterName, subnetName)
	if err != nil {
		return err
	}
	var externalHost *models.Host
	if len(separateHosts) > 0 {
		externalHost = separateHosts[0]
	}
	if err = createClusterYAMLFile(clusterName, subnetID, chainID, externalHost); err != nil {
		return err
	}
	ux.Logger.GreenCheckmarkToUser("Cluster information YAML file can be found at %s at local host", app.GetClusterYAMLFilePath(clusterName))
	// deploy YAML file to external host, if it exists
	if len(separateHosts) > 0 {
		if err = ssh.RunSSHCopyYAMLFile(separateHosts[0], app.GetClusterYAMLFilePath(clusterName)); err != nil {
			return err
		}
		ux.Logger.GreenCheckmarkToUser("Cluster information YAML file can be found at /home/ubuntu/clusterInfo.yaml at external host")
	}
	return nil
}

func checkRPCCompatibility(
	clusterName string,
	subnetName string,
) error {
	clusterConfig, err := app.GetClusterConfig(clusterName)
	if err != nil {
		return err
	}
	allHosts, err := ansible.GetInventoryFromAnsibleInventoryFile(app.GetAnsibleInventoryDirPath(clusterName))
	if err != nil {
		return err
	}
	hosts := clusterConfig.GetValidatorHosts(allHosts) // exlude api nodes
	if len(validators) != 0 {
		hosts, err = filterHosts(hosts, validators)
		if err != nil {
			return err
		}
	}
	defer disconnectHosts(hosts)
<<<<<<< HEAD
	return checkAvalancheGoVersionCompatibleWithMsg(hosts, subnetName)
=======
	return checkHostsAreRPCCompatible(hosts, subnetName)
>>>>>>> ea273893
}

func waitForHealthyCluster(
	clusterName string,
	timeout time.Duration,
	poolTime time.Duration,
) error {
	ux.Logger.PrintToUser("")
	ux.Logger.PrintToUser("Waiting for node(s) in cluster %s to be healthy...", clusterName)
	clustersConfig, err := app.LoadClustersConfig()
	if err != nil {
		return err
	}
	cluster, ok := clustersConfig.Clusters[clusterName]
	if !ok {
		return fmt.Errorf("cluster %s does not exist", clusterName)
	}
	allHosts, err := ansible.GetInventoryFromAnsibleInventoryFile(app.GetAnsibleInventoryDirPath(clusterName))
	if err != nil {
		return err
	}
	hosts := cluster.GetValidatorHosts(allHosts) // exlude api nodes
	defer disconnectHosts(hosts)
	startTime := time.Now()
	spinSession := ux.NewUserSpinner()
	spinner := spinSession.SpinToUser("Checking if node(s) are healthy...")
	for {
		unhealthyNodes, err := getUnhealthyNodes(hosts)
		if err != nil {
			ux.SpinFailWithError(spinner, "", err)
			return err
		}
		if len(unhealthyNodes) == 0 {
			ux.SpinComplete(spinner)
			spinSession.Stop()
			ux.Logger.GreenCheckmarkToUser("Nodes healthy after %d seconds", uint32(time.Since(startTime).Seconds()))
			return nil
		}
		if time.Since(startTime) > timeout {
			ux.SpinFailWithError(spinner, "", fmt.Errorf("cluster not healthy after %d seconds", uint32(timeout.Seconds())))
			spinSession.Stop()
			ux.Logger.PrintToUser("")
			ux.Logger.RedXToUser("Unhealthy Nodes")
			for _, failedNode := range unhealthyNodes {
				ux.Logger.PrintToUser("  " + failedNode)
			}
			ux.Logger.PrintToUser("")
			return fmt.Errorf("cluster not healthy after %d seconds", uint32(timeout.Seconds()))
		}
		time.Sleep(poolTime)
	}
}

func waitForSubnetValidators(
	network models.Network,
	clusterName string,
	subnetID ids.ID,
	timeout time.Duration,
	poolTime time.Duration,
) error {
	ux.Logger.PrintToUser("Waiting for node(s) in cluster %s to be validators of subnet ID %s...", clusterName, subnetID)
	clusterConfig, err := app.GetClusterConfig(clusterName)
	if err != nil {
		return err
	}
	allHosts, err := ansible.GetInventoryFromAnsibleInventoryFile(app.GetAnsibleInventoryDirPath(clusterName))
	if err != nil {
		return err
	}
	hosts := clusterConfig.GetValidatorHosts(allHosts) // exlude api nodes
	if len(validators) != 0 {
		hosts, err = filterHosts(hosts, validators)
		if err != nil {
			return err
		}
	}
	defer disconnectHosts(hosts)
	nodeIDMap, failedNodesMap := getNodeIDs(hosts)
	startTime := time.Now()
	for {
		failedNodes := []string{}
		for _, host := range hosts {
			nodeIDStr, b := nodeIDMap[host.NodeID]
			if !b {
				err, b := failedNodesMap[host.NodeID]
				if !b {
					return fmt.Errorf("expected to found an error for non mapped node")
				}
				return err
			}
			nodeID, err := ids.NodeIDFromString(nodeIDStr)
			if err != nil {
				return err
			}
			isValidator, err := subnet.IsSubnetValidator(subnetID, nodeID, network)
			if err != nil {
				return err
			}
			if !isValidator {
				failedNodes = append(failedNodes, host.GetCloudID())
			}
		}
		if len(failedNodes) == 0 {
			ux.Logger.PrintToUser("Nodes validating subnet ID %s after %d seconds", subnetID, uint32(time.Since(startTime).Seconds()))
			return nil
		}
		if time.Since(startTime) > timeout {
			ux.Logger.PrintToUser("Nodes not validating subnet ID %sf", subnetID)
			for _, failedNode := range failedNodes {
				ux.Logger.PrintToUser("  " + failedNode)
			}
			ux.Logger.PrintToUser("")
			return fmt.Errorf("cluster %s not validating subnet ID %s after %d seconds", clusterName, subnetID, uint32(timeout.Seconds()))
		}
		time.Sleep(poolTime)
	}
}

func waitForClusterSubnetStatus(
	clusterName string,
	subnetName string,
	blockchainID ids.ID,
	targetStatus status.BlockchainStatus,
	timeout time.Duration,
	poolTime time.Duration,
) error {
	ux.Logger.PrintToUser("")
	ux.Logger.PrintToUser("Waiting for node(s) in cluster %s to be %s subnet %s...", clusterName, strings.ToLower(targetStatus.String()), subnetName)
	clustersConfig, err := app.LoadClustersConfig()
	if err != nil {
		return err
	}
	cluster, ok := clustersConfig.Clusters[clusterName]
	if !ok {
		return fmt.Errorf("cluster %s does not exist", clusterName)
	}
	allHosts, err := ansible.GetInventoryFromAnsibleInventoryFile(app.GetAnsibleInventoryDirPath(clusterName))
	if err != nil {
		return err
	}
	hosts := cluster.GetValidatorHosts(allHosts) // exlude api nodes
	if len(validators) != 0 {
		hosts, err = filterHosts(hosts, validators)
		if err != nil {
			return err
		}
	}
	defer disconnectHosts(hosts)
	startTime := time.Now()
	for {
		wg := sync.WaitGroup{}
		wgResults := models.NodeResults{}
		for _, host := range hosts {
			wg.Add(1)
			go func(nodeResults *models.NodeResults, host *models.Host) {
				defer wg.Done()
				if syncstatus, err := ssh.RunSSHSubnetSyncStatus(host, blockchainID.String()); err != nil {
					nodeResults.AddResult(host.NodeID, nil, err)
					return
				} else {
					if subnetSyncStatus, err := parseSubnetSyncOutput(syncstatus); err != nil {
						nodeResults.AddResult(host.NodeID, nil, err)
						return
					} else {
						nodeResults.AddResult(host.NodeID, subnetSyncStatus, err)
					}
				}
			}(&wgResults, host)
		}
		wg.Wait()
		if wgResults.HasErrors() {
			return fmt.Errorf("failed to check sync status for node(s) %s", wgResults.GetErrorHostMap())
		}
		failedNodes := []string{}
		for host, subnetSyncStatus := range wgResults.GetResultMap() {
			if subnetSyncStatus != targetStatus.String() {
				failedNodes = append(failedNodes, host)
			}
		}
		if len(failedNodes) == 0 {
			ux.Logger.PrintToUser("Nodes %s %s after %d seconds", targetStatus.String(), subnetName, uint32(time.Since(startTime).Seconds()))
			return nil
		}
		if time.Since(startTime) > timeout {
			ux.Logger.PrintToUser("Nodes not %s %s", targetStatus.String(), subnetName)
			for _, failedNode := range failedNodes {
				ux.Logger.PrintToUser("  " + failedNode)
			}
			ux.Logger.PrintToUser("")
			return fmt.Errorf("cluster not %s subnet %s after %d seconds", strings.ToLower(targetStatus.String()), subnetName, uint32(timeout.Seconds()))
		}
		time.Sleep(poolTime)
	}
}

func checkClusterIsADevnet(clusterName string) error {
	exists, err := app.ClusterExists(clusterName)
	if err != nil {
		return err
	}
	if !exists {
		return fmt.Errorf("cluster %q does not exists", clusterName)
	}
	clustersConfig, err := app.LoadClustersConfig()
	if err != nil {
		return err
	}
	if clustersConfig.Clusters[clusterName].Network.Kind != models.Devnet {
		return fmt.Errorf("cluster %q is not a Devnet", clusterName)
	}
	return nil
}

func filterHosts(hosts []*models.Host, nodes []string) ([]*models.Host, error) {
	indices := set.Set[int]{}
	for _, node := range nodes {
		added := false
		for i, host := range hosts {
			cloudID := host.GetCloudID()
			ip := host.IP
			nodeID, err := getNodeID(app.GetNodeInstanceDirPath(cloudID))
			if err != nil {
				return nil, err
			}
			if slices.Contains([]string{cloudID, ip, nodeID.String()}, node) {
				added = true
				indices.Add(i)
			}
		}
		if !added {
			return nil, fmt.Errorf("node %q not found", node)
		}
	}
	filteredHosts := []*models.Host{}
	for i, host := range hosts {
		if indices.Contains(i) {
			filteredHosts = append(filteredHosts, host)
		}
	}
	return filteredHosts, nil
}<|MERGE_RESOLUTION|>--- conflicted
+++ resolved
@@ -242,8 +242,7 @@
 	}
 	subnetID := sc.Networks[network.Name()].SubnetID
 	if subnetID == ids.Empty {
-<<<<<<< HEAD
-		return errNoSubnetID
+		return ErrNoSubnetID
 	}
 
 	ux.Logger.PrintToUser("")
@@ -260,25 +259,6 @@
 
 	var awmRelayerHost *models.Host
 	if sc.TeleporterReady && sc.RunRelayer && isEVMGenesis {
-=======
-		return ErrNoSubnetID
-	}
-
-	ux.Logger.PrintToUser("")
-	ux.Logger.PrintToUser(logging.Green.Wrap("Waiting for nodes to be validating the subnet"))
-	ux.Logger.PrintToUser("")
-	if err := waitForSubnetValidators(network, clusterName, subnetID, validateCheckTimeout, validateCheckPoolTime); err != nil {
-		return err
-	}
-
-	isEVMGenesis, err := subnetcmd.HasSubnetEVMGenesis(subnetName)
-	if err != nil {
-		return err
-	}
-
-	var awmRelayerHost *models.Host
-	if sc.TeleporterReady && isEVMGenesis {
->>>>>>> ea273893
 		// get or set AWM Relayer host and configure/stop service
 		awmRelayerHost, err = getAWMRelayerHost(clusterName)
 		if err != nil {
@@ -312,11 +292,7 @@
 	}
 	blockchainID := sc.Networks[network.Name()].BlockchainID
 	if blockchainID == ids.Empty {
-<<<<<<< HEAD
-		return errNoBlockchainID
-=======
 		return ErrNoBlockchainID
->>>>>>> ea273893
 	}
 	if err := waitForClusterSubnetStatus(clusterName, subnetName, blockchainID, status.Validating, validateCheckTimeout, validateCheckPoolTime); err != nil {
 		return err
@@ -326,16 +302,6 @@
 		return err
 	} else if b {
 		ux.Logger.PrintToUser("")
-<<<<<<< HEAD
-		ux.Logger.PrintToUser(logging.Green.Wrap("Updating Proporser VMs"))
-		ux.Logger.PrintToUser("")
-		if err := updateProposerVMs(network); err != nil {
-			return err
-		}
-	}
-
-	if sc.TeleporterReady && sc.RunRelayer && isEVMGenesis {
-=======
 		ux.Logger.PrintToUser(logging.Green.Wrap("Updating Proposer VMs"))
 		ux.Logger.PrintToUser("")
 		if err := updateProposerVMs(network); err != nil {
@@ -344,8 +310,7 @@
 		}
 	}
 
-	if sc.TeleporterReady && isEVMGenesis {
->>>>>>> ea273893
+	if sc.TeleporterReady && sc.RunRelayer && isEVMGenesis {
 		ux.Logger.PrintToUser("")
 		ux.Logger.PrintToUser(logging.Green.Wrap("Setting up teleporter on subnet"))
 		ux.Logger.PrintToUser("")
@@ -370,8 +335,6 @@
 		ux.Logger.PrintToUser(logging.Green.Wrap("Devnet %s is successfully created and is now validating subnet %s!"), clusterName, subnetName)
 	}
 	ux.Logger.PrintToUser("")
-<<<<<<< HEAD
-=======
 
 	if addMonitoring {
 		// no need to check for error, as it's ok not to have monitoring host
@@ -380,7 +343,6 @@
 			getMonitoringHint(monitoringHosts[0].IP)
 		}
 	}
->>>>>>> ea273893
 
 	if err := deployClusterYAMLFile(clusterName, subnetName); err != nil {
 		return err
@@ -431,11 +393,7 @@
 			ux.Logger.PrintToUser("updating proposerVM on %s", deployedSubnetName)
 			blockchainID := deployedSubnetSc.Networks[network.Name()].BlockchainID
 			if blockchainID == ids.Empty {
-<<<<<<< HEAD
-				return errNoBlockchainID
-=======
 				return ErrNoBlockchainID
->>>>>>> ea273893
 			}
 			if err := teleporter.SetProposerVM(app, network, blockchainID.String(), deployedSubnetSc.TeleporterKey); err != nil {
 				return err
@@ -470,11 +428,7 @@
 func setAWMRelayerHost(host *models.Host) error {
 	cloudID := host.GetCloudID()
 	ux.Logger.PrintToUser("")
-<<<<<<< HEAD
-	ux.Logger.PrintToUser("configuring AWM RElayer on host %s", cloudID)
-=======
 	ux.Logger.PrintToUser("configuring AWM Relayer on host %s", cloudID)
->>>>>>> ea273893
 	nodeConfig, err := app.LoadClusterNodeConfig(cloudID)
 	if err != nil {
 		return err
@@ -600,11 +554,7 @@
 		}
 	}
 	defer disconnectHosts(hosts)
-<<<<<<< HEAD
-	return checkAvalancheGoVersionCompatibleWithMsg(hosts, subnetName)
-=======
 	return checkHostsAreRPCCompatible(hosts, subnetName)
->>>>>>> ea273893
 }
 
 func waitForHealthyCluster(
