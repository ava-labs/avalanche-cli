--- conflicted
+++ resolved
@@ -216,17 +216,10 @@
 	deployer := subnet.NewPublicDeployer(app, kc, network)
 
 	if !avoidChecks {
-<<<<<<< HEAD
-		if err := checkHostsAreBootstrappedWithMsg(hosts); err != nil {
-			return err
-		}
-		if err := checkHostsAreHealthyWithMsg(hosts); err != nil {
-=======
 		if err := checkHostsAreBootstrapped(hosts); err != nil {
 			return err
 		}
 		if err := checkHostsAreHealthy(hosts); err != nil {
->>>>>>> ea273893
 			return err
 		}
 	}
@@ -238,11 +231,7 @@
 	if !avoidSubnetValidationChecks {
 		blockchainID := sc.Networks[network.Name()].BlockchainID
 		if blockchainID == ids.Empty {
-<<<<<<< HEAD
-			return errNoBlockchainID
-=======
 			return ErrNoBlockchainID
->>>>>>> ea273893
 		}
 	}
 	nodeErrors := map[string]error{}
