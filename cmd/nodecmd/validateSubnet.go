// Copyright (C) 2022, Ava Labs, Inc. All rights reserved.
// See the file LICENSE for licensing terms.
package nodecmd

import (
	"encoding/json"
	"errors"
	"fmt"
	"sync"
	"time"

	"github.com/ava-labs/avalanchego/vms/platformvm/status"

	"github.com/ava-labs/avalanche-cli/pkg/ansible"
	"github.com/ava-labs/avalanche-cli/pkg/ssh"

	subnetcmd "github.com/ava-labs/avalanche-cli/cmd/subnetcmd"
	"github.com/ava-labs/avalanche-cli/pkg/models"
	"github.com/ava-labs/avalanche-cli/pkg/ux"
	"github.com/ava-labs/avalanchego/ids"
	"github.com/spf13/cobra"
)

func newValidateSubnetCmd() *cobra.Command {
	cmd := &cobra.Command{
		Use:   "subnet [clusterName] [subnetName]",
		Short: "(ALPHA Warning) Join a Subnet as a validator",
		Long: `(ALPHA Warning) This command is currently in experimental mode.

The node validate subnet command enables all nodes in a cluster to be validators of a Subnet.
If the command is run before the nodes are Primary Network validators, the command will first
make the nodes Primary Network validators before making them Subnet validators. 
If The command is run before the nodes are bootstrapped on the Primary Network, the command will fail. 
You can check the bootstrap status by calling avalanche node status <clusterName>
If The command is run before the nodes are synced to the subnet, the command will fail.
You can check the subnet sync status by calling avalanche node status <clusterName> --subnet <subnetName>`,
		SilenceUsage: true,
		Args:         cobra.ExactArgs(2),
		RunE:         validateSubnet,
	}
	cmd.Flags().BoolVarP(&deployTestnet, "testnet", "t", false, "set up validator in testnet (alias to `fuji`)")
	cmd.Flags().BoolVarP(&deployTestnet, "fuji", "f", false, "set up validator in fuji (alias to `testnet`")
	cmd.Flags().BoolVarP(&deployMainnet, "mainnet", "m", false, "set up validator in mainnet")
	cmd.Flags().StringVarP(&keyName, "key", "k", "", "select the key to use [fuji only]")
	cmd.Flags().StringSliceVar(&ledgerAddresses, "ledger-addrs", []string{}, "use the given ledger addresses")
	cmd.Flags().Uint64Var(&weight, "stake-amount", 0, "how many AVAX to stake in the validator")
	cmd.Flags().DurationVar(&duration, "staking-period", 0, "how long validator validates for after start time")
	cmd.Flags().BoolVarP(&useLedger, "ledger", "g", false, "use ledger instead of key (always true on mainnet, defaults to false on fuji)")

	return cmd
}

func parseSubnetSyncOutput(byteValue []byte) (string, error) {
	var result map[string]interface{}
	if err := json.Unmarshal(byteValue, &result); err != nil {
		return "", err
	}
	statusInterface, ok := result["result"].(map[string]interface{})
	if ok {
		status, ok := statusInterface["status"].(string)
		if ok {
			return status, nil
		}
	}
	return "", errors.New("unable to parse subnet sync status")
}

func addNodeAsSubnetValidator(nodeID, subnetName string, network models.Network, currentNodeIndex, nodeCount int) error {
	ux.Logger.PrintToUser("Adding the node as a Subnet Validator...")
	if err := subnetcmd.CallAddValidator(subnetName, nodeID, network); err != nil {
		return err
	}
	ux.Logger.PrintToUser("Node %s successfully added as Subnet validator! (%d / %d)", nodeID, currentNodeIndex+1, nodeCount)
	ux.Logger.PrintToUser("======================================")
	return nil
}

// getNodeSubnetSyncStatus checks if node ansibleNodeID is bootstrapped to blockchain blockchainID
// if getNodeSubnetSyncStatus is called from node validate subnet command, it will fail if
// node status is not 'syncing'. If getNodeSubnetSyncStatus is called from node status command,
// it will return true node status is 'syncing'
<<<<<<< HEAD
func getNodeSubnetSyncStatus(blockchainID, clusterName, ansibleNodeID string) (string, error) {
	ux.Logger.PrintToUser("Checking if node %s is synced to subnet ...", ansibleNodeID)
	if err := app.CreateAnsibleStatusDir(); err != nil {
		return "", err
	}
	if err := ansible.RunAnsiblePlaybookSubnetSyncStatus(app.GetAnsibleDir(), app.GetSubnetSyncJSONFile(), blockchainID, app.GetAnsibleInventoryDirPath(clusterName), ansibleNodeID); err != nil {
		return "", err
	}
	subnetSyncStatus, err := parseSubnetSyncOutput(app.GetSubnetSyncJSONFile() + "." + ansibleNodeID)
=======
func getNodeSubnetSyncStatus(blockchainID string, host models.Host) (string, error) {
	ux.Logger.PrintToUser("Checking if node %s is synced to subnet ...", host.NodeID)
	resp, err := ssh.RunSSHSubnetSyncStatus(host, blockchainID)
>>>>>>> cceb0194
	if err != nil {
		return "", err
	}
	subnetSyncStatus, err := parseSubnetSyncOutput(resp)
	if err != nil {
		return "", err
	}
	return subnetSyncStatus, nil
}

func waitForNodeToBePrimaryNetworkValidator(nodeID ids.NodeID) error {
	ux.Logger.PrintToUser("Waiting for the node to start as a Primary Network Validator...")
	// wait for 20 seconds because we set the start time to be in 20 seconds
	time.Sleep(20 * time.Second)
	// long polling: try up to 5 times
	for i := 0; i < 5; i++ {
		isValidator, err := checkNodeIsPrimaryNetworkValidator(nodeID, models.Fuji)
		if err != nil {
			return err
		}
		if isValidator {
			break
		}
		time.Sleep(5 * time.Second)
	}
	return nil
}

func validateSubnet(_ *cobra.Command, args []string) error {
	clusterName := args[0]
	subnetName := args[1]
	if err := checkCluster(clusterName); err != nil {
		return err
	}
	err := setupAnsible(clusterName)
	if err != nil {
		return err
	}
	notBootstrappedNodes, err := checkClusterIsBootstrapped(clusterName)
	if err != nil {
		return err
	}
	if len(notBootstrappedNodes) > 0 {
		return fmt.Errorf("node(s) %s are not bootstrapped yet, please try again later", notBootstrappedNodes)
	}
	if _, err = subnetcmd.ValidateSubnetNameAndGetChains([]string{subnetName}); err != nil {
		return err
	}
	sc, err := app.LoadSidecar(subnetName)
	if err != nil {
		return err
	}
	blockchainID := sc.Networks[models.Fuji.String()].BlockchainID
	if blockchainID == ids.Empty {
		return ErrNoBlockchainID
	}
	hosts, err := ansible.GetInventoryFromAnsibleInventoryFile(app.GetAnsibleInventoryDirPath(clusterName))
	if err != nil {
		return err
	}
<<<<<<< HEAD
	nodeIDMap, failedNodesMap, err := getClusterNodeIDs(clusterName, ansibleNodeIDs)
	if err != nil {
		return err
	}
	failedNodes := []string{}
	nodeErrors := []error{}
	ux.Logger.PrintToUser("Note that we have staggered the end time of validation period to increase by 24 hours for each node added if multiple nodes are added as Primary Network validators simultaneously")
	for i, host := range ansibleNodeIDs {
		nodeIDStr, b := nodeIDMap[host]
		if !b {
			err, b := failedNodesMap[host]
			if !b {
				return fmt.Errorf("expected to found an error for non mapped node")
			}
			ux.Logger.PrintToUser("Failed to add node %s as subnet validator due to %s", host, err)
			failedNodes = append(failedNodes, host)
=======
	ux.Logger.PrintToUser("Note that we have staggered the end time of validation period to increase by 24 hours for each node added if multiple nodes are added as Primary Network validators simultaneously")
	failedNodes := []string{}
	nodeErrors := []error{}

	nodeSubnetSyncStatus := map[string]string{}
	nodeResultChannel := make(chan models.NodeStringResult, len(hosts))
	parallelWaitGroup := sync.WaitGroup{}
	for _, host := range hosts {
		parallelWaitGroup.Add(1)
		go func(nodeResultChannel chan models.NodeStringResult, host models.Host) {
			defer parallelWaitGroup.Done()
			subnetSyncStatus, err := getNodeSubnetSyncStatus(blockchainID.String(), host)
			nodeResultChannel <- models.NodeStringResult{NodeID: host.NodeID, Value: subnetSyncStatus, Err: err}
		}(nodeResultChannel, host)
	}
	parallelWaitGroup.Wait()
	close(nodeResultChannel)
	for nodeSubnetSyncStatusResult := range nodeResultChannel {
		if nodeSubnetSyncStatusResult.Err != nil {
			nodeSubnetSyncStatus[nodeSubnetSyncStatusResult.NodeID] = ""
		} else {
			nodeSubnetSyncStatus[nodeSubnetSyncStatusResult.NodeID] = nodeSubnetSyncStatusResult.Value
		}
	}
	for i, host := range hosts {
		nodeIDStr, err := getClusterNodeID(host)
		if err != nil {
			ux.Logger.PrintToUser("Failed to add node %s as subnet validator due to %s", host, err.Error())
			failedNodes = append(failedNodes, host.NodeID)
>>>>>>> cceb0194
			nodeErrors = append(nodeErrors, err)
			continue
		}
		nodeID, err := ids.NodeIDFromString(nodeIDStr)
		if err != nil {
<<<<<<< HEAD
			ux.Logger.PrintToUser("Failed to add node %s as subnet validator due to %s", host, err)
			failedNodes = append(failedNodes, host)
=======
			ux.Logger.PrintToUser("Failed to add node %s as subnet validator due to %s", host, err.Error())
			failedNodes = append(failedNodes, host.NodeID)
>>>>>>> cceb0194
			nodeErrors = append(nodeErrors, err)
			continue
		}
		// we have to check if node is synced to subnet before adding the node as a validator
		subnetSyncStatus := nodeSubnetSyncStatus[host.NodeID]
		if subnetSyncStatus == "" {
			ux.Logger.PrintToUser("Failed to get subnet sync status for node %s", host)
			failedNodes = append(failedNodes, host.NodeID)
			nodeErrors = append(nodeErrors, err)
			continue
		}
		if subnetSyncStatus != status.Syncing.String() {
			failedNodes = append(failedNodes, host.NodeID)
			if subnetSyncStatus == status.Validating.String() {
				ux.Logger.PrintToUser("Failed to add node %s as subnet validator as node is already a subnet validator", host)
				nodeErrors = append(nodeErrors, errors.New("node is already a subnet validator"))
			} else {
				ux.Logger.PrintToUser("Failed to add node %s as subnet validator as node is not synced to subnet yet", host)
				nodeErrors = append(nodeErrors, errors.New("node is not synced to subnet yet, please try again later"))
			}
			continue
		}
		addedNodeAsPrimaryNetworkValidator, err := addNodeAsPrimaryNetworkValidator(nodeID, models.Fuji, i, host.GetInstanceID())
		if err != nil {
			ux.Logger.PrintToUser("Failed to add node %s as subnet validator due to %s", host, err.Error())
			failedNodes = append(failedNodes, host.NodeID)
			nodeErrors = append(nodeErrors, err)
			continue
		}
		if addedNodeAsPrimaryNetworkValidator {
			if err := waitForNodeToBePrimaryNetworkValidator(nodeID); err != nil {
				ux.Logger.PrintToUser("Failed to add node %s as subnet validator due to %s", host, err.Error())
				failedNodes = append(failedNodes, host.NodeID)
				nodeErrors = append(nodeErrors, err)
				continue
			}
		}
		err = addNodeAsSubnetValidator(nodeIDStr, subnetName, models.Fuji, i, len(hosts))
		if err != nil {
			ux.Logger.PrintToUser("Failed to add node %s as subnet validator due to %s", host, err.Error())
			failedNodes = append(failedNodes, host.NodeID)
			nodeErrors = append(nodeErrors, err)
		}
	}
	if len(failedNodes) > 0 {
		ux.Logger.PrintToUser("Failed nodes: ")
		for i, node := range failedNodes {
			ux.Logger.PrintToUser("node %s failed due to %s", node, nodeErrors[i])
		}
		return fmt.Errorf("node(s) %s failed to validate subnet %s", failedNodes, subnetName)
	} else {
		ux.Logger.PrintToUser("All nodes in cluster %s are successfully added as Subnet validators!", clusterName)
	}
	return nil
}<|MERGE_RESOLUTION|>--- conflicted
+++ resolved
@@ -79,21 +79,9 @@
 // if getNodeSubnetSyncStatus is called from node validate subnet command, it will fail if
 // node status is not 'syncing'. If getNodeSubnetSyncStatus is called from node status command,
 // it will return true node status is 'syncing'
-<<<<<<< HEAD
-func getNodeSubnetSyncStatus(blockchainID, clusterName, ansibleNodeID string) (string, error) {
-	ux.Logger.PrintToUser("Checking if node %s is synced to subnet ...", ansibleNodeID)
-	if err := app.CreateAnsibleStatusDir(); err != nil {
-		return "", err
-	}
-	if err := ansible.RunAnsiblePlaybookSubnetSyncStatus(app.GetAnsibleDir(), app.GetSubnetSyncJSONFile(), blockchainID, app.GetAnsibleInventoryDirPath(clusterName), ansibleNodeID); err != nil {
-		return "", err
-	}
-	subnetSyncStatus, err := parseSubnetSyncOutput(app.GetSubnetSyncJSONFile() + "." + ansibleNodeID)
-=======
 func getNodeSubnetSyncStatus(blockchainID string, host models.Host) (string, error) {
 	ux.Logger.PrintToUser("Checking if node %s is synced to subnet ...", host.NodeID)
 	resp, err := ssh.RunSSHSubnetSyncStatus(host, blockchainID)
->>>>>>> cceb0194
 	if err != nil {
 		return "", err
 	}
@@ -154,24 +142,6 @@
 	if err != nil {
 		return err
 	}
-<<<<<<< HEAD
-	nodeIDMap, failedNodesMap, err := getClusterNodeIDs(clusterName, ansibleNodeIDs)
-	if err != nil {
-		return err
-	}
-	failedNodes := []string{}
-	nodeErrors := []error{}
-	ux.Logger.PrintToUser("Note that we have staggered the end time of validation period to increase by 24 hours for each node added if multiple nodes are added as Primary Network validators simultaneously")
-	for i, host := range ansibleNodeIDs {
-		nodeIDStr, b := nodeIDMap[host]
-		if !b {
-			err, b := failedNodesMap[host]
-			if !b {
-				return fmt.Errorf("expected to found an error for non mapped node")
-			}
-			ux.Logger.PrintToUser("Failed to add node %s as subnet validator due to %s", host, err)
-			failedNodes = append(failedNodes, host)
-=======
 	ux.Logger.PrintToUser("Note that we have staggered the end time of validation period to increase by 24 hours for each node added if multiple nodes are added as Primary Network validators simultaneously")
 	failedNodes := []string{}
 	nodeErrors := []error{}
@@ -201,19 +171,13 @@
 		if err != nil {
 			ux.Logger.PrintToUser("Failed to add node %s as subnet validator due to %s", host, err.Error())
 			failedNodes = append(failedNodes, host.NodeID)
->>>>>>> cceb0194
 			nodeErrors = append(nodeErrors, err)
 			continue
 		}
 		nodeID, err := ids.NodeIDFromString(nodeIDStr)
 		if err != nil {
-<<<<<<< HEAD
-			ux.Logger.PrintToUser("Failed to add node %s as subnet validator due to %s", host, err)
-			failedNodes = append(failedNodes, host)
-=======
-			ux.Logger.PrintToUser("Failed to add node %s as subnet validator due to %s", host, err.Error())
-			failedNodes = append(failedNodes, host.NodeID)
->>>>>>> cceb0194
+			ux.Logger.PrintToUser("Failed to add node %s as subnet validator due to %s", host, err.Error())
+			failedNodes = append(failedNodes, host.NodeID)
 			nodeErrors = append(nodeErrors, err)
 			continue
 		}
