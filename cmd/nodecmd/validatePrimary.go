// Copyright (C) 2022, Ava Labs, Inc. All rights reserved.
// See the file LICENSE for licensing terms.
package nodecmd

import (
	"errors"
	"fmt"
	"os"
	"strconv"
	"time"

	"github.com/ava-labs/avalanchego/utils/crypto/bls"
	"github.com/ava-labs/avalanchego/vms/platformvm/signer"
	"golang.org/x/exp/maps"

	"github.com/ava-labs/avalanchego/utils/units"

	"github.com/ava-labs/avalanche-cli/pkg/ansible"
	"github.com/ava-labs/avalanche-cli/pkg/keychain"

	"github.com/ava-labs/avalanchego/vms/platformvm"

	subnetcmd "github.com/ava-labs/avalanche-cli/cmd/subnetcmd"
	"github.com/ava-labs/avalanche-cli/pkg/constants"
	"github.com/ava-labs/avalanche-cli/pkg/models"
	"github.com/ava-labs/avalanche-cli/pkg/subnet"
	"github.com/ava-labs/avalanche-cli/pkg/utils"
	"github.com/ava-labs/avalanche-cli/pkg/ux"
	"github.com/ava-labs/avalanchego/ids"
	"github.com/spf13/cobra"
)

var (
	keyName                      string
	useEwoq                      bool
	useLedger                    bool
	useStaticIP                  bool
	awsProfile                   string
	ledgerAddresses              []string
	weight                       uint64
	startTimeStr                 string
	duration                     time.Duration
	defaultValidatorParams       bool
	useCustomDuration            bool
	ErrMutuallyExlusiveKeyLedger = errors.New("--key and --ledger,--ledger-addrs are mutually exclusive")
	ErrStoredKeyOnMainnet        = errors.New("--key is not available for mainnet operations")
<<<<<<< HEAD
	errNoBlockchainID            = errors.New("failed to find the blockchain ID for this subnet, has it been deployed/created on this network?")
	errNoSubnetID                = errors.New("failed to find the subnet ID for this subnet, has it been deployed/created on this network?")
=======
	ErrNoBlockchainID            = errors.New("failed to find the blockchain ID for this subnet, has it been deployed/created on this network?")
	ErrNoSubnetID                = errors.New("failed to find the subnet ID for this subnet, has it been deployed/created on this network?")
>>>>>>> ea273893
)

func newValidatePrimaryCmd() *cobra.Command {
	cmd := &cobra.Command{
		Use:   "primary [clusterName]",
		Short: "(ALPHA Warning) Join Primary Network as a validator",
		Long: `(ALPHA Warning) This command is currently in experimental mode.

The node validate primary command enables all nodes in a cluster to be validators of Primary
Network.`,
		SilenceUsage: true,
		Args:         cobra.ExactArgs(1),
		RunE:         validatePrimaryNetwork,
	}

	cmd.Flags().StringVarP(&keyName, "key", "k", "", "select the key to use [fuji only]")
	cmd.Flags().BoolVarP(&useLedger, "ledger", "g", false, "use ledger instead of key (always true on mainnet, defaults to false on fuji/devnet)")
	cmd.Flags().BoolVarP(&useEwoq, "ewoq", "e", false, "use ewoq key [fuji/devnet only]")
	cmd.Flags().StringSliceVar(&ledgerAddresses, "ledger-addrs", []string{}, "use the given ledger addresses")

	cmd.Flags().Uint64Var(&weight, "stake-amount", 0, "how many AVAX to stake in the validator")
	cmd.Flags().StringVar(&startTimeStr, "start-time", "", "UTC start time when this validator starts validating, in 'YYYY-MM-DD HH:MM:SS' format")
	cmd.Flags().DurationVar(&duration, "staking-period", 0, "how long validator validates for after start time")

	return cmd
}

func GetMinStakingAmount(network models.Network) (uint64, error) {
	pClient := platformvm.NewClient(network.Endpoint)
	ctx, cancel := utils.GetAPIContext()
	defer cancel()
	minValStake, _, err := pClient.GetMinStake(ctx, ids.Empty)
	if err != nil {
		return 0, err
	}
	return minValStake, nil
}

func joinAsPrimaryNetworkValidator(
	deployer *subnet.PublicDeployer,
	network models.Network,
	kc *keychain.Keychain,
	nodeID ids.NodeID,
	nodeIndex int,
	signingKeyPath string,
	nodeCmd bool,
) error {
	ux.Logger.PrintToUser(fmt.Sprintf("Adding node %s as a Primary Network Validator...", nodeID.String()))
	var (
		start time.Time
		err   error
	)
	minValStake, err := GetMinStakingAmount(network)
	if err != nil {
		return err
	}
	if weight == 0 {
		weight, err = PromptWeightPrimaryNetwork(network)
		if err != nil {
			return err
		}
	}
	if weight < minValStake {
		return fmt.Errorf("illegal weight, must be greater than or equal to %d: %d", minValStake, weight)
	}
	start, duration, err = GetTimeParametersPrimaryNetwork(network, nodeIndex, duration, startTimeStr, nodeCmd)
	if err != nil {
		return err
	}

	recipientAddr := kc.Addresses().List()[0]
	PrintNodeJoinPrimaryNetworkOutput(nodeID, weight, network, start)
	// we set the starting time for node to be a Primary Network Validator to be in 1 minute
	// we use min delegation fee as default
	delegationFee := network.GenesisParams().MinDelegationFee
	blsKeyBytes, err := os.ReadFile(signingKeyPath)
	if err != nil {
		return err
	}
	blsSk, err := bls.SecretKeyFromBytes(blsKeyBytes)
	if err != nil {
		return err
	}
	_, err = deployer.AddPermissionlessValidator(
		ids.Empty,
		ids.Empty,
		nodeID,
		weight,
		uint64(start.Unix()),
		uint64(start.Add(duration).Unix()),
		recipientAddr,
		delegationFee,
		nil,
		signer.NewProofOfPossession(blsSk),
	)
	return err
}

func PromptWeightPrimaryNetwork(network models.Network) (uint64, error) {
	defaultStake := network.GenesisParams().MinValidatorStake
	defaultWeight := fmt.Sprintf("Default (%s)", convertNanoAvaxToAvaxString(defaultStake))
	txt := "What stake weight would you like to assign to the validator?"
	weightOptions := []string{defaultWeight, "Custom"}
	weightOption, err := app.Prompt.CaptureList(txt, weightOptions)
	if err != nil {
		return 0, err
	}

	switch weightOption {
	case defaultWeight:
		return defaultStake, nil
	default:
		return app.Prompt.CaptureWeight(txt)
	}
}

func GetTimeParametersPrimaryNetwork(network models.Network, nodeIndex int, validationDuration time.Duration, validationStartTimeStr string, nodeCmd bool) (time.Time, time.Duration, error) {
	const (
		defaultDurationOption = "Minimum staking duration on primary network"
		custom                = "Custom"
	)
	var err error
	var start time.Time
	if validationStartTimeStr != "" {
		start, err = time.Parse(constants.TimeParseLayout, validationStartTimeStr)
		if err != nil {
			return time.Time{}, 0, err
		}
	} else {
		start = time.Now().Add(constants.PrimaryNetworkValidatingStartLeadTimeNodeCmd)
		if !nodeCmd {
			start = time.Now().Add(constants.PrimaryNetworkValidatingStartLeadTime)
		}
	}
	if useCustomDuration && validationDuration != 0 {
		return start, duration, nil
	}
	if validationDuration != 0 {
		duration, err = getDefaultValidationTime(start, network, nodeIndex)
		if err != nil {
			return time.Time{}, 0, err
		}
		return start, duration, nil
	}
	msg := "How long should your validator validate for?"
	durationOptions := []string{defaultDurationOption, custom}
	durationOption, err := app.Prompt.CaptureList(msg, durationOptions)
	if err != nil {
		return time.Time{}, 0, err
	}
	switch durationOption {
	case defaultDurationOption:
		duration, err = getDefaultValidationTime(start, network, nodeIndex)
		if err != nil {
			return time.Time{}, 0, err
		}
	default:
		useCustomDuration = true
		duration, err = subnetcmd.PromptDuration(start, network)
		if err != nil {
			return time.Time{}, 0, err
		}
	}
	return start, duration, nil
}

func getDefaultValidationTime(start time.Time, network models.Network, nodeIndex int) (time.Duration, error) {
	durationStr := constants.DefaultFujiStakeDuration
	if network.Kind == models.Mainnet {
		durationStr = constants.DefaultMainnetStakeDuration
	}
	durationInt, err := strconv.Atoi(durationStr[:len(durationStr)-1])
	if err != nil {
		return 0, err
	}
	// stagger expiration time by 1 day for each added node
	durationAddition := 24 * nodeIndex
	durationStr = strconv.Itoa(durationInt+durationAddition) + "h"
	d, err := time.ParseDuration(durationStr)
	if err != nil {
		return 0, err
	}
	end := start.Add(d)
	if nodeIndex == 0 {
		confirm := fmt.Sprintf("Your validator will finish staking by %s", end.Format(constants.TimeParseLayout))
		yes, err := app.Prompt.CaptureYesNo(confirm)
		if err != nil {
			return 0, err
		}
		if !yes {
			return 0, errors.New("you have to confirm staking duration")
		}
	}
	return d, nil
}

func getNodeIDs(hosts []*models.Host) (map[string]string, map[string]error) {
	nodeIDMap := map[string]string{}
	failedNodes := map[string]error{}
	for _, host := range hosts {
		cloudNodeID := host.GetCloudID()
		nodeID, err := getNodeID(app.GetNodeInstanceDirPath(cloudNodeID))
		if err != nil {
			failedNodes[host.NodeID] = err
			continue
		}
		nodeIDMap[host.NodeID] = nodeID.String()
	}
	return nodeIDMap, failedNodes
}

// checkNodeIsPrimaryNetworkValidator only returns err if node is already a Primary Network validator
func checkNodeIsPrimaryNetworkValidator(nodeID ids.NodeID, network models.Network) (bool, error) {
	isValidator, err := subnet.IsSubnetValidator(ids.Empty, nodeID, network)
	if err != nil {
		return false, err
	}
	return isValidator, nil
}

// addNodeAsPrimaryNetworkValidator returns bool if node is added as primary network validator
// as it impacts the output in adding node as subnet validator in the next steps
func addNodeAsPrimaryNetworkValidator(
	deployer *subnet.PublicDeployer,
	network models.Network,
	kc *keychain.Keychain,
	nodeID ids.NodeID,
	nodeIndex int,
	instanceID string,
) (bool, error) {
	isValidator, err := checkNodeIsPrimaryNetworkValidator(nodeID, network)
	if err != nil {
		return false, err
	}
	if !isValidator {
		signingKeyPath := app.GetNodeBLSSecretKeyPath(instanceID)
		if err = joinAsPrimaryNetworkValidator(deployer, network, kc, nodeID, nodeIndex, signingKeyPath, true); err != nil {
			return false, err
		}
		ux.Logger.PrintToUser(fmt.Sprintf("Node %s successfully added as Primary Network validator!", nodeID.String()))
		return true, nil
	}
	return false, nil
}

func validatePrimaryNetwork(_ *cobra.Command, args []string) error {
	clusterName := args[0]
	if err := checkCluster(clusterName); err != nil {
		return err
	}

	clusterConfig, err := app.GetClusterConfig(clusterName)
	if err != nil {
		return err
	}
	network := clusterConfig.Network

	allHosts, err := ansible.GetInventoryFromAnsibleInventoryFile(app.GetAnsibleInventoryDirPath(clusterName))
	if err != nil {
		return err
	}
	hosts := clusterConfig.GetValidatorHosts(allHosts) // exlude api nodes
	defer disconnectHosts(hosts)

	fee := network.GenesisParams().AddPrimaryNetworkValidatorFee * uint64(len(hosts))
	kc, err := keychain.GetKeychainFromCmdLineFlags(
		app,
		constants.PayTxsFeesMsg,
		network,
		keyName,
		useEwoq,
		useLedger,
		ledgerAddresses,
		fee,
	)
	if err != nil {
		return err
	}

	deployer := subnet.NewPublicDeployer(app, kc, network)

<<<<<<< HEAD
	notBootstrappedNodes, err := checkHostsAreBootstrapped(hosts)
	if err != nil {
=======
	if err := checkHostsAreBootstrapped(hosts); err != nil {
>>>>>>> ea273893
		return err
	}
	if err := checkHostsAreHealthy(hosts); err != nil {
		return err
	}

	ux.Logger.PrintToUser("Note that we have staggered the end time of validation period to increase by 24 hours for each node added if multiple nodes are added as Primary Network validators simultaneously")
	nodeIDMap, failedNodesMap := getNodeIDs(hosts)
	nodeErrors := map[string]error{}
	for i, host := range hosts {
		nodeIDStr, b := nodeIDMap[host.NodeID]
		if !b {
			err, b := failedNodesMap[host.NodeID]
			if !b {
				return fmt.Errorf("expected to found an error for non mapped node")
			}
			ux.Logger.PrintToUser("Failed to add node %s as Primary Network validator due to %s", host.NodeID, err)
			nodeErrors[host.NodeID] = err
			continue
		}
		nodeID, err := ids.NodeIDFromString(nodeIDStr)
		if err != nil {
			ux.Logger.PrintToUser("Failed to add node %s as Primary Network validator due to %s", host.NodeID, err)
			nodeErrors[host.NodeID] = err
			continue
		}
		_, clusterNodeID, err := models.HostAnsibleIDToCloudID(host.NodeID)
		if err != nil {
			ux.Logger.PrintToUser("Failed to add node %s as Primary Network due to %s", host.NodeID, err.Error())
			nodeErrors[host.NodeID] = err
			continue
		}
		_, err = addNodeAsPrimaryNetworkValidator(deployer, network, kc, nodeID, i, clusterNodeID)
		if err != nil {
			ux.Logger.PrintToUser("Failed to add node %s as Primary Network validator due to %s", host.NodeID, err)
			nodeErrors[host.NodeID] = err
		}
	}
	if len(nodeErrors) > 0 {
		ux.Logger.PrintToUser("Failed nodes: ")
		for node, nodeErr := range nodeErrors {
			ux.Logger.PrintToUser("node %s failed due to %v", node, nodeErr)
		}
		return fmt.Errorf("node(s) %s failed to validate the Primary Network", maps.Keys(nodeErrors))
	} else {
		ux.Logger.PrintToUser(fmt.Sprintf("All nodes in cluster %s are successfully added as Primary Network validators!", clusterName))
	}
	return nil
}

// convertNanoAvaxToAvaxString converts nanoAVAX to AVAX
func convertNanoAvaxToAvaxString(weight uint64) string {
	return fmt.Sprintf("%.2f %s", float64(weight)/float64(units.Avax), constants.AVAXSymbol)
}

func PrintNodeJoinPrimaryNetworkOutput(nodeID ids.NodeID, weight uint64, network models.Network, start time.Time) {
	ux.Logger.PrintToUser("NodeID: %s", nodeID.String())
	ux.Logger.PrintToUser("Network: %s", network.Name())
	ux.Logger.PrintToUser("Start time: %s", start.Format(constants.TimeParseLayout))
	ux.Logger.PrintToUser("End time: %s", start.Add(duration).Format(constants.TimeParseLayout))
	// we need to divide by 10 ^ 9 since we were using nanoAvax
	ux.Logger.PrintToUser("Weight: %s", convertNanoAvaxToAvaxString(weight))
	ux.Logger.PrintToUser("Inputs complete, issuing transaction to add the provided validator information...")
}<|MERGE_RESOLUTION|>--- conflicted
+++ resolved
@@ -44,13 +44,8 @@
 	useCustomDuration            bool
 	ErrMutuallyExlusiveKeyLedger = errors.New("--key and --ledger,--ledger-addrs are mutually exclusive")
 	ErrStoredKeyOnMainnet        = errors.New("--key is not available for mainnet operations")
-<<<<<<< HEAD
-	errNoBlockchainID            = errors.New("failed to find the blockchain ID for this subnet, has it been deployed/created on this network?")
-	errNoSubnetID                = errors.New("failed to find the subnet ID for this subnet, has it been deployed/created on this network?")
-=======
 	ErrNoBlockchainID            = errors.New("failed to find the blockchain ID for this subnet, has it been deployed/created on this network?")
 	ErrNoSubnetID                = errors.New("failed to find the subnet ID for this subnet, has it been deployed/created on this network?")
->>>>>>> ea273893
 )
 
 func newValidatePrimaryCmd() *cobra.Command {
@@ -332,12 +327,7 @@
 
 	deployer := subnet.NewPublicDeployer(app, kc, network)
 
-<<<<<<< HEAD
-	notBootstrappedNodes, err := checkHostsAreBootstrapped(hosts)
-	if err != nil {
-=======
 	if err := checkHostsAreBootstrapped(hosts); err != nil {
->>>>>>> ea273893
 		return err
 	}
 	if err := checkHostsAreHealthy(hosts); err != nil {
