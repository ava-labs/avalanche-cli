// Copyright (C) 2022, Ava Labs, Inc. All rights reserved.
// See the file LICENSE for licensing terms.
package nodecmd

import (
	"context"
	"encoding/json"
	"errors"
	"fmt"
	"io"
	"os"
	"strconv"
	"strings"
	"time"

	"github.com/ava-labs/avalanche-cli/pkg/prompts"
	"github.com/ava-labs/avalanche-cli/pkg/ssh"
	"github.com/ava-labs/avalanchego/utils/crypto/bls"
	"github.com/ava-labs/avalanchego/vms/platformvm/signer"

	"github.com/ava-labs/avalanchego/genesis"
	"github.com/ava-labs/avalanchego/utils/units"

	"github.com/ava-labs/avalanche-cli/pkg/ansible"

	"github.com/ava-labs/avalanchego/vms/platformvm"

	subnetcmd "github.com/ava-labs/avalanche-cli/cmd/subnetcmd"
	"github.com/ava-labs/avalanche-cli/pkg/constants"
	"github.com/ava-labs/avalanche-cli/pkg/models"
	"github.com/ava-labs/avalanche-cli/pkg/subnet"
	"github.com/ava-labs/avalanche-cli/pkg/ux"
	"github.com/ava-labs/avalanchego/ids"
	"github.com/spf13/cobra"
)

var (
	deployTestnet                bool
	deployMainnet                bool
	keyName                      string
	useLedger                    bool
	useEIP                       bool
	ledgerAddresses              []string
	weight                       uint64
	startTimeStr                 string
	duration                     time.Duration
	useCustomDuration            bool
	ErrMutuallyExlusiveKeyLedger = errors.New("--key and --ledger,--ledger-addrs are mutually exclusive")
	ErrStoredKeyOnMainnet        = errors.New("--key is not available for mainnet operations")
	ErrNoBlockchainID            = errors.New("failed to find the blockchain ID for this subnet, has it been deployed/created on this network?")
)

func newValidatePrimaryCmd() *cobra.Command {
	cmd := &cobra.Command{
		Use:   "primary [clusterName]",
		Short: "(ALPHA Warning) Join Primary Network as a validator",
		Long: `(ALPHA Warning) This command is currently in experimental mode.

The node validate primary command enables all nodes in a cluster to be validators of Primary
Network.`,
		SilenceUsage: true,
		Args:         cobra.ExactArgs(1),
		RunE:         validatePrimaryNetwork,
	}
	cmd.Flags().BoolVarP(&deployTestnet, "testnet", "t", false, "set up validator in testnet (alias to `fuji`)")
	cmd.Flags().BoolVarP(&deployTestnet, "fuji", "f", false, "set up validator in fuji (alias to `testnet`")
	cmd.Flags().BoolVarP(&deployMainnet, "mainnet", "m", false, "set up validator in mainnet")
	cmd.Flags().StringVarP(&keyName, "key", "k", "", "select the key to use [fuji only]")
	cmd.Flags().StringSliceVar(&ledgerAddresses, "ledger-addrs", []string{}, "use the given ledger addresses")
	cmd.Flags().Uint64Var(&weight, "stake-amount", 0, "how many AVAX to stake in the validator")
	cmd.Flags().StringVar(&startTimeStr, "start-time", "", "UTC start time when this validator starts validating, in 'YYYY-MM-DD HH:MM:SS' format")
	cmd.Flags().DurationVar(&duration, "staking-period", 0, "how long validator validates for after start time")
	cmd.Flags().BoolVarP(&useLedger, "ledger", "g", false, "use ledger instead of key (always true on mainnet, defaults to false on fuji)")

	return cmd
}

func parseBootstrappedOutput(filePath string) (bool, error) {
	jsonFile, err := os.Open(filePath)
	if err != nil {
		return false, err
	}
	defer jsonFile.Close()
	byteValue, _ := io.ReadAll(jsonFile)
	var result map[string]interface{}
	if err := json.Unmarshal(byteValue, &result); err != nil {
		return false, err
	}
	isBootstrappedInterface, ok := result["result"].(map[string]interface{})
	if ok {
		isBootstrapped, ok := isBootstrappedInterface["isBootstrapped"].(bool)
		if ok {
			return isBootstrapped, nil
		}
	}
	return false, errors.New("unable to parse node bootstrap status")
}

func parseNodeIDOutput(fileName string) (string, error) {
	jsonFile, err := os.Open(fileName)
	if err != nil {
		return "", err
	}
	defer jsonFile.Close()
	byteValue, _ := io.ReadAll(jsonFile)

	var result map[string]interface{}
	if err = json.Unmarshal(byteValue, &result); err != nil {
		return "", err
	}
	nodeIDInterface, ok := result["result"].(map[string]interface{})
	if ok {
		nodeID, ok := nodeIDInterface["nodeID"].(string)
		if ok {
			return nodeID, nil
		}
	}
	return "", errors.New("unable to parse node ID")
}

func GetMinStakingAmount(network models.Network) (uint64, error) {
	var apiURL string
	switch network {
	case models.Mainnet:
		apiURL = constants.MainnetAPIEndpoint
	case models.Fuji:
		apiURL = constants.FujiAPIEndpoint
	}
	pClient := platformvm.NewClient(apiURL)
	ctx, cancel := context.WithTimeout(context.Background(), constants.E2ERequestTimeout)
	defer cancel()
	minValStake, _, err := pClient.GetMinStake(ctx, ids.Empty)
	if err != nil {
		return 0, err
	}
	return minValStake, nil
}

func joinAsPrimaryNetworkValidator(nodeID ids.NodeID, network models.Network, nodeIndex int, signingKeyPath string) error {
	ux.Logger.PrintToUser(fmt.Sprintf("Adding node %s as a Primary Network Validator...", nodeID.String()))
	var (
		start time.Time
		err   error
	)
	switch {
	case deployTestnet:
		network = models.Fuji
	case deployMainnet:
		network = models.Mainnet
	}
	if len(ledgerAddresses) > 0 {
		useLedger = true
	}

	if useLedger && keyName != "" {
		return ErrMutuallyExlusiveKeyLedger
	}

	switch network {
	case models.Fuji:
		if !useLedger && keyName == "" {
			useLedger, keyName, err = prompts.GetFujiKeyOrLedger(app.Prompt, "pay transaction fees", app.GetKeyDir())
			if err != nil {
				return err
			}
		}
	case models.Mainnet:
		useLedger = true
		if keyName != "" {
			return ErrStoredKeyOnMainnet
		}
	default:
		return errors.New("unsupported network")
	}
	minValStake, err := GetMinStakingAmount(network)
	if err != nil {
		return err
	}
	if weight == 0 {
		weight, err = PromptWeightPrimaryNetwork(network)
		if err != nil {
			return err
		}
	}
	if weight < minValStake {
		return fmt.Errorf("illegal weight, must be greater than or equal to %d: %d", minValStake, weight)
	}
	start, duration, err = GetTimeParametersPrimaryNetwork(network, nodeIndex, duration, startTimeStr)
	if err != nil {
		return err
	}

	kc, err := subnetcmd.GetKeychain(useLedger, ledgerAddresses, keyName, network)
	if err != nil {
		return err
	}
	recipientAddr := kc.Addresses().List()[0]
	deployer := subnet.NewPublicDeployer(app, useLedger, kc, network)
	PrintNodeJoinPrimaryNetworkOutput(nodeID, weight, network, start)
	// we set the starting time for node to be a Primary Network Validator to be in 1 minute
	// we use min delegation fee as default
	delegationFee := genesis.FujiParams.MinDelegationFee
	if network == models.Mainnet {
		delegationFee = genesis.MainnetParams.MinDelegationFee
	}
	blsKeyBytes, err := os.ReadFile(signingKeyPath)
	if err != nil {
		return err
	}
	blsSk, err := bls.SecretKeyFromBytes(blsKeyBytes)
	if err != nil {
		return err
	}
	_, err = deployer.AddPermissionlessValidator(ids.Empty, ids.Empty, nodeID, weight, uint64(start.Unix()), uint64(start.Add(duration).Unix()), recipientAddr, delegationFee, nil, signer.NewProofOfPossession(blsSk))
	return err
}

func PromptWeightPrimaryNetwork(network models.Network) (uint64, error) {
	defaultStake := genesis.FujiParams.MinValidatorStake
	if network == models.Mainnet {
		defaultStake = genesis.MainnetParams.MinValidatorStake
	}
	defaultWeight := fmt.Sprintf("Default (%s)", convertNanoAvaxToAvaxString(defaultStake))
	txt := "What stake weight would you like to assign to the validator?"
	weightOptions := []string{defaultWeight, "Custom"}
	weightOption, err := app.Prompt.CaptureList(txt, weightOptions)
	if err != nil {
		return 0, err
	}

	switch weightOption {
	case defaultWeight:
		return defaultStake, nil
	default:
		return app.Prompt.CaptureWeight(txt)
	}
}

func GetTimeParametersPrimaryNetwork(network models.Network, nodeIndex int, validationDuration time.Duration, validationStartTimeStr string) (time.Time, time.Duration, error) {
	const (
		defaultDurationOption = "Minimum staking duration on primary network"
		custom                = "Custom"
	)
	var err error
	var start time.Time
	if validationStartTimeStr != "" {
		start, err = time.Parse(constants.TimeParseLayout, validationStartTimeStr)
		if err != nil {
			return time.Time{}, 0, err
		}
	} else {
		start = time.Now().Add(constants.PrimaryNetworkValidatingStartLeadTime)
	}
	if useCustomDuration && validationDuration != 0 {
		return start, duration, nil
	}
	if validationDuration != 0 {
		duration, err = getDefaultValidationTime(start, network, nodeIndex)
		if err != nil {
			return time.Time{}, 0, err
		}
		return start, duration, nil
	}
	msg := "How long should your validator validate for?"
	durationOptions := []string{defaultDurationOption, custom}
	durationOption, err := app.Prompt.CaptureList(msg, durationOptions)
	if err != nil {
		return time.Time{}, 0, err
	}
	switch durationOption {
	case defaultDurationOption:
		duration, err = getDefaultValidationTime(start, network, nodeIndex)
		if err != nil {
			return time.Time{}, 0, err
		}
	default:
		useCustomDuration = true
		duration, err = subnetcmd.PromptDuration(start, network)
		if err != nil {
			return time.Time{}, 0, err
		}
	}
	return start, duration, nil
}

func getDefaultValidationTime(start time.Time, network models.Network, nodeIndex int) (time.Duration, error) {
	durationStr := constants.DefaultFujiStakeDuration
	if network == models.Mainnet {
		durationStr = constants.DefaultMainnetStakeDuration
	}
	durationInt, err := strconv.Atoi(durationStr[:len(durationStr)-1])
	if err != nil {
		return 0, err
	}
	// stagger expiration time by 1 day for each added node
	durationAddition := 24 * nodeIndex
	durationStr = strconv.Itoa(durationInt+durationAddition) + "h"
	d, err := time.ParseDuration(durationStr)
	if err != nil {
		return 0, err
	}
	end := start.Add(d)
	if nodeIndex == 0 {
		confirm := fmt.Sprintf("Your validator will finish staking by %s", end.Format(constants.TimeParseLayout))
		yes, err := app.Prompt.CaptureYesNo(confirm)
		if err != nil {
			return 0, err
		}
		if !yes {
			return 0, errors.New("you have to confirm staking duration")
		}
	}
	return d, nil
}

func checkClusterIsBootstrapped(clusterName string) ([]string, error) {
	notBootstrappedNodes := []string{}
	ux.Logger.PrintToUser(fmt.Sprintf("Checking if node(s) in cluster %s are bootstrapped to Primary Network ...", clusterName))
	hosts, err := ansible.GetInventoryFromAnsibleInventoryFile(app.GetAnsibleInventoryDirPath(clusterName))
	if err != nil {
		return nil, err
	}
	for _, host := range hosts {
		if err := ssh.RunSSHCheckBootstrapped(host); err != nil {
			return nil,err
		}
<<<<<<< HEAD
=======
		if err := ssh.RunSSHSetupBuildEnv(host); err != nil {
			return err
		}
		ux.Logger.PrintToUser("Copying staker.crt and staker.key to local machine...")
		if err := ssh.RunSSHCopyStakingFiles(host, app.GetConfigPath(), app.GetNodeInstanceDirPath(host.GetNodeID())); err != nil {
			return err
		}
>>>>>>> aae480b4
	}
	if err != nil {
		return err
	}
	

/*
	for _, host := range ansibleNodeIDs {
		if err := app.CreateAnsibleStatusFile(app.GetBootstrappedJSONFile()); err != nil {
			return nil, err
		}
		if err := ansible.RunAnsiblePlaybookCheckBootstrapped(app.GetAnsibleDir(), app.GetBootstrappedJSONFile(), app.GetAnsibleInventoryDirPath(clusterName), host); err != nil {
			return nil, err
		}
		isBootstrapped, err := parseBootstrappedOutput(app.GetBootstrappedJSONFile())
		if err != nil {
			return nil, err
		}
		if err := app.RemoveAnsibleStatusDir(); err != nil {
			return nil, err
		}
		if !isBootstrapped {
			notBootstrappedNodes = append(notBootstrappedNodes, host)
		}
	}
	*/
	return notBootstrappedNodes, nil
}

func getClusterNodeID(clusterName, ansibleNodeIDs string) (string, error) {
	ux.Logger.PrintToUser(fmt.Sprintf("Getting Avalanche node id for host %s...", ansibleNodeIDs))
	if err := app.CreateAnsibleStatusFile(app.GetNodeIDJSONFile()); err != nil {
		return "", err
	}
	if err := ansible.RunAnsiblePlaybookGetNodeID(app.GetAnsibleDir(), app.GetNodeIDJSONFile(), app.GetAnsibleInventoryDirPath(clusterName), ansibleNodeIDs); err != nil {
		return "", err
	}
	nodeID, err := parseNodeIDOutput(app.GetNodeIDJSONFile())
	if err != nil {
		return "", err
	}
	if err = app.RemoveAnsibleStatusDir(); err != nil {
		return "", err
	}
	ux.Logger.PrintToUser(fmt.Sprintf("Avalanche node id is %s", nodeID))
	return nodeID, err
}

// checkNodeIsPrimaryNetworkValidator only returns err if node is already a Primary Network validator
func checkNodeIsPrimaryNetworkValidator(nodeID ids.NodeID, network models.Network) (bool, error) {
	isValidator, err := subnet.IsSubnetValidator(ids.Empty, nodeID, network)
	if err != nil {
		return false, err
	}
	return isValidator, nil
}

// addNodeAsPrimaryNetworkValidator returns bool if node is added as primary network validator
// as it impacts the output in adding node as subnet validator in the next steps
func addNodeAsPrimaryNetworkValidator(nodeID ids.NodeID, network models.Network, nodeIndex int, instanceID string) (bool, error) {
	isValidator, err := checkNodeIsPrimaryNetworkValidator(nodeID, network)
	if err != nil {
		return false, err
	}
	if !isValidator {
		signingKeyPath := app.GetNodeBLSSecretKeyPath(instanceID)
		if err = joinAsPrimaryNetworkValidator(nodeID, network, nodeIndex, signingKeyPath); err != nil {
			return false, err
		}
		ux.Logger.PrintToUser(fmt.Sprintf("Node %s successfully added as Primary Network validator!", nodeID.String()))
		return true, nil
	}
	return false, nil
}

func validatePrimaryNetwork(_ *cobra.Command, args []string) error {
	clusterName := args[0]
	if err := checkCluster(clusterName); err != nil {
		return err
	}
	err := setupAnsible(clusterName)
	if err != nil {
		return err
	}
	notBootstrappedNodes, err := checkClusterIsBootstrapped(clusterName)
	if err != nil {
		return err
	}
	if len(notBootstrappedNodes) > 0 {
		return fmt.Errorf("node(s) %s are not bootstrapped yet, please try again later", notBootstrappedNodes)
	}
	ansibleNodeIDs, err := ansible.GetAnsibleHostsFromInventory(app.GetAnsibleInventoryDirPath(clusterName))
	if err != nil {
		return err
	}
	failedNodes := []string{}
	nodeErrors := []error{}
	ux.Logger.PrintToUser("Note that we have staggered the end time of validation period to increase by 24 hours for each node added if multiple nodes are added as Primary Network validators simultaneously")
	for i, host := range ansibleNodeIDs {
		nodeIDStr, err := getClusterNodeID(clusterName, host)
		if err != nil {
			ux.Logger.PrintToUser(fmt.Sprintf("Failed to add node %s as Primary Network validator due to %s", host, err.Error()))
			failedNodes = append(failedNodes, host)
			nodeErrors = append(nodeErrors, err)
			continue
		}
		nodeID, err := ids.NodeIDFromString(nodeIDStr)
		if err != nil {
			ux.Logger.PrintToUser(fmt.Sprintf("Failed to add node %s as Primary Network validator due to %s", host, err.Error()))
			failedNodes = append(failedNodes, host)
			nodeErrors = append(nodeErrors, err)
			continue
		}
		_, err = addNodeAsPrimaryNetworkValidator(nodeID, models.Fuji, i, strings.Split(host, "_")[2])
		if err != nil {
			ux.Logger.PrintToUser(fmt.Sprintf("Failed to add node %s as Primary Network validator due to %s", host, err.Error()))
			failedNodes = append(failedNodes, host)
			nodeErrors = append(nodeErrors, err)
		}
	}
	if len(failedNodes) > 0 {
		ux.Logger.PrintToUser("Failed nodes: ")
		for i, node := range failedNodes {
			ux.Logger.PrintToUser(fmt.Sprintf("node %s failed due to %s", node, nodeErrors[i]))
		}
		return fmt.Errorf("node(s) %s failed to validate the Primary Network", failedNodes)
	} else {
		ux.Logger.PrintToUser(fmt.Sprintf("All nodes in cluster %s are successfully added as Primary Network validators!", clusterName))
	}
	return nil
}

// convertNanoAvaxToAvaxString converts nanoAVAX to AVAX
func convertNanoAvaxToAvaxString(weight uint64) string {
	return fmt.Sprintf("%.2f %s", float64(weight)/float64(units.Avax), constants.AVAXSymbol)
}

func PrintNodeJoinPrimaryNetworkOutput(nodeID ids.NodeID, weight uint64, network models.Network, start time.Time) {
	ux.Logger.PrintToUser("NodeID: %s", nodeID.String())
	ux.Logger.PrintToUser("Network: %s", network.String())
	ux.Logger.PrintToUser("Start time: %s", start.Format(constants.TimeParseLayout))
	ux.Logger.PrintToUser("End time: %s", start.Add(duration).Format(constants.TimeParseLayout))
	// we need to divide by 10 ^ 9 since we were using nanoAvax
	ux.Logger.PrintToUser("Weight: %s", convertNanoAvaxToAvaxString(weight))
	ux.Logger.PrintToUser("Inputs complete, issuing transaction to add the provided validator information...")
}<|MERGE_RESOLUTION|>--- conflicted
+++ resolved
@@ -322,43 +322,32 @@
 	}
 	for _, host := range hosts {
 		if err := ssh.RunSSHCheckBootstrapped(host); err != nil {
-			return nil,err
-		}
-<<<<<<< HEAD
-=======
-		if err := ssh.RunSSHSetupBuildEnv(host); err != nil {
-			return err
-		}
-		ux.Logger.PrintToUser("Copying staker.crt and staker.key to local machine...")
-		if err := ssh.RunSSHCopyStakingFiles(host, app.GetConfigPath(), app.GetNodeInstanceDirPath(host.GetNodeID())); err != nil {
-			return err
-		}
->>>>>>> aae480b4
-	}
-	if err != nil {
-		return err
-	}
-	
-
-/*
-	for _, host := range ansibleNodeIDs {
-		if err := app.CreateAnsibleStatusFile(app.GetBootstrappedJSONFile()); err != nil {
 			return nil, err
 		}
-		if err := ansible.RunAnsiblePlaybookCheckBootstrapped(app.GetAnsibleDir(), app.GetBootstrappedJSONFile(), app.GetAnsibleInventoryDirPath(clusterName), host); err != nil {
-			return nil, err
-		}
-		isBootstrapped, err := parseBootstrappedOutput(app.GetBootstrappedJSONFile())
-		if err != nil {
-			return nil, err
-		}
-		if err := app.RemoveAnsibleStatusDir(); err != nil {
-			return nil, err
-		}
-		if !isBootstrapped {
-			notBootstrappedNodes = append(notBootstrappedNodes, host)
-		}
-	}
+	}
+	if err != nil {
+		return err
+	}
+
+	/*
+		for _, host := range ansibleNodeIDs {
+			if err := app.CreateAnsibleStatusFile(app.GetBootstrappedJSONFile()); err != nil {
+				return nil, err
+			}
+			if err := ansible.RunAnsiblePlaybookCheckBootstrapped(app.GetAnsibleDir(), app.GetBootstrappedJSONFile(), app.GetAnsibleInventoryDirPath(clusterName), host); err != nil {
+				return nil, err
+			}
+			isBootstrapped, err := parseBootstrappedOutput(app.GetBootstrappedJSONFile())
+			if err != nil {
+				return nil, err
+			}
+			if err := app.RemoveAnsibleStatusDir(); err != nil {
+				return nil, err
+			}
+			if !isBootstrapped {
+				notBootstrappedNodes = append(notBootstrappedNodes, host)
+			}
+		}
 	*/
 	return notBootstrappedNodes, nil
 }
