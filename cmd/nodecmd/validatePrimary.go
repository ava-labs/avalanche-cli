// Copyright (C) 2022, Ava Labs, Inc. All rights reserved.
// See the file LICENSE for licensing terms.
package nodecmd

import (
	"context"
	"encoding/json"
	"errors"
	"fmt"
	"os"
	"strconv"
	"sync"
	"time"

	"github.com/ava-labs/avalanche-cli/pkg/prompts"
	"github.com/ava-labs/avalanche-cli/pkg/ssh"
	"github.com/ava-labs/avalanchego/utils/crypto/bls"
	"github.com/ava-labs/avalanchego/vms/platformvm/signer"

	"github.com/ava-labs/avalanchego/genesis"
	"github.com/ava-labs/avalanchego/utils/units"

	"github.com/ava-labs/avalanche-cli/pkg/ansible"

	"github.com/ava-labs/avalanchego/vms/platformvm"

	subnetcmd "github.com/ava-labs/avalanche-cli/cmd/subnetcmd"
	"github.com/ava-labs/avalanche-cli/pkg/constants"
	"github.com/ava-labs/avalanche-cli/pkg/models"
	"github.com/ava-labs/avalanche-cli/pkg/subnet"
	"github.com/ava-labs/avalanche-cli/pkg/ux"
	"github.com/ava-labs/avalanchego/ids"
	"github.com/spf13/cobra"
)

var (
	deployTestnet                bool
	deployMainnet                bool
	keyName                      string
	useLedger                    bool
	useStaticIP                  bool
	ledgerAddresses              []string
	weight                       uint64
	startTimeStr                 string
	duration                     time.Duration
	useCustomDuration            bool
	ErrMutuallyExlusiveKeyLedger = errors.New("--key and --ledger,--ledger-addrs are mutually exclusive")
	ErrStoredKeyOnMainnet        = errors.New("--key is not available for mainnet operations")
	ErrNoBlockchainID            = errors.New("failed to find the blockchain ID for this subnet, has it been deployed/created on this network?")
)

func newValidatePrimaryCmd() *cobra.Command {
	cmd := &cobra.Command{
		Use:   "primary [clusterName]",
		Short: "(ALPHA Warning) Join Primary Network as a validator",
		Long: `(ALPHA Warning) This command is currently in experimental mode.

The node validate primary command enables all nodes in a cluster to be validators of Primary
Network.`,
		SilenceUsage: true,
		Args:         cobra.ExactArgs(1),
		RunE:         validatePrimaryNetwork,
	}
	cmd.Flags().BoolVarP(&deployTestnet, "testnet", "t", false, "set up validator in testnet (alias to `fuji`)")
	cmd.Flags().BoolVarP(&deployTestnet, "fuji", "f", false, "set up validator in fuji (alias to `testnet`")
	cmd.Flags().BoolVarP(&deployMainnet, "mainnet", "m", false, "set up validator in mainnet")
	cmd.Flags().StringVarP(&keyName, "key", "k", "", "select the key to use [fuji only]")
	cmd.Flags().StringSliceVar(&ledgerAddresses, "ledger-addrs", []string{}, "use the given ledger addresses")
	cmd.Flags().Uint64Var(&weight, "stake-amount", 0, "how many AVAX to stake in the validator")
	cmd.Flags().StringVar(&startTimeStr, "start-time", "", "UTC start time when this validator starts validating, in 'YYYY-MM-DD HH:MM:SS' format")
	cmd.Flags().DurationVar(&duration, "staking-period", 0, "how long validator validates for after start time")
	cmd.Flags().BoolVarP(&useLedger, "ledger", "g", false, "use ledger instead of key (always true on mainnet, defaults to false on fuji)")

	return cmd
}

func parseBootstrappedOutput(byteValue []byte) (bool, error) {
	var result map[string]interface{}
	if err := json.Unmarshal(byteValue, &result); err != nil {
		return false, err
	}
	isBootstrappedInterface, ok := result["result"].(map[string]interface{})
	if ok {
		isBootstrapped, ok := isBootstrappedInterface["isBootstrapped"].(bool)
		if ok {
			return isBootstrapped, nil
		}
	}
	return false, errors.New("unable to parse node bootstrap status")
}

func parseNodeIDOutput(byteValue []byte) (string, error) {
	var result map[string]interface{}
	if err := json.Unmarshal(byteValue, &result); err != nil {
		return "", err
	}
	nodeIDInterface, ok := result["result"].(map[string]interface{})
	if ok {
		nodeID, ok := nodeIDInterface["nodeID"].(string)
		if ok {
			return nodeID, nil
		}
	}
	return "", errors.New("unable to parse node ID")
}

func GetMinStakingAmount(network models.Network) (uint64, error) {
	var apiURL string
	switch network {
	case models.Mainnet:
		apiURL = constants.MainnetAPIEndpoint
	case models.Fuji:
		apiURL = constants.FujiAPIEndpoint
	}
	pClient := platformvm.NewClient(apiURL)
	ctx, cancel := context.WithTimeout(context.Background(), constants.E2ERequestTimeout)
	defer cancel()
	minValStake, _, err := pClient.GetMinStake(ctx, ids.Empty)
	if err != nil {
		return 0, err
	}
	return minValStake, nil
}

func joinAsPrimaryNetworkValidator(nodeID ids.NodeID, network models.Network, nodeIndex int, signingKeyPath string) error {
	ux.Logger.PrintToUser(fmt.Sprintf("Adding node %s as a Primary Network Validator...", nodeID.String()))
	var (
		start time.Time
		err   error
	)
	switch {
	case deployTestnet:
		network = models.Fuji
	case deployMainnet:
		network = models.Mainnet
	}
	if len(ledgerAddresses) > 0 {
		useLedger = true
	}

	if useLedger && keyName != "" {
		return ErrMutuallyExlusiveKeyLedger
	}

	switch network {
	case models.Fuji:
		if !useLedger && keyName == "" {
			useLedger, keyName, err = prompts.GetFujiKeyOrLedger(app.Prompt, "pay transaction fees", app.GetKeyDir())
			if err != nil {
				return err
			}
		}
	case models.Mainnet:
		useLedger = true
		if keyName != "" {
			return ErrStoredKeyOnMainnet
		}
	default:
		return errors.New("unsupported network")
	}
	minValStake, err := GetMinStakingAmount(network)
	if err != nil {
		return err
	}
	if weight == 0 {
		weight, err = PromptWeightPrimaryNetwork(network)
		if err != nil {
			return err
		}
	}
	if weight < minValStake {
		return fmt.Errorf("illegal weight, must be greater than or equal to %d: %d", minValStake, weight)
	}
	start, duration, err = GetTimeParametersPrimaryNetwork(network, nodeIndex, duration, startTimeStr)
	if err != nil {
		return err
	}

	kc, err := subnetcmd.GetKeychain(useLedger, ledgerAddresses, keyName, network)
	if err != nil {
		return err
	}
	recipientAddr := kc.Addresses().List()[0]
	deployer := subnet.NewPublicDeployer(app, useLedger, kc, network)
	PrintNodeJoinPrimaryNetworkOutput(nodeID, weight, network, start)
	// we set the starting time for node to be a Primary Network Validator to be in 1 minute
	// we use min delegation fee as default
	delegationFee := genesis.FujiParams.MinDelegationFee
	if network == models.Mainnet {
		delegationFee = genesis.MainnetParams.MinDelegationFee
	}
	blsKeyBytes, err := os.ReadFile(signingKeyPath)
	if err != nil {
		return err
	}
	blsSk, err := bls.SecretKeyFromBytes(blsKeyBytes)
	if err != nil {
		return err
	}
	_, err = deployer.AddPermissionlessValidator(ids.Empty, ids.Empty, nodeID, weight, uint64(start.Unix()), uint64(start.Add(duration).Unix()), recipientAddr, delegationFee, nil, signer.NewProofOfPossession(blsSk))
	return err
}

func PromptWeightPrimaryNetwork(network models.Network) (uint64, error) {
	defaultStake := genesis.FujiParams.MinValidatorStake
	if network == models.Mainnet {
		defaultStake = genesis.MainnetParams.MinValidatorStake
	}
	defaultWeight := fmt.Sprintf("Default (%s)", convertNanoAvaxToAvaxString(defaultStake))
	txt := "What stake weight would you like to assign to the validator?"
	weightOptions := []string{defaultWeight, "Custom"}
	weightOption, err := app.Prompt.CaptureList(txt, weightOptions)
	if err != nil {
		return 0, err
	}

	switch weightOption {
	case defaultWeight:
		return defaultStake, nil
	default:
		return app.Prompt.CaptureWeight(txt)
	}
}

func GetTimeParametersPrimaryNetwork(network models.Network, nodeIndex int, validationDuration time.Duration, validationStartTimeStr string) (time.Time, time.Duration, error) {
	const (
		defaultDurationOption = "Minimum staking duration on primary network"
		custom                = "Custom"
	)
	var err error
	var start time.Time
	if validationStartTimeStr != "" {
		start, err = time.Parse(constants.TimeParseLayout, validationStartTimeStr)
		if err != nil {
			return time.Time{}, 0, err
		}
	} else {
		start = time.Now().Add(constants.PrimaryNetworkValidatingStartLeadTime)
	}
	if useCustomDuration && validationDuration != 0 {
		return start, duration, nil
	}
	if validationDuration != 0 {
		duration, err = getDefaultValidationTime(start, network, nodeIndex)
		if err != nil {
			return time.Time{}, 0, err
		}
		return start, duration, nil
	}
	msg := "How long should your validator validate for?"
	durationOptions := []string{defaultDurationOption, custom}
	durationOption, err := app.Prompt.CaptureList(msg, durationOptions)
	if err != nil {
		return time.Time{}, 0, err
	}
	switch durationOption {
	case defaultDurationOption:
		duration, err = getDefaultValidationTime(start, network, nodeIndex)
		if err != nil {
			return time.Time{}, 0, err
		}
	default:
		useCustomDuration = true
		duration, err = subnetcmd.PromptDuration(start, network)
		if err != nil {
			return time.Time{}, 0, err
		}
	}
	return start, duration, nil
}

func getDefaultValidationTime(start time.Time, network models.Network, nodeIndex int) (time.Duration, error) {
	durationStr := constants.DefaultFujiStakeDuration
	if network == models.Mainnet {
		durationStr = constants.DefaultMainnetStakeDuration
	}
	durationInt, err := strconv.Atoi(durationStr[:len(durationStr)-1])
	if err != nil {
		return 0, err
	}
	// stagger expiration time by 1 day for each added node
	durationAddition := 24 * nodeIndex
	durationStr = strconv.Itoa(durationInt+durationAddition) + "h"
	d, err := time.ParseDuration(durationStr)
	if err != nil {
		return 0, err
	}
	end := start.Add(d)
	if nodeIndex == 0 {
		confirm := fmt.Sprintf("Your validator will finish staking by %s", end.Format(constants.TimeParseLayout))
		yes, err := app.Prompt.CaptureYesNo(confirm)
		if err != nil {
			return 0, err
		}
		if !yes {
			return 0, errors.New("you have to confirm staking duration")
		}
	}
	return d, nil
}

func checkClusterIsBootstrapped(clusterName string) ([]string, error) {
	notBootstrappedNodes := []string{}
	ux.Logger.PrintToUser(fmt.Sprintf("Checking if node(s) in cluster %s are bootstrapped to Primary Network ...", clusterName))
	hosts, err := ansible.GetInventoryFromAnsibleInventoryFile(app.GetAnsibleInventoryDirPath(clusterName))
	if err != nil {
		return nil, err
	}
<<<<<<< HEAD
	notBootstrappedNodes := []string{}
	ux.Logger.PrintToUser(fmt.Sprintf("Checking if node(s) in cluster %s are bootstrapped to Primary Network ...", clusterName))
	if err := app.CreateAnsibleStatusDir(); err != nil {
		return nil, err
	}
	if err := ansible.RunAnsiblePlaybookCheckBootstrapped(app.GetAnsibleDir(), app.GetBootstrappedJSONFile(), app.GetAnsibleInventoryDirPath(clusterName), "all"); err != nil {
		return nil, err
	}
	for _, host := range ansibleNodeIDs {
		isBootstrapped, err := parseBootstrappedOutput(app.GetBootstrappedJSONFile() + "." + host)
		if err != nil {
			return nil, err
		}
		if !isBootstrapped {
			notBootstrappedNodes = append(notBootstrappedNodes, host)
=======
	nodeResultChannel := make(chan models.NodeBooleanResult, len(hosts))
	parallelWaitGroup := sync.WaitGroup{}
	for _, host := range hosts {
		parallelWaitGroup.Add(1)
		go func(nodeResultChannel chan models.NodeBooleanResult, host models.Host) {
			defer parallelWaitGroup.Done()
			var resp []byte
			if resp, err = ssh.RunSSHCheckBootstrapped(host); err != nil {
				nodeResultChannel <- models.NodeBooleanResult{NodeID: host.NodeID, Value: false, Err: err}
			}
			isBootstrapped, err := parseBootstrappedOutput(resp)
			if err != nil {
				nodeResultChannel <- models.NodeBooleanResult{NodeID: host.NodeID, Value: false, Err: err}
			}
			nodeResultChannel <- models.NodeBooleanResult{NodeID: host.NodeID, Value: isBootstrapped, Err: err}
		}(nodeResultChannel, host)
	}
	parallelWaitGroup.Wait()
	close(nodeResultChannel)
	for nodeResult := range nodeResultChannel {
		if nodeResult.Err != nil {
			return nil, nodeResult.Err
		}
		if !nodeResult.Value {
			notBootstrappedNodes = append(notBootstrappedNodes, nodeResult.NodeID)
>>>>>>> cceb0194
		}
	}
	if err := app.RemoveAnsibleStatusDir(); err != nil {
		return nil, err
	}
	return notBootstrappedNodes, nil
}

<<<<<<< HEAD
func getClusterNodeIDs(clusterName string, ansibleNodeIDs []string) (map[string]string, map[string]error, error) {
	if err := app.CreateAnsibleStatusDir(); err != nil {
		return nil, nil, err
	}
	defer func() {
		_ = app.RemoveAnsibleStatusDir()
	}()
	if err := ansible.RunAnsiblePlaybookGetNodeID(app.GetAnsibleDir(), app.GetNodeIDJSONFile(), app.GetAnsibleInventoryDirPath(clusterName), strings.Join(ansibleNodeIDs, ",")); err != nil {
		return nil, nil, err
	}
	nodeIDMap := map[string]string{}
	failedNodes := map[string]error{}
	for _, host := range ansibleNodeIDs {
		nodeID, err := parseNodeIDOutput(app.GetNodeIDJSONFile() + "." + host)
		if err != nil {
			failedNodes[host] = err
			continue
		}
		ux.Logger.PrintToUser("Avalanche node id for host %s is %s", host, nodeID)
		nodeIDMap[host] = nodeID
=======
func getClusterNodeID(host models.Host) (string, error) {
	ux.Logger.PrintToUser(fmt.Sprintf("Getting Avalanche node id for host %s...", host.NodeID))
	resp, err := ssh.RunSSHGetNodeID(host)
	if err != nil {
		return "", err
	}
	nodeID, err := parseNodeIDOutput(resp)
	if err != nil {
		return "", err
>>>>>>> cceb0194
	}
	return nodeIDMap, failedNodes, nil
}

// checkNodeIsPrimaryNetworkValidator only returns err if node is already a Primary Network validator
func checkNodeIsPrimaryNetworkValidator(nodeID ids.NodeID, network models.Network) (bool, error) {
	isValidator, err := subnet.IsSubnetValidator(ids.Empty, nodeID, network)
	if err != nil {
		return false, err
	}
	return isValidator, nil
}

// addNodeAsPrimaryNetworkValidator returns bool if node is added as primary network validator
// as it impacts the output in adding node as subnet validator in the next steps
func addNodeAsPrimaryNetworkValidator(nodeID ids.NodeID, network models.Network, nodeIndex int, instanceID string) (bool, error) {
	isValidator, err := checkNodeIsPrimaryNetworkValidator(nodeID, network)
	if err != nil {
		return false, err
	}
	if !isValidator {
		signingKeyPath := app.GetNodeBLSSecretKeyPath(instanceID)
		if err = joinAsPrimaryNetworkValidator(nodeID, network, nodeIndex, signingKeyPath); err != nil {
			return false, err
		}
		ux.Logger.PrintToUser(fmt.Sprintf("Node %s successfully added as Primary Network validator!", nodeID.String()))
		return true, nil
	}
	return false, nil
}

func validatePrimaryNetwork(_ *cobra.Command, args []string) error {
	clusterName := args[0]
	if err := checkCluster(clusterName); err != nil {
		return err
	}
	err := setupAnsible(clusterName)
	if err != nil {
		return err
	}
	notBootstrappedNodes, err := checkClusterIsBootstrapped(clusterName)
	if err != nil {
		return err
	}
	if len(notBootstrappedNodes) > 0 {
		return fmt.Errorf("node(s) %s are not bootstrapped yet, please try again later", notBootstrappedNodes)
	}
	hosts, err := ansible.GetInventoryFromAnsibleInventoryFile(app.GetAnsibleInventoryDirPath(clusterName))
	if err != nil {
		return err
	}
	nodeIDMap, failedNodesMap, err := getClusterNodeIDs(clusterName, ansibleNodeIDs)
	if err != nil {
		return err
	}
	failedNodes := []string{}
	nodeErrors := []error{}
	ux.Logger.PrintToUser("Note that we have staggered the end time of validation period to increase by 24 hours for each node added if multiple nodes are added as Primary Network validators simultaneously")
<<<<<<< HEAD
	for i, host := range ansibleNodeIDs {
		nodeIDStr, b := nodeIDMap[host]
		if !b {
			err, b := failedNodesMap[host]
			if !b {
				return fmt.Errorf("expected to found an error for non mapped node")
			}
			ux.Logger.PrintToUser("Failed to add node %s as Primary Network validator due to %s", host, err)
			failedNodes = append(failedNodes, host)
=======
	for i, host := range hosts {
		nodeIDStr, err := getClusterNodeID(host)
		if err != nil {
			ux.Logger.PrintToUser(fmt.Sprintf("Failed to add node %s as Primary Network validator due to %s", host, err.Error()))
			failedNodes = append(failedNodes, host.NodeID)
>>>>>>> cceb0194
			nodeErrors = append(nodeErrors, err)
			continue
		}
		nodeID, err := ids.NodeIDFromString(nodeIDStr)
		if err != nil {
<<<<<<< HEAD
			ux.Logger.PrintToUser("Failed to add node %s as Primary Network validator due to %s", host, err)
			failedNodes = append(failedNodes, host)
=======
			ux.Logger.PrintToUser(fmt.Sprintf("Failed to add node %s as Primary Network validator due to %s", host, err.Error()))
			failedNodes = append(failedNodes, host.NodeID)
>>>>>>> cceb0194
			nodeErrors = append(nodeErrors, err)
			continue
		}
		_, err = addNodeAsPrimaryNetworkValidator(nodeID, models.Fuji, i, host.GetInstanceID())
		if err != nil {
<<<<<<< HEAD
			ux.Logger.PrintToUser("Failed to add node %s as Primary Network validator due to %s", host, err)
			failedNodes = append(failedNodes, host)
=======
			ux.Logger.PrintToUser(fmt.Sprintf("Failed to add node %s as Primary Network validator due to %s", host, err.Error()))
			failedNodes = append(failedNodes, host.NodeID)
>>>>>>> cceb0194
			nodeErrors = append(nodeErrors, err)
		}
	}
	if len(failedNodes) > 0 {
		ux.Logger.PrintToUser("Failed nodes: ")
		for i, node := range failedNodes {
			ux.Logger.PrintToUser(fmt.Sprintf("node %s failed due to %s", node, nodeErrors[i]))
		}
		return fmt.Errorf("node(s) %s failed to validate the Primary Network", failedNodes)
	} else {
		ux.Logger.PrintToUser(fmt.Sprintf("All nodes in cluster %s are successfully added as Primary Network validators!", clusterName))
	}
	return nil
}

// convertNanoAvaxToAvaxString converts nanoAVAX to AVAX
func convertNanoAvaxToAvaxString(weight uint64) string {
	return fmt.Sprintf("%.2f %s", float64(weight)/float64(units.Avax), constants.AVAXSymbol)
}

func PrintNodeJoinPrimaryNetworkOutput(nodeID ids.NodeID, weight uint64, network models.Network, start time.Time) {
	ux.Logger.PrintToUser("NodeID: %s", nodeID.String())
	ux.Logger.PrintToUser("Network: %s", network.String())
	ux.Logger.PrintToUser("Start time: %s", start.Format(constants.TimeParseLayout))
	ux.Logger.PrintToUser("End time: %s", start.Add(duration).Format(constants.TimeParseLayout))
	// we need to divide by 10 ^ 9 since we were using nanoAvax
	ux.Logger.PrintToUser("Weight: %s", convertNanoAvaxToAvaxString(weight))
	ux.Logger.PrintToUser("Inputs complete, issuing transaction to add the provided validator information...")
}<|MERGE_RESOLUTION|>--- conflicted
+++ resolved
@@ -306,23 +306,6 @@
 	if err != nil {
 		return nil, err
 	}
-<<<<<<< HEAD
-	notBootstrappedNodes := []string{}
-	ux.Logger.PrintToUser(fmt.Sprintf("Checking if node(s) in cluster %s are bootstrapped to Primary Network ...", clusterName))
-	if err := app.CreateAnsibleStatusDir(); err != nil {
-		return nil, err
-	}
-	if err := ansible.RunAnsiblePlaybookCheckBootstrapped(app.GetAnsibleDir(), app.GetBootstrappedJSONFile(), app.GetAnsibleInventoryDirPath(clusterName), "all"); err != nil {
-		return nil, err
-	}
-	for _, host := range ansibleNodeIDs {
-		isBootstrapped, err := parseBootstrappedOutput(app.GetBootstrappedJSONFile() + "." + host)
-		if err != nil {
-			return nil, err
-		}
-		if !isBootstrapped {
-			notBootstrappedNodes = append(notBootstrappedNodes, host)
-=======
 	nodeResultChannel := make(chan models.NodeBooleanResult, len(hosts))
 	parallelWaitGroup := sync.WaitGroup{}
 	for _, host := range hosts {
@@ -348,7 +331,6 @@
 		}
 		if !nodeResult.Value {
 			notBootstrappedNodes = append(notBootstrappedNodes, nodeResult.NodeID)
->>>>>>> cceb0194
 		}
 	}
 	if err := app.RemoveAnsibleStatusDir(); err != nil {
@@ -357,28 +339,6 @@
 	return notBootstrappedNodes, nil
 }
 
-<<<<<<< HEAD
-func getClusterNodeIDs(clusterName string, ansibleNodeIDs []string) (map[string]string, map[string]error, error) {
-	if err := app.CreateAnsibleStatusDir(); err != nil {
-		return nil, nil, err
-	}
-	defer func() {
-		_ = app.RemoveAnsibleStatusDir()
-	}()
-	if err := ansible.RunAnsiblePlaybookGetNodeID(app.GetAnsibleDir(), app.GetNodeIDJSONFile(), app.GetAnsibleInventoryDirPath(clusterName), strings.Join(ansibleNodeIDs, ",")); err != nil {
-		return nil, nil, err
-	}
-	nodeIDMap := map[string]string{}
-	failedNodes := map[string]error{}
-	for _, host := range ansibleNodeIDs {
-		nodeID, err := parseNodeIDOutput(app.GetNodeIDJSONFile() + "." + host)
-		if err != nil {
-			failedNodes[host] = err
-			continue
-		}
-		ux.Logger.PrintToUser("Avalanche node id for host %s is %s", host, nodeID)
-		nodeIDMap[host] = nodeID
-=======
 func getClusterNodeID(host models.Host) (string, error) {
 	ux.Logger.PrintToUser(fmt.Sprintf("Getting Avalanche node id for host %s...", host.NodeID))
 	resp, err := ssh.RunSSHGetNodeID(host)
@@ -388,9 +348,9 @@
 	nodeID, err := parseNodeIDOutput(resp)
 	if err != nil {
 		return "", err
->>>>>>> cceb0194
-	}
-	return nodeIDMap, failedNodes, nil
+	}
+	ux.Logger.PrintToUser(fmt.Sprintf("Avalanche node id is %s", nodeID))
+	return nodeID, err
 }
 
 // checkNodeIsPrimaryNetworkValidator only returns err if node is already a Primary Network validator
@@ -440,54 +400,28 @@
 	if err != nil {
 		return err
 	}
-	nodeIDMap, failedNodesMap, err := getClusterNodeIDs(clusterName, ansibleNodeIDs)
-	if err != nil {
-		return err
-	}
 	failedNodes := []string{}
 	nodeErrors := []error{}
 	ux.Logger.PrintToUser("Note that we have staggered the end time of validation period to increase by 24 hours for each node added if multiple nodes are added as Primary Network validators simultaneously")
-<<<<<<< HEAD
-	for i, host := range ansibleNodeIDs {
-		nodeIDStr, b := nodeIDMap[host]
-		if !b {
-			err, b := failedNodesMap[host]
-			if !b {
-				return fmt.Errorf("expected to found an error for non mapped node")
-			}
-			ux.Logger.PrintToUser("Failed to add node %s as Primary Network validator due to %s", host, err)
-			failedNodes = append(failedNodes, host)
-=======
 	for i, host := range hosts {
 		nodeIDStr, err := getClusterNodeID(host)
 		if err != nil {
 			ux.Logger.PrintToUser(fmt.Sprintf("Failed to add node %s as Primary Network validator due to %s", host, err.Error()))
 			failedNodes = append(failedNodes, host.NodeID)
->>>>>>> cceb0194
 			nodeErrors = append(nodeErrors, err)
 			continue
 		}
 		nodeID, err := ids.NodeIDFromString(nodeIDStr)
 		if err != nil {
-<<<<<<< HEAD
-			ux.Logger.PrintToUser("Failed to add node %s as Primary Network validator due to %s", host, err)
-			failedNodes = append(failedNodes, host)
-=======
 			ux.Logger.PrintToUser(fmt.Sprintf("Failed to add node %s as Primary Network validator due to %s", host, err.Error()))
 			failedNodes = append(failedNodes, host.NodeID)
->>>>>>> cceb0194
 			nodeErrors = append(nodeErrors, err)
 			continue
 		}
 		_, err = addNodeAsPrimaryNetworkValidator(nodeID, models.Fuji, i, host.GetInstanceID())
 		if err != nil {
-<<<<<<< HEAD
-			ux.Logger.PrintToUser("Failed to add node %s as Primary Network validator due to %s", host, err)
-			failedNodes = append(failedNodes, host)
-=======
 			ux.Logger.PrintToUser(fmt.Sprintf("Failed to add node %s as Primary Network validator due to %s", host, err.Error()))
 			failedNodes = append(failedNodes, host.NodeID)
->>>>>>> cceb0194
 			nodeErrors = append(nodeErrors, err)
 		}
 	}
