--- conflicted
+++ resolved
@@ -642,14 +642,6 @@
 	defer aggregatorCancel()
 	signatureAggregatorEndpoint, err := signatureaggregator.GetSignatureAggregatorEndpoint(app, network)
 	if err != nil {
-<<<<<<< HEAD
-		// if local machine does not have a running signature aggregator instance for the network, we will create it first
-		err = signatureaggregator.CreateSignatureAggregatorInstance(app, network, aggregatorLogger, localValidateFlags.SigAggFlags.SignatureAggregatorVersion)
-		if err != nil {
-			return err
-		}
-=======
->>>>>>> 8d362dd9
 		signatureAggregatorEndpoint, err = signatureaggregator.GetSignatureAggregatorEndpoint(app, network)
 		if err != nil {
 			// if local machine does not have a running signature aggregator instance for the network, we will create it first
