// Copyright (C) 2022, Ava Labs, Inc. All rights reserved.
// See the file LICENSE for licensing terms.
package nodecmd

import (
	"fmt"
	"os"
	"strings"
	"time"

<<<<<<< HEAD
=======
	"golang.org/x/mod/semver"

	"github.com/ava-labs/avalanche-cli/pkg/binutils"
>>>>>>> 66fadcb8
	"github.com/ava-labs/avalanche-cli/pkg/blockchain"
	"github.com/ava-labs/avalanche-cli/pkg/cobrautils"
	"github.com/ava-labs/avalanche-cli/pkg/constants"
	"github.com/ava-labs/avalanche-cli/pkg/contract"
	"github.com/ava-labs/avalanche-cli/pkg/keychain"
	"github.com/ava-labs/avalanche-cli/pkg/localnet"
	"github.com/ava-labs/avalanche-cli/pkg/models"
	"github.com/ava-labs/avalanche-cli/pkg/networkoptions"
	"github.com/ava-labs/avalanche-cli/pkg/node"
	"github.com/ava-labs/avalanche-cli/pkg/prompts"
	"github.com/ava-labs/avalanche-cli/pkg/subnet"
	"github.com/ava-labs/avalanche-cli/pkg/utils"
	"github.com/ava-labs/avalanche-cli/pkg/ux"
	"github.com/ava-labs/avalanche-cli/pkg/validatormanager"
	sdkutils "github.com/ava-labs/avalanche-cli/sdk/utils"
	"github.com/ava-labs/avalanchego/api/info"
	"github.com/ava-labs/avalanchego/config"
	"github.com/ava-labs/avalanchego/ids"
	"github.com/ava-labs/avalanchego/utils/formatting/address"
	"github.com/ava-labs/avalanchego/utils/logging"
	"github.com/ava-labs/avalanchego/utils/units"
	"github.com/ava-labs/avalanchego/vms/platformvm"
	"github.com/ava-labs/avalanchego/vms/platformvm/api"
	warpMessage "github.com/ava-labs/avalanchego/vms/platformvm/warp/message"

	"github.com/spf13/cobra"
)

var (
	avalanchegoBinaryPath string

	bootstrapIDs                 []string
	bootstrapIPs                 []string
	genesisPath                  string
	upgradePath                  string
	stakingTLSKeyPath            string
	stakingCertKeyPath           string
	stakingSignerKeyPath         string
	numNodes                     uint32
	nodeConfigPath               string
	partialSync                  bool
	stakeAmount                  uint64
	rpcURL                       string
	balanceAVAX                  float64
	remainingBalanceOwnerAddr    string
	disableOwnerAddr             string
	aggregatorLogLevel           string
	aggregatorLogToStdout        bool
	delegationFee                uint16
	minimumStakeDuration         uint64
	latestAvagoReleaseVersion    bool
	latestAvagoPreReleaseVersion bool
	validatorManagerAddress      string
	useACP99                     bool
)

// const snapshotName = "local_snapshot"
func newLocalCmd() *cobra.Command {
	cmd := &cobra.Command{
		Use:   "local",
		Short: "Suite of commands for a local avalanche node",
		Long:  `The node local command suite provides a collection of commands related to local nodes`,
		RunE:  cobrautils.CommandSuiteUsage,
	}
	// node local start
	cmd.AddCommand(newLocalStartCmd())
	// node local stop
	cmd.AddCommand(newLocalStopCmd())
	// node local destroy
	cmd.AddCommand(newLocalDestroyCmd())
	// node local track
	cmd.AddCommand(newLocalTrackCmd())
	// node local status
	cmd.AddCommand(newLocalStatusCmd())
	// node local validate
	cmd.AddCommand(newLocalValidateCmd())
	return cmd
}

func newLocalStartCmd() *cobra.Command {
	cmd := &cobra.Command{
		Use:   "start [clusterName]",
		Short: "Create new Avalanche nodes on local machine",
		Long: `The node local start command creates Avalanche nodes on the local machine.
Once this command is completed, you will have to wait for the Avalanche node
to finish bootstrapping on the primary network before running further
commands on it, e.g. validating a Subnet. 

You can check the bootstrapping status by running avalanche node status local.
`,
		Args:              cobra.ExactArgs(1),
		RunE:              localStartNode,
		PersistentPostRun: handlePostRun,
	}
	networkoptions.AddNetworkFlagsToCmd(cmd, &globalNetworkFlags, false, networkoptions.DefaultSupportedNetworkOptions)
	cmd.Flags().BoolVar(&latestAvagoReleaseVersion, "latest-avalanchego-version", true, "install latest avalanchego release version on node/s")
	cmd.Flags().BoolVar(&latestAvagoPreReleaseVersion, "latest-avalanchego-pre-release-version", false, "install latest avalanchego pre-release version on node/s")
	cmd.Flags().StringVar(&useCustomAvalanchegoVersion, "custom-avalanchego-version", "", "install given avalanchego version on node/s")
	cmd.Flags().StringVar(&avalanchegoBinaryPath, "avalanchego-path", "", "use this avalanchego binary path")
	cmd.Flags().StringArrayVar(&bootstrapIDs, "bootstrap-id", []string{}, "nodeIDs of bootstrap nodes")
	cmd.Flags().StringArrayVar(&bootstrapIPs, "bootstrap-ip", []string{}, "IP:port pairs of bootstrap nodes")
	cmd.Flags().StringVar(&genesisPath, "genesis", "", "path to genesis file")
	cmd.Flags().StringVar(&upgradePath, "upgrade", "", "path to upgrade file")
	cmd.Flags().StringVar(&stakingTLSKeyPath, "staking-tls-key-path", "", "path to provided staking tls key for node")
	cmd.Flags().StringVar(&stakingCertKeyPath, "staking-cert-key-path", "", "path to provided staking cert key for node")
	cmd.Flags().StringVar(&stakingSignerKeyPath, "staking-signer-key-path", "", "path to provided staking signer key for node")
	cmd.Flags().Uint32Var(&numNodes, "num-nodes", 1, "number of Avalanche nodes to create on local machine")
	cmd.Flags().StringVar(&nodeConfigPath, "node-config", "", "path to common avalanchego config settings for all nodes")
	cmd.Flags().BoolVar(&partialSync, "partial-sync", true, "primary network partial sync")
	return cmd
}

func newLocalStopCmd() *cobra.Command {
	return &cobra.Command{
		Use:   "stop",
		Short: "Stop local node",
		Long:  `Stop local node.`,
		Args:  cobra.MaximumNArgs(1),
		RunE:  localStopNode,
	}
}

func newLocalTrackCmd() *cobra.Command {
	cmd := &cobra.Command{
		Use:   "track [clusterName] [blockchainName]",
		Short: "Track specified blockchain with local node",
		Long:  "Track specified blockchain with local node",
		Args:  cobra.ExactArgs(2),
		RunE:  localTrack,
	}
	return cmd
}

func newLocalDestroyCmd() *cobra.Command {
	return &cobra.Command{
		Use:   "destroy [clusterName]",
		Short: "Cleanup local node",
		Long:  `Cleanup local node.`,
		Args:  cobra.ExactArgs(1),
		RunE:  localDestroyNode,
	}
}

func newLocalStatusCmd() *cobra.Command {
	cmd := &cobra.Command{
		Use:   "status",
		Short: "Get status of local node",
		Long:  `Get status of local node.`,
		Args:  cobra.MaximumNArgs(1),
		RunE:  localStatus,
	}

	cmd.Flags().StringVar(&blockchainName, "l1", "", "specify the blockchain the node is syncing with")
	cmd.Flags().StringVar(&blockchainName, "blockchain", "", "specify the blockchain the node is syncing with")

	return cmd
}

func localStartNode(_ *cobra.Command, args []string) error {
	clusterName := args[0]
	var (
		err              error
		genesis          []byte
		upgrade          []byte
		stakingSignerKey []byte
		stakingCertKey   []byte
		stakingTLSKey    []byte
	)
	if genesisPath != "" {
		genesis, err = os.ReadFile(genesisPath)
		if err != nil {
			return fmt.Errorf("could not read genesis at %s: %w", genesisPath, err)
		}
	}
	if upgradePath != "" {
		upgrade, err = os.ReadFile(upgradePath)
		if err != nil {
			return fmt.Errorf("could not read upgrade at %s: %w", upgradePath, err)
		}
	}
	connectionSettings := localnet.ConnectionSettings{
		Genesis:      genesis,
		Upgrade:      upgrade,
		BootstrapIDs: bootstrapIDs,
		BootstrapIPs: bootstrapIPs,
	}
	if stakingSignerKeyPath != "" {
		stakingSignerKey, err = os.ReadFile(stakingSignerKeyPath)
		if err != nil {
			return fmt.Errorf("could not read staking signer key at %s: %w", stakingSignerKeyPath, err)
		}
	}
	if stakingCertKeyPath != "" {
		stakingCertKey, err = os.ReadFile(stakingCertKeyPath)
		if err != nil {
			return fmt.Errorf("could not read staking cert key at %s: %w", stakingCertKeyPath, err)
		}
	}
	if stakingTLSKeyPath != "" {
		stakingTLSKey, err = os.ReadFile(stakingTLSKeyPath)
		if err != nil {
			return fmt.Errorf("could not read staking TLS key at %s: %w", stakingTLSKeyPath, err)
		}
	}
	nodeSettings := localnet.NodeSettings{
		StakingSignerKey: stakingSignerKey,
		StakingCertKey:   stakingCertKey,
		StakingTLSKey:    stakingTLSKey,
	}
	// TODO: remove this check for releases above v1.8.7, once v1.13.0-fuji avalanchego is latest release
	if globalNetworkFlags.UseFuji && useCustomAvalanchegoVersion == "" {
		latestAvagoVersion, err := app.Downloader.GetLatestReleaseVersion(
			constants.AvaLabsOrg,
			constants.AvalancheGoRepoName,
			"",
		)
		if err != nil {
			return err
		}
		versionComparison := semver.Compare(constants.FujiAvalancheGoV113, latestAvagoVersion)
		if versionComparison == 1 {
			useCustomAvalanchegoVersion = constants.FujiAvalancheGoV113
		}
	}
	if useCustomAvalanchegoVersion != "" {
		latestAvagoPreReleaseVersion = false
		latestAvagoReleaseVersion = false
	}
	avaGoVersionSetting := node.AvalancheGoVersionSettings{
		UseCustomAvalanchegoVersion:           useCustomAvalanchegoVersion,
		UseLatestAvalanchegoPreReleaseVersion: latestAvagoPreReleaseVersion,
		UseLatestAvalanchegoReleaseVersion:    latestAvagoReleaseVersion,
	}
	nodeConfig := make(map[string]interface{})
	if nodeConfigPath != "" {
		var err error
		nodeConfig, err = utils.ReadJSON(nodeConfigPath)
		if err != nil {
			return err
		}
	}
	if partialSync {
		nodeConfig[config.PartialSyncPrimaryNetworkKey] = true
	}
	return node.StartLocalNode(
		app,
		clusterName,
		avalanchegoBinaryPath,
		numNodes,
		nodeConfig,
		connectionSettings,
		nodeSettings,
		avaGoVersionSetting,
		models.Network{},
		globalNetworkFlags,
		networkoptions.DefaultSupportedNetworkOptions,
	)
}

func localStopNode(_ *cobra.Command, args []string) error {
	if len(args) == 1 {
		clusterName := args[0]
		if running, err := localnet.ClusterIsRunning(app, clusterName); err != nil {
			return err
		} else if !running {
			ux.Logger.PrintToUser("cluster is not running")
		} else {
			if err := localnet.LocalClusterStop(app, clusterName); err != nil {
				return err
			}
			ux.Logger.GreenCheckmarkToUser("avalanchego stopped")
		}
		return nil
	}
	clusterNames, err := localnet.GetRunningClusters(app)
	if err != nil {
		return err
	}
	if len(clusterNames) == 0 {
		ux.Logger.PrintToUser("no clusters to stop")
		return nil
	}
	for _, clusterName := range clusterNames {
		if err := localnet.LocalClusterStop(app, clusterName); err != nil {
			return err
		}
	}
	ux.Logger.GreenCheckmarkToUser("avalanchego stopped")
	return nil
}

func localDestroyNode(_ *cobra.Command, args []string) error {
	clusterName := args[0]
	return localnet.LocalClusterRemove(app, clusterName)
}

func localTrack(_ *cobra.Command, args []string) error {
	clusterName := args[0]
	blockchainName := args[1]
	return localnet.LocalClusterTrackSubnet(app, clusterName, blockchainName)
}

func localStatus(_ *cobra.Command, args []string) error {
	clusterName := ""
	if len(args) > 0 {
		clusterName = args[0]
	}
	if blockchainName != "" && clusterName == "" {
		return fmt.Errorf("--blockchain flag is only supported if clusterName is specified")
	}
	return node.LocalStatus(app, clusterName, blockchainName)
}

func notImplementedForLocal(what string) error {
	ux.Logger.PrintToUser("Unsupported cmd: %s is not supported by local clusters", logging.LightBlue.Wrap(what))
	return nil
}

func newLocalValidateCmd() *cobra.Command {
	cmd := &cobra.Command{
		Use:   "validate [clusterName]",
		Short: "Validate a specified L1 with an Avalanche Node set up on local machine (PoS only)",
		Long: `Use Avalanche Node set up on local machine to set up specified L1 by providing the
RPC URL of the L1. 

This command can only be used to validate Proof of Stake L1.`,
		Args: cobra.ExactArgs(1),
		RunE: localValidate,
	}

	cmd.Flags().StringVar(&blockchainName, "l1", "", "specify the blockchain the node is syncing with")
	cmd.Flags().StringVar(&blockchainName, "blockchain", "", "specify the blockchain the node is syncing with")
	cmd.Flags().Uint64Var(&stakeAmount, "stake-amount", 0, "amount of tokens to stake")
	cmd.Flags().StringVar(&rpcURL, "rpc", "", "connect to validator manager at the given rpc endpoint")
	cmd.Flags().Float64Var(&balanceAVAX, "balance", 0, "amount of AVAX to increase validator's balance by")
	cmd.Flags().Uint16Var(&delegationFee, "delegation-fee", 100, "delegation fee (in bips)")
	cmd.Flags().StringVar(&aggregatorLogLevel, "aggregator-log-level", constants.DefaultAggregatorLogLevel, "log level to use with signature aggregator")
	cmd.Flags().BoolVar(&aggregatorLogToStdout, "aggregator-log-to-stdout", false, "use stdout for signature aggregator logs")
	cmd.Flags().StringVar(&remainingBalanceOwnerAddr, "remaining-balance-owner", "", "P-Chain address that will receive any leftover AVAX from the validator when it is removed from Subnet")
	cmd.Flags().StringVar(&disableOwnerAddr, "disable-owner", "", "P-Chain address that will able to disable the validator with a P-Chain transaction")
	cmd.Flags().Uint64Var(&minimumStakeDuration, "minimum-stake-duration", constants.PoSL1MinimumStakeDurationSeconds, "minimum stake duration (in seconds)")
	cmd.Flags().StringVar(&validatorManagerAddress, "validator-manager-address", "", "validator manager address")
	cmd.Flags().BoolVar(&useACP99, "acp99", true, "use ACP99 contracts instead of v1.0.0 for validator managers")

	return cmd
}

func localValidate(_ *cobra.Command, args []string) error {
	clusterName := ""
	if len(args) > 0 {
		clusterName = args[0]
	}

	if clusterName == "" {
		return fmt.Errorf("local cluster name cannot be empty")
	}

	if !localnet.LocalClusterExists(app, clusterName) {
		return fmt.Errorf("local cluster %q not found, please create it first using avalanche node local start %q", clusterName, clusterName)
	}

	network, err := networkoptions.GetNetworkFromCmdLineFlags(
		app,
		"",
		globalNetworkFlags,
		true,
		false,
		networkoptions.DefaultSupportedNetworkOptions,
		"",
	)
	if err != nil {
		return err
	}

	// TODO: will estimate fee in subsecuent PR
	fee := uint64(0)
	kc, err := keychain.GetKeychainFromCmdLineFlags(
		app,
		"to pay for transaction fees on P-Chain",
		network,
		keyName,
		useEwoq,
		useLedger,
		ledgerAddresses,
		fee,
	)
	if err != nil {
		return err
	}

	// should take input prior to here for stake amount, delegation fee, and min stake duration
	if stakeAmount == 0 {
		stakeAmount, err = app.Prompt.CaptureUint64Compare(
			"Enter the amount of token to stake for each validator",
			[]prompts.Comparator{
				{
					Label: "Positive",
					Type:  prompts.MoreThan,
					Value: 0,
				},
			},
		)
		if err != nil {
			return err
		}
	}

	if rpcURL == "" {
		rpcURL, err = app.Prompt.CaptureURL("What is the RPC endpoint?", false)
		if err != nil {
			return err
		}
	}
	_, blockchainID, err := utils.SplitAvalanchegoRPCURI(rpcURL)
	// if there is error that means RPC URL did not contain blockchain in it
	// RPC might be in the format of something like https://etna.avax-dev.network
	// We will prompt for blockchainID in that case
	if err != nil {
		blockchainID, err = app.Prompt.CaptureString("What is the Blockchain ID of the L1?")
		if err != nil {
			return err
		}
	}

	if validatorManagerAddress == "" {
		validatorManagerAddressAddrFmt, err := app.Prompt.CaptureAddress("What is the address of the Validator Manager?")
		if err != nil {
			return err
		}
		validatorManagerAddress = validatorManagerAddressAddrFmt.String()
	}

	chainSpec := contract.ChainSpec{
		BlockchainID: blockchainID,
	}
	if balanceAVAX == 0 {
		availableBalance, err := utils.GetNetworkBalance(kc.Addresses().List(), network.Endpoint)
		if err != nil {
			return err
		}
		prompt := "How many AVAX do you want to each validator to start with?"
		balanceAVAX, err = blockchain.PromptValidatorBalance(app, float64(availableBalance)/float64(units.Avax), prompt)
		if err != nil {
			return err
		}
	}
	balance := uint64(balanceAVAX * float64(units.Avax))

	if remainingBalanceOwnerAddr == "" {
		remainingBalanceOwnerAddr, err = blockchain.GetKeyForChangeOwner(app, network)
		if err != nil {
			return err
		}
	}
	remainingBalanceOwnerAddrID, err := address.ParseToIDs([]string{remainingBalanceOwnerAddr})
	if err != nil {
		return fmt.Errorf("failure parsing remaining balanche owner address %s: %w", remainingBalanceOwnerAddr, err)
	}
	remainingBalanceOwners := warpMessage.PChainOwner{
		Threshold: 1,
		Addresses: remainingBalanceOwnerAddrID,
	}

	if disableOwnerAddr == "" {
		disableOwnerAddr, err = prompts.PromptAddress(
			app.Prompt,
			"be able to disable the validator using P-Chain transactions",
			app.GetKeyDir(),
			app.GetKey,
			"",
			network,
			prompts.PChainFormat,
			"Enter P-Chain address (Example: P-...)",
		)
		if err != nil {
			return err
		}
	}
	disableOwnerAddrID, err := address.ParseToIDs([]string{disableOwnerAddr})
	if err != nil {
		return fmt.Errorf("failure parsing disable owner address %s: %w", disableOwnerAddr, err)
	}
	disableOwners := warpMessage.PChainOwner{
		Threshold: 1,
		Addresses: disableOwnerAddrID,
	}

	ux.Logger.PrintToUser("A private key is needed to pay for initialization of the validator's registration (Blockchain gas token).")
	payerPrivateKey, err := prompts.PromptPrivateKey(
		app.Prompt,
		"pay the fee",
		app.GetKeyDir(),
		app.GetKey,
		"",
		"",
	)
	if err != nil {
		return err
	}

	extraAggregatorPeers, err := blockchain.GetAggregatorExtraPeers(app, clusterName, []string{})
	if err != nil {
		return err
	}
	aggregatorLogger, err := utils.NewLogger(
		constants.SignatureAggregatorLogName,
		aggregatorLogLevel,
		constants.DefaultAggregatorLogLevel,
		app.GetAggregatorLogDir(clusterName),
		aggregatorLogToStdout,
		ux.Logger.PrintToUser,
	)
	if err != nil {
		return err
	}

	net, err := localnet.GetLocalCluster(app, clusterName)
	if err != nil {
		return err
	}

<<<<<<< HEAD
	for _, node := range net.Nodes {
		if err = addAsValidator(
			network,
			node.URI,
=======
	if useACP99 {
		ux.Logger.PrintToUser(logging.Yellow.Wrap("Validator Manager Protocol: ACP99"))
	} else {
		ux.Logger.PrintToUser(logging.Yellow.Wrap("Validator Manager Protocol: v1.0.0"))
	}

	for _, node := range status.ClusterInfo.NodeInfos {
		if err = addAsValidator(network,
			node.Name,
>>>>>>> 66fadcb8
			chainSpec,
			remainingBalanceOwners, disableOwners,
			extraAggregatorPeers,
			aggregatorLogger,
			kc,
			balance,
			payerPrivateKey,
			validatorManagerAddress,
			useACP99,
		); err != nil {
			return err
		}
	}

	ux.Logger.PrintToUser(" ")
	ux.Logger.GreenCheckmarkToUser("All validators are successfully added to the L1")
	return nil
}

func addAsValidator(
	network models.Network,
	nodeURI string,
	chainSpec contract.ChainSpec,
	remainingBalanceOwners, disableOwners warpMessage.PChainOwner,
	extraAggregatorPeers []info.Peer,
	aggregatorLogger logging.Logger,
	kc *keychain.Keychain,
	balance uint64,
	payerPrivateKey string,
	validatorManagerAddressStr string,
	useACP99 bool,
) error {
	// get node data
	nodeIDStr, publicKey, pop, err := utils.GetNodeID(nodeURI)
	if err != nil {
		return err
	}
	nodeID, err := ids.NodeIDFromString(nodeIDStr)
	if err != nil {
		return err
	}

	ux.Logger.PrintToUser(" ")
	ux.Logger.PrintToUser("Adding validator %s", nodeIDStr)
	ux.Logger.PrintToUser(" ")

	blockchainTimestamp, err := blockchain.GetBlockchainTimestamp(network)
	if err != nil {
		return fmt.Errorf("failed to get blockchain timestamp: %w", err)
	}
	expiry := uint64(blockchainTimestamp.Add(constants.DefaultValidationIDExpiryDuration).Unix())

	blsInfo, err := blockchain.ConvertToBLSProofOfPossession(publicKey, pop)
	if err != nil {
		return fmt.Errorf("failure parsing BLS info: %w", err)
	}

	aggregatorCtx, aggregatorCancel := sdkutils.GetTimedContext(constants.SignatureAggregatorTimeout)
	defer aggregatorCancel()
	signedMessage, validationID, _, err := validatormanager.InitValidatorRegistration(
		aggregatorCtx,
		app,
		network,
		rpcURL,
		chainSpec,
		false,
		"",
		payerPrivateKey,
		nodeID,
		blsInfo.PublicKey[:],
		expiry,
		remainingBalanceOwners,
		disableOwners,
		0,
		extraAggregatorPeers,
		true,
		aggregatorLogger,
		true,
		delegationFee,
		time.Duration(minimumStakeDuration)*time.Second,
		validatorManagerAddressStr,
		useACP99,
		"",
	)
	if err != nil {
		return err
	}
	ux.Logger.PrintToUser("ValidationID: %s", validationID)

	deployer := subnet.NewPublicDeployer(app, kc, network)
	txID, _, err := deployer.RegisterL1Validator(balance, blsInfo, signedMessage)
	if err != nil {
		if !strings.Contains(err.Error(), "warp message already issued for validationID") {
			return err
		}
		ux.Logger.PrintToUser(logging.LightBlue.Wrap("The Validation ID was already registered on the P-Chain. Proceeding to the next step"))
	} else {
		ux.Logger.PrintToUser("RegisterL1ValidatorTx ID: %s", txID)
		if err := blockchain.UpdatePChainHeight(
			"Waiting for P-Chain to update validator information ...",
		); err != nil {
			return err
		}
	}

	aggregatorCtx, aggregatorCancel = sdkutils.GetTimedContext(constants.SignatureAggregatorTimeout)
	defer aggregatorCancel()
	if _, err := validatormanager.FinishValidatorRegistration(
		aggregatorCtx,
		app,
		network,
		rpcURL,
		chainSpec,
		false,
		"",
		payerPrivateKey,
		validationID,
		extraAggregatorPeers,
		true,
		aggregatorLogger,
		validatorManagerAddress,
	); err != nil {
		return err
	}

	validatorWeight, err := getPoSValidatorWeight(network, chainSpec, nodeID)
	if err != nil {
		return err
	}

	ux.Logger.PrintToUser("  NodeID: %s", nodeID)
	ux.Logger.PrintToUser("  Network: %s", network.Name())
	ux.Logger.PrintToUser("  Weight: %d", validatorWeight)
	ux.Logger.PrintToUser("  Balance: %.5f AVAX", float64(balance)/float64(units.Avax))
	ux.Logger.GreenCheckmarkToUser("Validator %s successfully added to the L1", nodeIDStr)
	return nil
}

func getPoSValidatorWeight(network models.Network, chainSpec contract.ChainSpec, nodeID ids.NodeID) (uint64, error) {
	pClient := platformvm.NewClient(network.Endpoint)
	ctx, cancel := utils.GetAPIContext()
	defer cancel()
	subnetID, err := contract.GetSubnetID(
		app,
		network,
		chainSpec,
	)
	if err != nil {
		return 0, err
	}
	validatorsList, err := pClient.GetValidatorsAt(ctx, subnetID, api.ProposedHeight)
	if err != nil {
		return 0, err
	}
	return validatorsList[nodeID].Weight, nil
}<|MERGE_RESOLUTION|>--- conflicted
+++ resolved
@@ -8,12 +8,6 @@
 	"strings"
 	"time"
 
-<<<<<<< HEAD
-=======
-	"golang.org/x/mod/semver"
-
-	"github.com/ava-labs/avalanche-cli/pkg/binutils"
->>>>>>> 66fadcb8
 	"github.com/ava-labs/avalanche-cli/pkg/blockchain"
 	"github.com/ava-labs/avalanche-cli/pkg/cobrautils"
 	"github.com/ava-labs/avalanche-cli/pkg/constants"
@@ -40,6 +34,7 @@
 	warpMessage "github.com/ava-labs/avalanchego/vms/platformvm/warp/message"
 
 	"github.com/spf13/cobra"
+	"golang.org/x/mod/semver"
 )
 
 var (
@@ -535,22 +530,16 @@
 		return err
 	}
 
-<<<<<<< HEAD
+	if useACP99 {
+		ux.Logger.PrintToUser(logging.Yellow.Wrap("Validator Manager Protocol: ACP99"))
+	} else {
+		ux.Logger.PrintToUser(logging.Yellow.Wrap("Validator Manager Protocol: v1.0.0"))
+	}
+
 	for _, node := range net.Nodes {
 		if err = addAsValidator(
 			network,
 			node.URI,
-=======
-	if useACP99 {
-		ux.Logger.PrintToUser(logging.Yellow.Wrap("Validator Manager Protocol: ACP99"))
-	} else {
-		ux.Logger.PrintToUser(logging.Yellow.Wrap("Validator Manager Protocol: v1.0.0"))
-	}
-
-	for _, node := range status.ClusterInfo.NodeInfos {
-		if err = addAsValidator(network,
-			node.Name,
->>>>>>> 66fadcb8
 			chainSpec,
 			remainingBalanceOwners, disableOwners,
 			extraAggregatorPeers,
