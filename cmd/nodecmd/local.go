--- conflicted
+++ resolved
@@ -8,8 +8,6 @@
 	"os"
 	"strings"
 	"time"
-
-	sdkutils "github.com/ava-labs/avalanche-cli/sdk/utils"
 
 	"github.com/ava-labs/avalanche-cli/pkg/dependencies"
 
@@ -638,13 +636,7 @@
 	if err != nil {
 		return fmt.Errorf("failure parsing BLS info: %w", err)
 	}
-
-<<<<<<< HEAD
-=======
-	if err = signatureaggregator.UpdateSignatureAggregatorPeers(app, network, extraAggregatorPeers, aggregatorLogger); err != nil {
-		return err
-	}
->>>>>>> 408023df
+	
 	aggregatorCtx, aggregatorCancel := sdkutils.GetTimedContext(constants.SignatureAggregatorTimeout)
 	defer aggregatorCancel()
 	signatureAggregatorEndpoint, err := signatureaggregator.GetSignatureAggregatorEndpoint(app, network)
