--- conflicted
+++ resolved
@@ -18,13 +18,10 @@
 	"github.com/ava-labs/avalanche-cli/pkg/utils"
 	"github.com/ava-labs/avalanche-cli/pkg/ux"
 	"github.com/ava-labs/avalanche-network-runner/client"
-<<<<<<< HEAD
-=======
 	anrutils "github.com/ava-labs/avalanche-network-runner/utils"
 	"github.com/ava-labs/avalanchego/ids"
 	"github.com/ava-labs/avalanchego/utils/logging"
 	"github.com/ava-labs/avalanchego/utils/set"
->>>>>>> 719aea1c
 	"github.com/spf13/cobra"
 )
 
@@ -456,117 +453,13 @@
 	return app.WriteClustersConfigFile(&clustersConfig)
 }
 
-<<<<<<< HEAD
 func localTrack(_ *cobra.Command, args []string) error {
 	clusterName := args[0]
 	blockchainName := args[1]
 	return node.TrackSubnetWithLocalMachine(app, clusterName, blockchainName)
-=======
-func checkClusterIsLocal(clusterName string) (bool, error) {
-	clustersConfig, err := app.GetClustersConfig()
-	if err != nil {
-		return false, err
-	}
-	clusterConf, ok := clustersConfig.Clusters[clusterName]
-	return ok && clusterConf.Local, nil
-}
-
-func localTrack(_ *cobra.Command, args []string) error {
-	clusterName := args[0]
-	blockchainName := args[1]
-	if ok, err := checkClusterIsLocal(clusterName); err != nil || !ok {
-		return fmt.Errorf("local node %q is not found", clusterName)
-	}
-	sc, err := app.LoadSidecar(blockchainName)
-	if err != nil {
-		return err
-	}
-	clustersConfig, err := app.LoadClustersConfig()
-	if err != nil {
-		return err
-	}
-	clusterConfig := clustersConfig.Clusters[clusterName]
-	network := clusterConfig.Network
-	if sc.Networks[network.Name()].BlockchainID == ids.Empty {
-		return fmt.Errorf("blockchain %s has not been deployed to %s", blockchainName, network.Name())
-	}
-	subnetID := sc.Networks[network.Name()].SubnetID
-	blockchainID := sc.Networks[network.Name()].BlockchainID
-	vmID, err := anrutils.VMID(blockchainName)
-	if err != nil {
-		return fmt.Errorf("failed to create VM ID from %s: %w", blockchainName, err)
-	}
-	var vmBin string
-	switch sc.VM {
-	case models.SubnetEvm:
-		_, vmBin, err = binutils.SetupSubnetEVM(app, sc.VMVersion)
-		if err != nil {
-			return fmt.Errorf("failed to install subnet-evm: %w", err)
-		}
-	case models.CustomVM:
-		vmBin = binutils.SetupCustomBin(app, blockchainName)
-	default:
-		return fmt.Errorf("unknown vm: %s", sc.VM)
-	}
-	rootDir := app.GetLocalDir(clusterName)
-	pluginPath := filepath.Join(rootDir, "node1", "plugins", vmID.String())
-	if err := utils.FileCopy(vmBin, pluginPath); err != nil {
-		return err
-	}
-	if err := os.Chmod(pluginPath, constants.DefaultPerms755); err != nil {
-		return err
-	}
-	if app.ChainConfigExists(blockchainName) {
-		inputChainConfigPath := app.GetChainConfigPath(blockchainName)
-		outputChainConfigPath := filepath.Join(rootDir, "node1", "configs", "chains", blockchainID.String(), "config.json")
-		if err := os.MkdirAll(filepath.Dir(outputChainConfigPath), 0o700); err != nil {
-			return fmt.Errorf("could not create chain conf directory %s: %w", filepath.Dir(outputChainConfigPath), err)
-		}
-		if err := utils.FileCopy(inputChainConfigPath, outputChainConfigPath); err != nil {
-			return err
-		}
-	}
-
-	cli, err := binutils.NewGRPCClientWithEndpoint(
-		binutils.LocalClusterGRPCServerEndpoint,
-		binutils.WithAvoidRPCVersionCheck(true),
-		binutils.WithDialTimeout(constants.FastGRPCDialTimeout),
-	)
-	if err != nil {
-		return err
-	}
-	ctx, cancel := utils.GetANRContext()
-	defer cancel()
-	status, err := cli.Status(ctx)
-	if err != nil {
-		return err
-	}
-	publicEndpoints := []string{}
-	for _, nodeInfo := range status.ClusterInfo.NodeInfos {
-		if _, err := cli.RestartNode(ctx, nodeInfo.Name, client.WithWhitelistedSubnets(subnetID.String())); err != nil {
-			return err
-		}
-		publicEndpoints = append(publicEndpoints, nodeInfo.Uri)
-	}
-	networkInfo := sc.Networks[network.Name()]
-	rpcEndpoints := set.Of(networkInfo.RPCEndpoints...)
-	wsEndpoints := set.Of(networkInfo.WSEndpoints...)
-	for _, publicEndpoint := range publicEndpoints {
-		rpcEndpoints.Add(getRPCEndpoint(publicEndpoint, networkInfo.BlockchainID.String()))
-		wsEndpoints.Add(getWSEndpoint(publicEndpoint, networkInfo.BlockchainID.String()))
-	}
-	networkInfo.RPCEndpoints = rpcEndpoints.List()
-	networkInfo.WSEndpoints = wsEndpoints.List()
-	sc.Networks[clusterConfig.Network.Name()] = networkInfo
-	if err := app.UpdateSidecar(&sc); err != nil {
-		return err
-	}
-	ux.Logger.GreenCheckmarkToUser("%s successfully tracking %s", clusterName, blockchainName)
-	return nil
 }
 
 func notImplementedForLocal(what string) error {
 	ux.Logger.PrintToUser("Unsupported cmd: %s is not supported by local clusters", logging.LightBlue.Wrap(what))
 	return nil
->>>>>>> 719aea1c
 }