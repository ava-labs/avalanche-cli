--- conflicted
+++ resolved
@@ -667,46 +667,6 @@
 		return fmt.Errorf("failure parsing blockchain ID: %w", err)
 	}
 
-<<<<<<< HEAD
-	// Try to get ERC20 token address if this is PoS ERC20
-	var erc20TokenAddress string
-	tokenAddr, err := validatormanagersdk.GetERC20StakingTokenAddress(
-		localValidateFlags.RPC,
-		common.HexToAddress(validatorManagerAddress),
-	)
-	if err == nil {
-		erc20TokenAddress = tokenAddr.Hex()
-	}
-	// If error, it's likely PoS Native or PoA, so erc20TokenAddress stays empty
-
-	signedMessage, validationID, _, err := validatormanager.InitValidatorRegistration(
-		ctx,
-		duallogger.NewDualLogger(true, app),
-		app,
-		network,
-		localValidateFlags.RPC,
-		chainSpec,
-		false,
-		signer,
-		nodeID,
-		blsInfo.PublicKey[:],
-		expiry,
-		remainingBalanceOwners,
-		disableOwners,
-		0,
-		aggregatorLogger,
-		true,
-		delegationFee,
-		time.Duration(minimumStakeDuration)*time.Second,
-		common.HexToAddress(rewardsRecipientAddr),
-		l1BlockchainID,
-		validatorManagerAddress,
-		useACP99,
-		"",
-		signatureAggregatorEndpoint,
-		pChainEpoch.PChainHeight,
-		erc20TokenAddress,
-=======
 	subnetID, err := contract.GetSubnetID(
 		app,
 		network,
@@ -717,6 +677,17 @@
 	if err != nil {
 		return err
 	}
+
+	// Try to get ERC20 token address if this is PoS ERC20
+	var erc20TokenAddress string
+	tokenAddr, err := validatormanagersdk.GetERC20StakingTokenAddress(
+		localValidateFlags.RPC,
+		common.HexToAddress(validatorManagerAddress),
+	)
+	if err == nil {
+		erc20TokenAddress = tokenAddr.Hex()
+	}
+	// If error, it's likely PoS Native or PoA, so erc20TokenAddress stays empty
 
 	validatorManagerParams := validatormanager.ValidatorManagerParams{
 		RPCURL:            localValidateFlags.RPC,
@@ -746,13 +717,14 @@
 		SignedMessageParams: getRegisterValidatorSignedMessageParams,
 	}
 	posParams := validatormanager.ProofOfStakeParams{
-		DelegationFee:   delegationFee,
-		StakeDuration:   time.Duration(minimumStakeDuration) * time.Second,
-		RewardRecipient: common.HexToAddress(rewardsRecipientAddr),
+		DelegationFee:     delegationFee,
+		StakeDuration:     time.Duration(minimumStakeDuration) * time.Second,
+		RewardRecipient:   common.HexToAddress(rewardsRecipientAddr),
+		ERC20TokenAddress: erc20TokenAddress,
 	}
 	initValidatorRegistrationParams.PoS = &posParams
 	initValidatorRegistrationOpts := validatormanager.InitValidatorRegistrationOptions{
-		// Execution behavior (don’t broadcast; return unsigned init tx)
+		// Execution behavior (don't broadcast; return unsigned init tx)
 		BuildOnly: false,
 		Logger:    duallogger.NewDualLogger(true, app),
 	}
@@ -761,7 +733,6 @@
 		ctx,
 		initValidatorRegistrationParams,
 		initValidatorRegistrationOpts,
->>>>>>> 2331569e
 	)
 	if err != nil {
 		return err
