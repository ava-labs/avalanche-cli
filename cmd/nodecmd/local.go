// Copyright (C) 2025, Ava Labs, Inc. All rights reserved.
// See the file LICENSE for licensing terms.
package nodecmd

import (
	"fmt"
	"os"
	"strings"
	"time"

	sdkutils "github.com/ava-labs/avalanche-cli/sdk/utils"

	"github.com/ava-labs/avalanche-cli/pkg/dependencies"

	"github.com/ava-labs/avalanche-cli/cmd/flags"
	"github.com/ava-labs/avalanche-cli/pkg/blockchain"
	"github.com/ava-labs/avalanche-cli/pkg/cobrautils"
	"github.com/ava-labs/avalanche-cli/pkg/constants"
	"github.com/ava-labs/avalanche-cli/pkg/contract"
	"github.com/ava-labs/avalanche-cli/pkg/keychain"
	"github.com/ava-labs/avalanche-cli/pkg/localnet"
	"github.com/ava-labs/avalanche-cli/pkg/models"
	"github.com/ava-labs/avalanche-cli/pkg/networkoptions"
	"github.com/ava-labs/avalanche-cli/pkg/node"
	"github.com/ava-labs/avalanche-cli/pkg/prompts"
	"github.com/ava-labs/avalanche-cli/pkg/prompts/comparator"
	"github.com/ava-labs/avalanche-cli/pkg/signatureaggregator"
	"github.com/ava-labs/avalanche-cli/pkg/subnet"
	"github.com/ava-labs/avalanche-cli/pkg/utils"
	"github.com/ava-labs/avalanche-cli/pkg/ux"
	"github.com/ava-labs/avalanche-cli/pkg/validatormanager"
	"github.com/ava-labs/avalanchego/config"
	"github.com/ava-labs/avalanchego/ids"
	"github.com/ava-labs/avalanchego/utils/formatting/address"
	"github.com/ava-labs/avalanchego/utils/logging"
	"github.com/ava-labs/avalanchego/utils/units"
	"github.com/ava-labs/avalanchego/vms/platformvm"
	"github.com/ava-labs/avalanchego/vms/platformvm/api"
	warpMessage "github.com/ava-labs/avalanchego/vms/platformvm/warp/message"

	"github.com/ethereum/go-ethereum/common"
	"github.com/spf13/cobra"
)

var (
	avalanchegoBinaryPath string

	bootstrapIDs                 []string
	bootstrapIPs                 []string
	genesisPath                  string
	upgradePath                  string
	stakingTLSKeyPaths           []string
	stakingCertKeyPaths          []string
	stakingSignerKeyPaths        []string
	numNodes                     uint32
	nodeConfigPath               string
	partialSync                  bool
	stakeAmount                  uint64
	balanceAVAX                  float64
	remainingBalanceOwnerAddr    string
	disableOwnerAddr             string
	delegationFee                uint16
	minimumStakeDuration         uint64
	rewardsRecipientAddr         string
	latestAvagoReleaseVersion    bool
	latestAvagoPreReleaseVersion bool
	validatorManagerAddress      string
	useACP99                     bool
	httpPorts                    []uint
	stakingPorts                 []uint
	localValidateFlags           NodeLocalValidateFlags
)

// const snapshotName = "local_snapshot"
func newLocalCmd() *cobra.Command {
	cmd := &cobra.Command{
		Use:   "local",
		Short: "Suite of commands for a local avalanche node",
		Long:  `The node local command suite provides a collection of commands related to local nodes`,
		RunE:  cobrautils.CommandSuiteUsage,
	}
	// node local start
	cmd.AddCommand(newLocalStartCmd())
	// node local stop
	cmd.AddCommand(newLocalStopCmd())
	// node local destroy
	cmd.AddCommand(newLocalDestroyCmd())
	// node local track
	cmd.AddCommand(newLocalTrackCmd())
	// node local status
	cmd.AddCommand(newLocalStatusCmd())
	// node local validate
	cmd.AddCommand(newLocalValidateCmd())
	return cmd
}

func newLocalStartCmd() *cobra.Command {
	cmd := &cobra.Command{
		Use:   "start [clusterName]",
		Short: "Create or restart Avalanche nodes on local machine",
		Long: `The node local start command creates Avalanche nodes on the local machine,
or restarts previously created ones.
Once this command is completed, you will have to wait for the Avalanche node
to finish bootstrapping on the primary network before running further
commands on it, e.g. validating a Subnet. 

You can check the bootstrapping status by running avalanche node status local.
`,
		Args:              cobra.ExactArgs(1),
		RunE:              localStartNode,
		PersistentPostRun: handlePostRun,
	}
	networkoptions.AddNetworkFlagsToCmd(cmd, &globalNetworkFlags, false, networkoptions.DefaultSupportedNetworkOptions)
	cmd.Flags().BoolVar(&latestAvagoReleaseVersion, "latest-avalanchego-version", true, "install latest avalanchego release version on node/s")
	cmd.Flags().BoolVar(&latestAvagoPreReleaseVersion, "latest-avalanchego-pre-release-version", false, "install latest avalanchego pre-release version on node/s")
	cmd.Flags().StringVar(&useCustomAvalanchegoVersion, "custom-avalanchego-version", "", "install given avalanchego version on node/s")
	cmd.Flags().StringVar(&avalanchegoBinaryPath, "avalanchego-path", "", "use this avalanchego binary path")
	cmd.Flags().StringArrayVar(&bootstrapIDs, "bootstrap-id", []string{}, "nodeIDs of bootstrap nodes")
	cmd.Flags().StringArrayVar(&bootstrapIPs, "bootstrap-ip", []string{}, "IP:port pairs of bootstrap nodes")
	cmd.Flags().StringVar(&genesisPath, "genesis", "", "path to genesis file")
	cmd.Flags().StringVar(&upgradePath, "upgrade", "", "path to upgrade file")
	cmd.Flags().StringSliceVar(&stakingTLSKeyPaths, "staking-tls-key-path", []string{}, "path to provided staking tls key for node(s)")
	cmd.Flags().StringSliceVar(&stakingCertKeyPaths, "staking-cert-key-path", []string{}, "path to provided staking cert key for node(s)")
	cmd.Flags().StringSliceVar(&stakingSignerKeyPaths, "staking-signer-key-path", []string{}, "path to provided staking signer key for node(s)")
	cmd.Flags().Uint32Var(&numNodes, "num-nodes", 1, "number of Avalanche nodes to create on local machine")
	cmd.Flags().StringVar(&nodeConfigPath, "node-config", "", "path to common avalanchego config settings for all nodes")
	cmd.Flags().BoolVar(&partialSync, "partial-sync", true, "primary network partial sync")
	cmd.Flags().UintSliceVar(&httpPorts, "http-port", []uint{}, "http port for node(s)")
	cmd.Flags().UintSliceVar(&stakingPorts, "staking-port", []uint{}, "staking port for node(s)")
	return cmd
}

func newLocalStopCmd() *cobra.Command {
	return &cobra.Command{
		Use:   "stop [clusterName]",
		Short: "Stop local nodes",
		Long:  `Stop local nodes.`,
		Args:  cobra.MaximumNArgs(1),
		RunE:  localStopNode,
	}
}

func newLocalTrackCmd() *cobra.Command {
	cmd := &cobra.Command{
		Use:   "track [clusterName] [blockchainName]",
		Short: "Track specified blockchain with local node",
		Long:  "Track specified blockchain with local node",
		Args:  cobra.ExactArgs(2),
		RunE:  localTrack,
	}
	return cmd
}

func newLocalDestroyCmd() *cobra.Command {
	return &cobra.Command{
		Use:   "destroy [clusterName]",
		Short: "Cleanup local node",
		Long:  `Cleanup local node.`,
		Args:  cobra.ExactArgs(1),
		RunE:  localDestroyNode,
	}
}

func newLocalStatusCmd() *cobra.Command {
	cmd := &cobra.Command{
		Use:   "status",
		Short: "Get status of local node",
		Long:  `Get status of local node.`,
		Args:  cobra.MaximumNArgs(1),
		RunE:  localStatus,
	}

	cmd.Flags().StringVar(&blockchainName, "l1", "", "specify the blockchain the node is syncing with")
	cmd.Flags().StringVar(&blockchainName, "blockchain", "", "specify the blockchain the node is syncing with")

	return cmd
}

func localStartNode(_ *cobra.Command, args []string) error {
	clusterName := args[0]
	var (
		err     error
		genesis []byte
		upgrade []byte
	)
	if genesisPath != "" {
		genesis, err = os.ReadFile(genesisPath)
		if err != nil {
			return fmt.Errorf("could not read genesis at %s: %w", genesisPath, err)
		}
	}
	if upgradePath != "" {
		upgrade, err = os.ReadFile(upgradePath)
		if err != nil {
			return fmt.Errorf("could not read upgrade at %s: %w", upgradePath, err)
		}
	}
	connectionSettings := localnet.ConnectionSettings{
		Genesis:      genesis,
		Upgrade:      upgrade,
		BootstrapIDs: bootstrapIDs,
		BootstrapIPs: bootstrapIPs,
	}
	if len(stakingSignerKeyPaths) != len(stakingCertKeyPaths) || len(stakingSignerKeyPaths) != len(stakingTLSKeyPaths) {
		return fmt.Errorf("staking key inputs must be for the same number of nodes")
	}
	nodeSettingsLen := max(len(stakingSignerKeyPaths), len(httpPorts), len(stakingPorts))
	nodeSettings := make([]localnet.NodeSetting, nodeSettingsLen)
	for i := range nodeSettingsLen {
		nodeSetting := localnet.NodeSetting{}
		if i < len(stakingSignerKeyPaths) {
			stakingSignerKey, err := os.ReadFile(stakingSignerKeyPaths[i])
			if err != nil {
				return fmt.Errorf("could not read staking signer key at %s: %w", stakingSignerKeyPaths[i], err)
			}
			stakingCertKey, err := os.ReadFile(stakingCertKeyPaths[i])
			if err != nil {
				return fmt.Errorf("could not read staking cert key at %s: %w", stakingCertKeyPaths[i], err)
			}
			stakingTLSKey, err := os.ReadFile(stakingTLSKeyPaths[i])
			if err != nil {
				return fmt.Errorf("could not read staking TLS key at %s: %w", stakingTLSKeyPaths[i], err)
			}
			nodeSetting.StakingSignerKey = stakingSignerKey
			nodeSetting.StakingCertKey = stakingCertKey
			nodeSetting.StakingTLSKey = stakingTLSKey
		}
		if i < len(httpPorts) {
			nodeSetting.HTTPPort = uint64(httpPorts[i])
		}
		if i < len(stakingPorts) {
			nodeSetting.StakingPort = uint64(stakingPorts[i])
		}
		nodeSettings[i] = nodeSetting
	}

	network := models.UndefinedNetwork
	if !localnet.LocalClusterExists(app, clusterName) {
		network, err = networkoptions.GetNetworkFromCmdLineFlags(
			app,
			"",
			globalNetworkFlags,
			false,
			true,
			networkoptions.DefaultSupportedNetworkOptions,
			"",
		)
		if err != nil {
			return err
		}
	}

	if useCustomAvalanchegoVersion != "" {
		// TODO: we'll have to refactor all these when we consolidate input and flag handling for dependency versioning
		if err = dependencies.CheckVersionIsOverMin(app, constants.AvalancheGoRepoName, network, useCustomAvalanchegoVersion); err != nil {
			return err
		}
		latestAvagoPreReleaseVersion = false
		latestAvagoReleaseVersion = false
	}
	avaGoVersionSetting := dependencies.AvalancheGoVersionSettings{
		UseCustomAvalanchegoVersion:           useCustomAvalanchegoVersion,
		UseLatestAvalanchegoPreReleaseVersion: latestAvagoPreReleaseVersion,
		UseLatestAvalanchegoReleaseVersion:    latestAvagoReleaseVersion,
	}
	nodeConfig := make(map[string]interface{})
	if nodeConfigPath != "" {
		var err error
		nodeConfig, err = utils.ReadJSON(nodeConfigPath)
		if err != nil {
			return err
		}
	}
	if partialSync {
		nodeConfig[config.PartialSyncPrimaryNetworkKey] = true
	}
	return node.StartLocalNode(
		app,
		clusterName,
		avalanchegoBinaryPath,
		numNodes,
		nodeConfig,
		connectionSettings,
		nodeSettings,
		avaGoVersionSetting,
		network,
	)
}

func localStopNode(_ *cobra.Command, args []string) error {
	if len(args) == 1 {
		clusterName := args[0]

		// want to be able to stop clusters even if they are only partially operative
		if running, err := localnet.LocalClusterIsPartiallyRunning(app, clusterName); err != nil {
			return err
		} else if !running {
			ux.Logger.PrintToUser("cluster is not running")
		} else {
			if err := localnet.LocalClusterStop(app, clusterName); err != nil {
				return err
			}
			ux.Logger.GreenCheckmarkToUser("avalanchego stopped")
		}
		return nil
	}
	clusterNames, err := localnet.GetRunningLocalClusters(app)
	if err != nil {
		return err
	}
	if len(clusterNames) == 0 {
		ux.Logger.PrintToUser("no clusters to stop")
		return nil
	}
	for _, clusterName := range clusterNames {
		if err := localnet.LocalClusterStop(app, clusterName); err != nil {
			return err
		}
	}
	ux.Logger.GreenCheckmarkToUser("avalanchego stopped")
	return nil
}

func localDestroyNode(_ *cobra.Command, args []string) error {
	clusterName := args[0]
	if err := localnet.LocalClusterRemove(app, clusterName); err != nil {
		return err
	}
	ux.Logger.GreenCheckmarkToUser("Local node %s cleaned up.", clusterName)
	return nil
}

func localTrack(_ *cobra.Command, args []string) error {
	clusterName := args[0]
	blockchainName := args[1]
	return localnet.LocalClusterTrackSubnet(
		app,
		ux.Logger.PrintToUser,
		clusterName,
		blockchainName,
	)
}

func localStatus(_ *cobra.Command, args []string) error {
	clusterName := ""
	if len(args) > 0 {
		clusterName = args[0]
	}
	if blockchainName != "" && clusterName == "" {
		return fmt.Errorf("--blockchain flag is only supported if clusterName is specified")
	}
	return node.LocalStatus(app, clusterName, blockchainName)
}

func notImplementedForLocal(what string) error {
	ux.Logger.PrintToUser("Unsupported cmd: %s is not supported by local clusters", logging.LightBlue.Wrap(what))
	return nil
}

type NodeLocalValidateFlags struct {
	RPC         string
	SigAggFlags flags.SignatureAggregatorFlags
}

func newLocalValidateCmd() *cobra.Command {
	cmd := &cobra.Command{
		Use:   "validate [clusterName]",
		Short: "Validate a specified L1 with an Avalanche Node set up on local machine (PoS only)",
		Long: `Use Avalanche Node set up on local machine to set up specified L1 by providing the
RPC URL of the L1. 

This command can only be used to validate Proof of Stake L1.`,
		RunE:    localValidate,
		PreRunE: cobra.ExactArgs(1),
	}
	flags.AddRPCFlagToCmd(cmd, app, &localValidateFlags.RPC)
	sigAggGroup := flags.AddSignatureAggregatorFlagsToCmd(cmd, &localValidateFlags.SigAggFlags)
	cmd.Flags().StringVar(&blockchainName, "l1", "", "specify the blockchain the node is syncing with")
	cmd.Flags().StringVar(&blockchainName, "blockchain", "", "specify the blockchain the node is syncing with")
	cmd.Flags().Uint64Var(&stakeAmount, "stake-amount", 0, "amount of tokens to stake")
	cmd.Flags().Float64Var(&balanceAVAX, "balance", 0, "amount of AVAX to increase validator's balance by")
	cmd.Flags().Uint16Var(&delegationFee, "delegation-fee", 100, "delegation fee (in bips)")
	cmd.Flags().StringVar(&remainingBalanceOwnerAddr, "remaining-balance-owner", "", "P-Chain address that will receive any leftover AVAX from the validator when it is removed from Subnet")
	cmd.Flags().StringVar(&disableOwnerAddr, "disable-owner", "", "P-Chain address that will able to disable the validator with a P-Chain transaction")
	cmd.Flags().Uint64Var(&minimumStakeDuration, "minimum-stake-duration", constants.PoSL1MinimumStakeDurationSeconds, "minimum stake duration (in seconds)")
	cmd.Flags().StringVar(&rewardsRecipientAddr, "rewards-recipient", "", "EVM address that will receive the validation rewards")
	cmd.Flags().StringVar(&validatorManagerAddress, "validator-manager-address", "", "validator manager address")
	cmd.Flags().BoolVar(&useACP99, "acp99", true, "use ACP99 contracts instead of v1.0.0 for validator managers")
	cmd.SetHelpFunc(flags.WithGroupedHelp([]flags.GroupedFlags{sigAggGroup}))
	return cmd
}

func localValidate(_ *cobra.Command, args []string) error {
	clusterName := ""
	if len(args) > 0 {
		clusterName = args[0]
	}

	if clusterName == "" {
		return fmt.Errorf("local cluster name cannot be empty")
	}

	if !localnet.LocalClusterExists(app, clusterName) {
		return fmt.Errorf("local cluster %q not found, please create it first using avalanche node local start %q", clusterName, clusterName)
	}

	network, err := networkoptions.GetNetworkFromCmdLineFlags(
		app,
		"",
		globalNetworkFlags,
		true,
		false,
		networkoptions.DefaultSupportedNetworkOptions,
		"",
	)
	if err != nil {
		return err
	}

	// TODO: will estimate fee in subsecuent PR
	fee := uint64(0)
	kc, err := keychain.GetKeychainFromCmdLineFlags(
		app,
		"to pay for transaction fees on P-Chain",
		network,
		keyName,
		useEwoq,
		useLedger,
		ledgerAddresses,
		fee,
	)
	if err != nil {
		return err
	}

	// should take input prior to here for stake amount, delegation fee, and min stake duration
	if stakeAmount == 0 {
		stakeAmount, err = app.Prompt.CaptureUint64Compare(
			"Enter the amount of token to stake for each validator",
			[]comparator.Comparator{
				{
					Label: "Positive",
					Type:  comparator.MoreThan,
					Value: 0,
				},
			},
		)
		if err != nil {
			return err
		}
	}

	if localValidateFlags.RPC == "" {
		localValidateFlags.RPC, err = app.Prompt.CaptureURL("What is the RPC endpoint?", false)
		if err != nil {
			return err
		}
	}
	_, blockchainID, err := utils.SplitAvalanchegoRPCURI(localValidateFlags.RPC)
	// if there is error that means RPC URL did not contain blockchain in it
	// RPC might be in the format of something like https://etna.avax-dev.network
	// We will prompt for blockchainID in that case
	if err != nil {
		blockchainID, err = app.Prompt.CaptureString("What is the Blockchain ID of the L1?")
		if err != nil {
			return err
		}
	}

	if validatorManagerAddress == "" {
		validatorManagerAddressAddrFmt, err := app.Prompt.CaptureAddress("What is the address of the Validator Manager?")
		if err != nil {
			return err
		}
		validatorManagerAddress = validatorManagerAddressAddrFmt.String()
	}

	chainSpec := contract.ChainSpec{
		BlockchainID: blockchainID,
	}
	if balanceAVAX == 0 {
		availableBalance, err := utils.GetNetworkBalance(kc.Addresses().List(), network.Endpoint)
		if err != nil {
			return err
		}
		prompt := "How many AVAX do you want to each validator to start with?"
		balanceAVAX, err = blockchain.PromptValidatorBalance(app, float64(availableBalance)/float64(units.Avax), prompt)
		if err != nil {
			return err
		}
	}
	balance := uint64(balanceAVAX * float64(units.Avax))

	if remainingBalanceOwnerAddr == "" {
		remainingBalanceOwnerAddr, err = blockchain.GetKeyForChangeOwner(app, network)
		if err != nil {
			return err
		}
	}
	remainingBalanceOwnerAddrID, err := address.ParseToIDs([]string{remainingBalanceOwnerAddr})
	if err != nil {
		return fmt.Errorf("failure parsing remaining balanche owner address %s: %w", remainingBalanceOwnerAddr, err)
	}
	remainingBalanceOwners := warpMessage.PChainOwner{
		Threshold: 1,
		Addresses: remainingBalanceOwnerAddrID,
	}

	if disableOwnerAddr == "" {
		disableOwnerAddr, err = prompts.PromptAddress(
			app.Prompt,
			"be able to disable the validator using P-Chain transactions",
			app.GetKeyDir(),
			app.GetKey,
			"",
			network,
			prompts.PChainFormat,
			"Enter P-Chain address (Example: P-...)",
		)
		if err != nil {
			return err
		}
	}
	disableOwnerAddrID, err := address.ParseToIDs([]string{disableOwnerAddr})
	if err != nil {
		return fmt.Errorf("failure parsing disable owner address %s: %w", disableOwnerAddr, err)
	}
	disableOwners := warpMessage.PChainOwner{
		Threshold: 1,
		Addresses: disableOwnerAddrID,
	}

	ux.Logger.PrintToUser("A private key is needed to pay for initialization of the validator's registration (Blockchain gas token).")
	payerPrivateKey, err := prompts.PromptPrivateKey(
		app.Prompt,
		"pay the fee",
		app.GetKeyDir(),
		app.GetKey,
		"",
		"",
	)
	if err != nil {
		return err
	}

	aggregatorLogger, err := signatureaggregator.NewSignatureAggregatorLogger(
		localValidateFlags.SigAggFlags.AggregatorLogLevel,
		localValidateFlags.SigAggFlags.AggregatorLogToStdout,
		app.GetAggregatorLogDir(clusterName),
	)
	if err != nil {
		return err
	}

	net, err := localnet.GetLocalCluster(app, clusterName)
	if err != nil {
		return err
	}

	if useACP99 {
		ux.Logger.PrintToUser(logging.Yellow.Wrap("Validator Manager Protocol: V2"))
	} else {
		ux.Logger.PrintToUser(logging.Yellow.Wrap("Validator Manager Protocol: v1.0.0"))
	}

	for _, node := range net.Nodes {
		if err = addAsValidator(
			network,
			node.URI,
			chainSpec,
			remainingBalanceOwners, disableOwners,
			aggregatorLogger,
			kc,
			balance,
			payerPrivateKey,
			validatorManagerAddress,
			useACP99,
		); err != nil {
			return err
		}
	}

	ux.Logger.PrintToUser(" ")
	ux.Logger.GreenCheckmarkToUser("All validators are successfully added to the L1")
	return nil
}

func addAsValidator(
	network models.Network,
	nodeURI string,
	chainSpec contract.ChainSpec,
	remainingBalanceOwners, disableOwners warpMessage.PChainOwner,
	aggregatorLogger logging.Logger,
	kc *keychain.Keychain,
	balance uint64,
	payerPrivateKey string,
	validatorManagerAddressStr string,
	useACP99 bool,
) error {
	// get node data
	nodeIDStr, publicKey, pop, err := utils.GetNodeID(nodeURI)
	if err != nil {
		return err
	}
	nodeID, err := ids.NodeIDFromString(nodeIDStr)
	if err != nil {
		return err
	}

	if rewardsRecipientAddr == "" {
		rewardsRecipientAddr, err = prompts.PromptAddress(
			app.Prompt,
			"receive the validation rewards",
			app.GetKeyDir(),
			app.GetKey,
			"",
			network,
			prompts.EVMFormat,
			"Address",
		)
		if err != nil {
			return err
		}
	}

	ux.Logger.PrintToUser(" ")
	ux.Logger.PrintToUser("Adding validator %s", nodeIDStr)
	ux.Logger.PrintToUser(" ")

	blockchainTimestamp, err := blockchain.GetBlockchainTimestamp(network)
	if err != nil {
		return fmt.Errorf("failed to get blockchain timestamp: %w", err)
	}
	expiry := uint64(blockchainTimestamp.Add(constants.DefaultValidationIDExpiryDuration).Unix())

	blsInfo, err := blockchain.ConvertToBLSProofOfPossession(publicKey, pop)
	if err != nil {
		return fmt.Errorf("failure parsing BLS info: %w", err)
	}

	ctx, cancel := sdkutils.GetTimedContext(constants.EVMEventLookupTimeout)
	defer cancel()
	signatureAggregatorEndpoint, err := signatureaggregator.GetSignatureAggregatorEndpoint(app, network)
	if err != nil {
		signatureAggregatorEndpoint, err = signatureaggregator.GetSignatureAggregatorEndpoint(app, network)
		if err != nil {
			// if local machine does not have a running signature aggregator instance for the network, we will create it first
			err = signatureaggregator.CreateSignatureAggregatorInstance(app, network, aggregatorLogger, "latest")
			if err != nil {
				return err
			}
			signatureAggregatorEndpoint, err = signatureaggregator.GetSignatureAggregatorEndpoint(app, network)
			if err != nil {
				return err
			}
		}
	}

	signedMessage, validationID, _, err := validatormanager.InitValidatorRegistration(
<<<<<<< HEAD
		aggregatorCtx,
		ux.Logger.Log,
=======
		ctx,
>>>>>>> bbb62ba8
		app,
		network,
		localValidateFlags.RPC,
		chainSpec,
		false,
		"",
		payerPrivateKey,
		nodeID,
		blsInfo.PublicKey[:],
		expiry,
		remainingBalanceOwners,
		disableOwners,
		0,
		aggregatorLogger,
		true,
		delegationFee,
		time.Duration(minimumStakeDuration)*time.Second,
		common.HexToAddress(rewardsRecipientAddr),
		validatorManagerAddressStr,
		useACP99,
		"",
		signatureAggregatorEndpoint,
	)
	if err != nil {
		return err
	}
	ux.Logger.PrintToUser("ValidationID: %s", validationID)

	deployer := subnet.NewPublicDeployer(kc, network)
	txID, _, err := deployer.RegisterL1Validator(balance, blsInfo, signedMessage)
	if err != nil {
		if !strings.Contains(err.Error(), "warp message already issued for validationID") {
			return err
		}
		ux.Logger.PrintToUser(logging.LightBlue.Wrap("The Validation ID was already registered on the P-Chain. Proceeding to the next step"))
	} else {
		ux.Logger.PrintToUser("RegisterL1ValidatorTx ID: %s", txID)
		if err := blockchain.UpdatePChainHeight(
			"Waiting for P-Chain to update validator information ...",
		); err != nil {
			return err
		}
	}

	ctx, cancel = sdkutils.GetTimedContext(constants.EVMEventLookupTimeout)
	defer cancel()
	if _, err := validatormanager.FinishValidatorRegistration(
<<<<<<< HEAD
		aggregatorCtx,
		ux.Logger.Log,
=======
		ctx,
>>>>>>> bbb62ba8
		app,
		network,
		localValidateFlags.RPC,
		chainSpec,
		false,
		"",
		payerPrivateKey,
		validationID,
		aggregatorLogger,
		validatorManagerAddress,
		signatureAggregatorEndpoint,
	); err != nil {
		return err
	}

	validatorWeight, err := getPoSValidatorWeight(network, chainSpec, nodeID)
	if err != nil {
		return err
	}

	ux.Logger.PrintToUser("  NodeID: %s", nodeID)
	ux.Logger.PrintToUser("  Network: %s", network.Name())
	ux.Logger.PrintToUser("  Weight: %d", validatorWeight)
	ux.Logger.PrintToUser("  Balance: %.5f AVAX", float64(balance)/float64(units.Avax))
	ux.Logger.GreenCheckmarkToUser("Validator %s successfully added to the L1", nodeIDStr)
	return nil
}

func getPoSValidatorWeight(network models.Network, chainSpec contract.ChainSpec, nodeID ids.NodeID) (uint64, error) {
	pClient := platformvm.NewClient(network.Endpoint)
	ctx, cancel := sdkutils.GetAPIContext()
	defer cancel()
	subnetID, err := contract.GetSubnetID(
		app,
		network,
		chainSpec,
	)
	if err != nil {
		return 0, err
	}
	validatorsList, err := pClient.GetValidatorsAt(ctx, subnetID, api.ProposedHeight)
	if err != nil {
		return 0, err
	}
	return validatorsList[nodeID].Weight, nil
}<|MERGE_RESOLUTION|>--- conflicted
+++ resolved
@@ -657,12 +657,8 @@
 	}
 
 	signedMessage, validationID, _, err := validatormanager.InitValidatorRegistration(
-<<<<<<< HEAD
-		aggregatorCtx,
+		ctx,
 		ux.Logger.Log,
-=======
-		ctx,
->>>>>>> bbb62ba8
 		app,
 		network,
 		localValidateFlags.RPC,
@@ -710,12 +706,8 @@
 	ctx, cancel = sdkutils.GetTimedContext(constants.EVMEventLookupTimeout)
 	defer cancel()
 	if _, err := validatormanager.FinishValidatorRegistration(
-<<<<<<< HEAD
-		aggregatorCtx,
+		ctx,
 		ux.Logger.Log,
-=======
-		ctx,
->>>>>>> bbb62ba8
 		app,
 		network,
 		localValidateFlags.RPC,
