--- conflicted
+++ resolved
@@ -337,19 +337,11 @@
 	sc, err := app.LoadSidecar(subnetName)
 	if err != nil {
 		return "", "", err
-<<<<<<< HEAD
 	}
 	network, err := app.GetClusterNetwork(clusterName)
 	if err != nil {
 		return "", "", err
 	}
-=======
-	}
-	network, err := app.GetClusterNetwork(clusterName)
-	if err != nil {
-		return "", "", err
-	}
->>>>>>> 3775c6ce
 
 	if sc.Networks != nil {
 		model, ok := sc.Networks[network.Name()]
