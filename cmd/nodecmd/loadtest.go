--- conflicted
+++ resolved
@@ -22,220 +22,9 @@
 			}
 		},
 	}
-<<<<<<< HEAD
-	separateHosts, err = ansible.GetInventoryFromAnsibleInventoryFile(separateHostInventoryPath)
-	if err != nil {
-		return err
-	}
-
-	if err := GetLoadTestScript(app); err != nil {
-		return err
-	}
-
-	// waiting for all nodes to become accessible
-	if existingSeparateInstance == "" {
-		failedHosts := waitForHosts(separateHosts)
-		if failedHosts.Len() > 0 {
-			for _, result := range failedHosts.GetResults() {
-				ux.Logger.PrintToUser("Instance %s failed to provision with error %s. Please check instance logs for more information", result.NodeID, result.Err)
-			}
-			return fmt.Errorf("failed to provision node(s) %s", failedHosts.GetNodeList())
-		}
-		ux.Logger.PrintToUser("Separate instance %s provisioned successfully", separateHosts[0].NodeID)
-	}
-	spinSession := ux.NewUserSpinner()
-	spinner := spinSession.SpinToUser(utils.ScriptLog(separateHosts[0].NodeID, "Setting up load test environment"))
-	if err := ssh.RunSSHBuildLoadTestDependencies(separateHosts[0]); err != nil {
-		spinSession.SpinFailWithError(spinner, "", err)
-		return err
-	}
-	spinSession.SpinComplete(spinner)
-
-	subnetID, chainID, err := getDeployedSubnetInfo(clusterName, subnetName)
-	if err != nil {
-		return err
-	}
-
-	if err := createClusterYAMLFile(clusterName, subnetID, chainID, separateHosts[0]); err != nil {
-		return err
-	}
-
-	if err := ssh.RunSSHCopyYAMLFile(separateHosts[0], app.GetClusterYAMLFilePath(clusterName)); err != nil {
-		return err
-	}
-	checkoutCommit := false
-	if loadTestRepoCommit != "" {
-		checkoutCommit = true
-	}
-	if existingSeparateInstance != "" {
-		spinner = spinSession.SpinToUser(utils.ScriptLog(separateHosts[0].NodeID, "Updating monirtoring configuration"))
-		// provision prometheus scraping for LT for existing monitoring instance
-		avalancheGoPorts, machinePorts, err := getPrometheusTargets(clusterName)
-		if err != nil {
-			spinSession.SpinFailWithError(spinner, "", err)
-			return err
-		}
-		if err := ssh.RunSSHUpdatePrometheusConfig(separateHosts[0], avalancheGoPorts, machinePorts); err != nil {
-			spinSession.SpinFailWithError(spinner, "", err)
-			return err
-		}
-		spinSession.SpinComplete(spinner)
-	}
-	spinSession.Stop()
-	ux.Logger.GreenCheckmarkToUser("Load test environment is ready!")
-	ux.Logger.PrintToUser("%s Building load test code", logging.Green.Wrap(">"))
-	if err := ssh.RunSSHBuildLoadTestCode(separateHosts[0], loadTestRepoURL, loadTestBuildCmd, loadTestRepoCommit, repoDirName, checkoutCommit); err != nil {
-		return err
-	}
-
-	ux.Logger.PrintToUser("%s Running load test", logging.Green.Wrap(">"))
-	if err := ssh.RunSSHRunLoadTest(separateHosts[0], loadTestCmd); err != nil {
-		return err
-	}
-	ux.Logger.PrintToUser("Load test successfully run!")
-	return nil
-}
-
-func getDeployedSubnetInfo(clusterName string, subnetName string) (string, string, error) {
-	sc, err := app.LoadSidecar(subnetName)
-	if err != nil {
-		return "", "", err
-	}
-	network, err := app.GetClusterNetwork(clusterName)
-	if err != nil {
-		return "", "", err
-	}
-
-	if sc.Networks != nil {
-		model, ok := sc.Networks[network.Name()]
-		if ok {
-			if model.SubnetID != ids.Empty && model.BlockchainID != ids.Empty {
-				return model.SubnetID.String(), model.BlockchainID.String(), nil
-			}
-		}
-	}
-	return "", "", fmt.Errorf("unable to find deployed Cluster info, please call avalanche subnet deploy <subnetName> --cluster <clusterName> first")
-}
-
-func createClusterYAMLFile(clusterName, subnetID, chainID string, separateHost *models.Host) error {
-	clusterYAMLFilePath := filepath.Join(app.GetAnsibleInventoryDirPath(clusterName), constants.ClusterYAMLFileName)
-	if utils.FileExists(clusterYAMLFilePath) {
-		if err := os.Remove(clusterYAMLFilePath); err != nil {
-			return err
-		}
-	}
-	yamlFile, err := os.OpenFile(clusterYAMLFilePath, os.O_APPEND|os.O_CREATE|os.O_WRONLY, constants.WriteReadReadPerms)
-	if err != nil {
-		return err
-	}
-	defer yamlFile.Close()
-
-	enc := yaml.NewEncoder(yamlFile)
-
-	clusterConf, err := app.GetClusterConfig(clusterName)
-	if err != nil {
-		return err
-	}
-	if err := checkCluster(clusterName); err != nil {
-		return err
-	}
-	var apiNodes []nodeInfo
-	var validatorNodes []nodeInfo
-	for _, cloudID := range clusterConf.GetCloudIDs() {
-		nodeConfig, err := app.LoadClusterNodeConfig(cloudID)
-		if err != nil {
-			return err
-		}
-		nodeIDStr := ""
-		if clusterConf.IsAvalancheGoHost(cloudID) {
-			nodeID, err := getNodeID(app.GetNodeInstanceDirPath(cloudID))
-			if err != nil {
-				return err
-			}
-			nodeIDStr = nodeID.String()
-		}
-		roles := clusterConf.GetHostRoles(nodeConfig)
-		if len(roles) == 0 {
-			return fmt.Errorf("incorrect node config file at %s", app.GetNodeConfigPath(cloudID))
-		}
-		switch roles[0] {
-		case constants.ValidatorRole:
-			validatorNode := nodeInfo{
-				CloudID: cloudID,
-				NodeID:  nodeIDStr,
-				IP:      nodeConfig.ElasticIP,
-				Region:  nodeConfig.Region,
-			}
-			validatorNodes = append(validatorNodes, validatorNode)
-		case constants.APIRole:
-			apiNode := nodeInfo{
-				CloudID: cloudID,
-				IP:      nodeConfig.ElasticIP,
-				Region:  nodeConfig.Region,
-			}
-			apiNodes = append(apiNodes, apiNode)
-		default:
-		}
-	}
-	var separateHostInfo nodeInfo
-	if separateHost != nil {
-		_, separateHostRegion, err := getNodeCloudConfig(separateHost.GetCloudID())
-		if err != nil {
-			return err
-		}
-		separateHostInfo = nodeInfo{
-			IP:      separateHost.IP,
-			CloudID: separateHost.GetCloudID(),
-			Region:  separateHostRegion,
-		}
-	}
-	clusterInfoYAML := clusterInfo{
-		Validator:  validatorNodes,
-		API:        apiNodes,
-		Monitoring: separateHostInfo,
-		SubnetID:   subnetID,
-		ChainID:    chainID,
-	}
-	return enc.Encode(clusterInfoYAML)
-}
-
-func GetLoadTestScript(app *application.Avalanche) error {
-	var err error
-	if loadTestRepoURL != "" {
-		ux.Logger.PrintToUser("Checking source code repository URL %s", loadTestRepoURL)
-		if err := prompts.ValidateURL(loadTestRepoURL); err != nil {
-			ux.Logger.PrintToUser("Invalid repository url %s: %s", loadTestRepoURL, err)
-			loadTestRepoURL = ""
-		}
-	}
-	if loadTestRepoURL == "" {
-		loadTestRepoURL, err = app.Prompt.CaptureURL("Source code repository URL", true)
-		if err != nil {
-			return err
-		}
-	}
-	loadTestRepoCommit = utils.GetGitCommit(loadTestRepoURL)
-	if loadTestRepoCommit != "" {
-		loadTestRepoURL, repoDirName = utils.GetRepoFromCommitURL(loadTestRepoURL)
-	}
-	if loadTestBuildCmd == "" {
-		loadTestBuildCmd, err = app.Prompt.CaptureString("What is the build command?")
-		if err != nil {
-			return err
-		}
-	}
-	if loadTestCmd == "" {
-		loadTestCmd, err = app.Prompt.CaptureString("What is the load test command?")
-		if err != nil {
-			return err
-		}
-	}
-	return nil
-=======
 	// node loadtest start cluster subnetName
 	cmd.AddCommand(newLoadTestStartCmd())
 	// node loadtest stop cluster
 	cmd.AddCommand(newLoadTestStopCmd())
 	return cmd
->>>>>>> 4018df7e
 }