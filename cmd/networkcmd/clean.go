// Copyright (C) 2025, Ava Labs, Inc. All rights reserved.
// See the file LICENSE for licensing terms.
package networkcmd

import (
	"errors"
	"os"

	"github.com/ava-labs/avalanche-cli/pkg/cobrautils"
	"github.com/ava-labs/avalanche-cli/pkg/constants"
	"github.com/ava-labs/avalanche-cli/pkg/interchain/relayer"
	"github.com/ava-labs/avalanche-cli/pkg/localnet"
	"github.com/ava-labs/avalanche-cli/pkg/models"
	"github.com/ava-labs/avalanche-cli/pkg/signatureaggregator"
	"github.com/ava-labs/avalanche-cli/pkg/subnet"
	"github.com/ava-labs/avalanche-cli/pkg/ux"
	"github.com/ava-labs/avalanchego/utils/logging"

	"github.com/spf13/cobra"
)

func newCleanCmd() *cobra.Command {
	cmd := &cobra.Command{
		Use:   "clean",
		Short: "Stop the running local network and delete state",
		Long: `The network clean command shuts down your local, multi-node network. All deployed Subnets
shutdown and delete their state. You can restart the network by deploying a new Subnet
configuration.`,
		RunE: clean,
		Args: cobrautils.ExactArgs(0),
	}

	return cmd
}

func clean(*cobra.Command, []string) error {
	if err := localnet.LocalNetworkStop(app); err != nil && !errors.Is(err, localnet.ErrNetworkNotRunning) {
		return err
	} else if err == nil {
		ux.Logger.PrintToUser("Process terminated.")
	} else {
		ux.Logger.PrintToUser(logging.Red.Wrap("No network is running."))
	}

	if err := relayer.RelayerCleanup(
		app.GetLocalRelayerRunPath(models.Local),
		app.GetLocalRelayerLogPath(models.Local),
		app.GetLocalRelayerStorageDir(models.Local),
	); err != nil {
		return err
	}

<<<<<<< HEAD
	// Clean up signature aggregator
	if err := signatureaggregator.SignatureAggregatorCleanup(app, models.NewLocalNetwork()); err != nil {
		return err
	}

	if hard {
		ux.Logger.PrintToUser("hard clean requested via flag, removing all downloaded avalanchego and plugin binaries")
		binDir := filepath.Join(app.GetBaseDir(), constants.AvalancheCliBinDir)
		cleanBins(binDir)
	}

=======
>>>>>>> 4414843f
	if err := app.ResetPluginsDir(); err != nil {
		return err
	}

	if err := removeLocalDeployInfoFromSidecars(); err != nil {
		return err
	}

	snapshotPath := app.GetSnapshotPath(constants.DefaultSnapshotName)
	if err := os.RemoveAll(snapshotPath); err != nil {
		return err
	}

	clusterNames, err := localnet.GetRunningLocalClustersConnectedToLocalNetwork(app)
	if err != nil {
		return err
	}
	for _, clusterName := range clusterNames {
		if err := localnet.LocalClusterRemove(app, clusterName); err != nil {
			return err
		}
	}
	return nil
}

func removeLocalDeployInfoFromSidecars() error {
	// Remove all local deployment info from sidecar files
	deployedSubnets, err := subnet.GetLocallyDeployedSubnetsFromFile(app)
	if err != nil {
		return err
	}

	for _, subnet := range deployedSubnets {
		sc, err := app.LoadSidecar(subnet)
		if err != nil {
			return err
		}

		delete(sc.Networks, models.Local.String())
		if err = app.UpdateSidecar(&sc); err != nil {
			return err
		}
	}
	return nil
}

func cleanBins(dir string) {
	if err := os.RemoveAll(dir); err != nil {
		ux.Logger.PrintToUser("Removal failed: %s", err)
	} else {
		ux.Logger.PrintToUser("All existing binaries removed.")
	}
}<|MERGE_RESOLUTION|>--- conflicted
+++ resolved
@@ -4,8 +4,6 @@
 
 import (
 	"errors"
-	"os"
-
 	"github.com/ava-labs/avalanche-cli/pkg/cobrautils"
 	"github.com/ava-labs/avalanche-cli/pkg/constants"
 	"github.com/ava-labs/avalanche-cli/pkg/interchain/relayer"
@@ -15,6 +13,7 @@
 	"github.com/ava-labs/avalanche-cli/pkg/subnet"
 	"github.com/ava-labs/avalanche-cli/pkg/ux"
 	"github.com/ava-labs/avalanchego/utils/logging"
+	"os"
 
 	"github.com/spf13/cobra"
 )
@@ -50,20 +49,11 @@
 		return err
 	}
 
-<<<<<<< HEAD
 	// Clean up signature aggregator
 	if err := signatureaggregator.SignatureAggregatorCleanup(app, models.NewLocalNetwork()); err != nil {
 		return err
 	}
 
-	if hard {
-		ux.Logger.PrintToUser("hard clean requested via flag, removing all downloaded avalanchego and plugin binaries")
-		binDir := filepath.Join(app.GetBaseDir(), constants.AvalancheCliBinDir)
-		cleanBins(binDir)
-	}
-
-=======
->>>>>>> 4414843f
 	if err := app.ResetPluginsDir(); err != nil {
 		return err
 	}
