--- conflicted
+++ resolved
@@ -19,7 +19,6 @@
 	"github.com/spf13/cobra"
 )
 
-<<<<<<< HEAD
 type DeployFlags struct {
 	Network           networkoptions.NetworkFlags
 	SubnetName        string
@@ -42,31 +41,15 @@
 	}
 	deployFlags DeployFlags
 )
-=======
-var deploySupportedNetworkOptions = []networkoptions.NetworkOption{
-	networkoptions.Local,
-	networkoptions.Devnet,
-	networkoptions.Fuji,
-	networkoptions.Mainnet,
-}
->>>>>>> 6663a275
 
 // avalanche teleporter deploy
 func newDeployCmd() *cobra.Command {
 	cmd := &cobra.Command{
-<<<<<<< HEAD
 		Use:   "deploy",
 		Short: "Deploys Teleporter into a given Network and Blockchain",
 		Long:  `Deploys Teleporter into a given Network and Blockchain.`,
 		RunE:  deploy,
 		Args:  cobrautils.ExactArgs(0),
-=======
-		Use:   "deploy [subnetName]",
-		Short: "Deploys Teleporter into a given Network and Subnet",
-		Long:  `Deploys Teleporter into a given Network and Subnet.`,
-		RunE:  deploy,
-		Args:  cobrautils.MaximumNArgs(1),
->>>>>>> 6663a275
 	}
 	networkoptions.AddNetworkFlagsToCmd(cmd, &deployFlags.Network, true, deploySupportedNetworkOptions)
 	cmd.Flags().StringVar(&deployFlags.SubnetName, "subnet", "", "deploy teleporter into the given CLI subnet")
@@ -82,7 +65,6 @@
 }
 
 func deploy(_ *cobra.Command, args []string) error {
-<<<<<<< HEAD
 	return CallDeploy(args, deployFlags)
 }
 
@@ -91,20 +73,6 @@
 		app,
 		"On what Network do you want to deploy the Teleporter Messenger?",
 		flags.Network,
-=======
-	return CallDeploy(args, globalNetworkFlags)
-}
-
-func CallDeploy(args []string, flags networkoptions.NetworkFlags) error {
-	var subnetName string
-	if len(args) == 1 {
-		subnetName = args[0]
-	}
-	network, err := networkoptions.GetNetworkFromCmdLineFlags(
-		app,
-		"On what Network do you want to deploy the Teleporter Messenger?",
-		flags,
->>>>>>> 6663a275
 		true,
 		false,
 		deploySupportedNetworkOptions,
@@ -196,7 +164,6 @@
 	if err != nil {
 		return err
 	}
-<<<<<<< HEAD
 	createChainTx, err := utils.GetBlockchainTx(network.Endpoint, chainID)
 	if err != nil {
 		return err
@@ -213,10 +180,6 @@
 	}
 	genesisKeyName, genesisAddress, genesisPrivateKey, err := subnet.GetSubnetAirdropKeyInfo(app, network, flags.SubnetName, createChainTx.GenesisData)
 	if err != nil {
-=======
-	// checks
-	if b, _, err := subnetcmd.HasSubnetEVMGenesis(subnetName); err != nil {
->>>>>>> 6663a275
 		return err
 	}
 	if flags.GenesisKey {
