// Copyright (C) 2022, Ava Labs, Inc. All rights reserved.
// See the file LICENSE for licensing terms.
package bridgecmd

import (
	_ "embed"

	"github.com/ava-labs/avalanche-cli/cmd/interchaincmd/tokentransferrercmd"

	"github.com/spf13/cobra"
)

// avalanche teleporter bridge deploy
func newDeployCmd() *cobra.Command {
<<<<<<< HEAD
	cmd := &cobra.Command{
		Use:   "deploy",
		Short: "Deploys Token Bridge into a given Network and Subnets",
		Long:  "Deploys Token Bridge into a given Network and Subnets",
		RunE:  deploy,
		Args:  cobrautils.ExactArgs(0),
	}
	networkoptions.AddNetworkFlagsToCmd(cmd, &deployFlags.Network, true, false, deploySupportedNetworkOptions)
	cmd.Flags().StringVar(&deployFlags.hubFlags.chainFlags.SubnetName, "hub-subnet", "", "use the given CLI subnet as the Bridge Hub's Chain")
	cmd.Flags().BoolVar(&deployFlags.hubFlags.chainFlags.CChain, "c-chain-hub", false, "use C-Chain as the Bridge Hub's Chain")
	cmd.Flags().BoolVar(&deployFlags.hubFlags.native, "deploy-native-hub", false, "deploy a Bridge Hub for the Chain's Native Token")
	cmd.Flags().StringVar(&deployFlags.hubFlags.erc20Address, "deploy-erc20-hub", "", "deploy a Bridge Hub for the Chain's ERC20 Token")
	cmd.Flags().StringVar(&deployFlags.hubFlags.hubAddress, "use-hub", "", "use the given Bridge Hub Address")
	cmd.Flags().BoolVar(&deployFlags.spokeFlags.CChain, "c-chain-spoke", false, "use C-Chain as the Bridge Spoke's Chain")
	cmd.Flags().StringVar(&deployFlags.spokeFlags.SubnetName, "spoke-subnet", "", "use the given CLI subnet as the Bridge Spoke's Chain")
	return cmd
}

func deploy(_ *cobra.Command, args []string) error {
	return CallDeploy(args, deployFlags)
}

func CallDeploy(_ []string, flags DeployFlags) error {
	if !bridge.FoundryIsInstalled() {
		return bridge.InstallFoundry()
	}
	network, err := networkoptions.GetNetworkFromCmdLineFlags(
		app,
		"On what Network do you want to deploy the Teleporter bridge?",
		flags.Network,
		true,
		false,
		deploySupportedNetworkOptions,
		"",
	)
	if err != nil {
		return err
	}

	// flags exclusiveness
	if !cmdflags.EnsureMutuallyExclusive([]bool{flags.hubFlags.chainFlags.SubnetName != "", flags.hubFlags.chainFlags.CChain}) {
		return fmt.Errorf("--hub-subnet and --c-chain-hub are mutually exclusive flags")
	}
	if !cmdflags.EnsureMutuallyExclusive([]bool{
		flags.hubFlags.hubAddress != "",
		flags.hubFlags.erc20Address != "",
		flags.hubFlags.native,
	}) {
		return fmt.Errorf("--deploy-native-hub, --deploy-erc20-hub, and --use-hub are mutually exclusive flags")
	}
	if !cmdflags.EnsureMutuallyExclusive([]bool{flags.spokeFlags.SubnetName != "", flags.spokeFlags.CChain}) {
		return fmt.Errorf("--spoke-subnet and --c-chain-spoke are mutually exclusive flags")
	}

	// Hub Chain Prompts
	if flags.hubFlags.chainFlags.SubnetName == "" && !flags.hubFlags.chainFlags.CChain {
		prompt := "Where is the Token origin?"
		if cancel, err := promptChain(prompt, network, false, "", &flags.hubFlags.chainFlags); err != nil {
			return err
		} else if cancel {
			return nil
		}
	}

	// Hub Chain Validations
	if flags.hubFlags.chainFlags.SubnetName != "" {
		if err := validateSubnet(network, flags.hubFlags.chainFlags.SubnetName); err != nil {
			return err
		}
	}
=======
	cmd := tokentransferrercmd.NewDeployCmd()
	cmd.Use = "deploy"
	cmd.Short = "Deploys Token Bridge into a given Network and Subnets (deprecation notice: use 'avalanche interchain tokenTransferrer deploy')"
	cmd.Long = `Deploys Token Bridge into a given Network and Subnets
>>>>>>> 6107d4f4

Deprecation notice: use 'avalanche interchain tokenTransferrer deploy`
	return cmd
}<|MERGE_RESOLUTION|>--- conflicted
+++ resolved
@@ -12,83 +12,10 @@
 
 // avalanche teleporter bridge deploy
 func newDeployCmd() *cobra.Command {
-<<<<<<< HEAD
-	cmd := &cobra.Command{
-		Use:   "deploy",
-		Short: "Deploys Token Bridge into a given Network and Subnets",
-		Long:  "Deploys Token Bridge into a given Network and Subnets",
-		RunE:  deploy,
-		Args:  cobrautils.ExactArgs(0),
-	}
-	networkoptions.AddNetworkFlagsToCmd(cmd, &deployFlags.Network, true, false, deploySupportedNetworkOptions)
-	cmd.Flags().StringVar(&deployFlags.hubFlags.chainFlags.SubnetName, "hub-subnet", "", "use the given CLI subnet as the Bridge Hub's Chain")
-	cmd.Flags().BoolVar(&deployFlags.hubFlags.chainFlags.CChain, "c-chain-hub", false, "use C-Chain as the Bridge Hub's Chain")
-	cmd.Flags().BoolVar(&deployFlags.hubFlags.native, "deploy-native-hub", false, "deploy a Bridge Hub for the Chain's Native Token")
-	cmd.Flags().StringVar(&deployFlags.hubFlags.erc20Address, "deploy-erc20-hub", "", "deploy a Bridge Hub for the Chain's ERC20 Token")
-	cmd.Flags().StringVar(&deployFlags.hubFlags.hubAddress, "use-hub", "", "use the given Bridge Hub Address")
-	cmd.Flags().BoolVar(&deployFlags.spokeFlags.CChain, "c-chain-spoke", false, "use C-Chain as the Bridge Spoke's Chain")
-	cmd.Flags().StringVar(&deployFlags.spokeFlags.SubnetName, "spoke-subnet", "", "use the given CLI subnet as the Bridge Spoke's Chain")
-	return cmd
-}
-
-func deploy(_ *cobra.Command, args []string) error {
-	return CallDeploy(args, deployFlags)
-}
-
-func CallDeploy(_ []string, flags DeployFlags) error {
-	if !bridge.FoundryIsInstalled() {
-		return bridge.InstallFoundry()
-	}
-	network, err := networkoptions.GetNetworkFromCmdLineFlags(
-		app,
-		"On what Network do you want to deploy the Teleporter bridge?",
-		flags.Network,
-		true,
-		false,
-		deploySupportedNetworkOptions,
-		"",
-	)
-	if err != nil {
-		return err
-	}
-
-	// flags exclusiveness
-	if !cmdflags.EnsureMutuallyExclusive([]bool{flags.hubFlags.chainFlags.SubnetName != "", flags.hubFlags.chainFlags.CChain}) {
-		return fmt.Errorf("--hub-subnet and --c-chain-hub are mutually exclusive flags")
-	}
-	if !cmdflags.EnsureMutuallyExclusive([]bool{
-		flags.hubFlags.hubAddress != "",
-		flags.hubFlags.erc20Address != "",
-		flags.hubFlags.native,
-	}) {
-		return fmt.Errorf("--deploy-native-hub, --deploy-erc20-hub, and --use-hub are mutually exclusive flags")
-	}
-	if !cmdflags.EnsureMutuallyExclusive([]bool{flags.spokeFlags.SubnetName != "", flags.spokeFlags.CChain}) {
-		return fmt.Errorf("--spoke-subnet and --c-chain-spoke are mutually exclusive flags")
-	}
-
-	// Hub Chain Prompts
-	if flags.hubFlags.chainFlags.SubnetName == "" && !flags.hubFlags.chainFlags.CChain {
-		prompt := "Where is the Token origin?"
-		if cancel, err := promptChain(prompt, network, false, "", &flags.hubFlags.chainFlags); err != nil {
-			return err
-		} else if cancel {
-			return nil
-		}
-	}
-
-	// Hub Chain Validations
-	if flags.hubFlags.chainFlags.SubnetName != "" {
-		if err := validateSubnet(network, flags.hubFlags.chainFlags.SubnetName); err != nil {
-			return err
-		}
-	}
-=======
 	cmd := tokentransferrercmd.NewDeployCmd()
 	cmd.Use = "deploy"
 	cmd.Short = "Deploys Token Bridge into a given Network and Subnets (deprecation notice: use 'avalanche interchain tokenTransferrer deploy')"
 	cmd.Long = `Deploys Token Bridge into a given Network and Subnets
->>>>>>> 6107d4f4
 
 Deprecation notice: use 'avalanche interchain tokenTransferrer deploy`
 	return cmd
