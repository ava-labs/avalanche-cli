// Copyright (C) 2025, Ava Labs, Inc. All rights reserved.
// See the file LICENSE for licensing terms.

package validatormanager

import (
	"fmt"
	"math/big"

	"github.com/ava-labs/avalanche-cli/sdk/evm"
<<<<<<< HEAD
	"github.com/ava-labs/avalanche-cli/sdk/evm/precompiles"
	"github.com/ava-labs/avalanchego/ids"
=======
	"github.com/ava-labs/avalanche-cli/sdk/evm/contract"
	"github.com/ava-labs/avalanchego/utils/logging"
>>>>>>> 49e933b1
	"github.com/ava-labs/subnet-evm/core/types"

	"github.com/ethereum/go-ethereum/common"
)

// initializes contract [managerAddress] at [rpcURL], to
// manage validators on [subnetID] using PoS specific settings
func PoSValidatorManagerInitialize(
	logger logging.Logger,
	rpcURL string,
	managerAddress common.Address,
	specializedManagerAddress common.Address,
	managerOwnerPrivateKey string,
	privateKey string,
	subnetID [32]byte,
	posParams PoSParams,
	useACP99 bool,
	nativeMinterPrecompileAdminPrivateKey string,
) (*types.Transaction, *types.Receipt, error) {
	if err := posParams.Verify(); err != nil {
		return nil, nil, err
	}
	if useACP99 {
		client, err := evm.GetClient(rpcURL)
		if err != nil {
			return nil, nil, err
		}
		nativeMinterPrecompileOn, err := client.ContractAlreadyDeployed(precompiles.NativeMinterPrecompile.Hex())
		if err != nil {
			return nil, nil, err
		}
		if !nativeMinterPrecompileOn {
			return nil, nil, fmt.Errorf("native minter precompile should be enabled for Native PoS")
		}
		allowedStatus, err := precompiles.ReadAllowList(
			rpcURL,
			precompiles.NativeMinterPrecompile,
			specializedManagerAddress,
		)
		if err != nil {
			return nil, nil, err
		}
		if allowedStatus.Cmp(big.NewInt(0)) == 0 {
			if nativeMinterPrecompileAdminPrivateKey == "" {
				return nil, nil, fmt.Errorf("no managed native minter precompile admin was found, and need to be used to enable Native PoS")
			}
			if err := precompiles.SetEnabled(
				rpcURL,
				precompiles.NativeMinterPrecompile,
				nativeMinterPrecompileAdminPrivateKey,
				specializedManagerAddress,
			); err != nil {
				return nil, nil, err
			}
		}
		weightToValueFactor := new(big.Int)
		weightToValueFactor.Mul(posParams.WeightToValueFactor, big.NewInt(1_000_000_000_000_000_000))
		minimumStakeAmount := new(big.Int)
		minimumStakeAmount.Mul(posParams.MinimumStakeAmount, big.NewInt(1_000_000_000_000_000_000))
		maximumStakeAmount := new(big.Int)
		maximumStakeAmount.Mul(posParams.MaximumStakeAmount, big.NewInt(1_000_000_000_000_000_000))
		if tx, receipt, err := contract.TxToMethod(
			logger,
			rpcURL,
			false,
			common.Address{},
			privateKey,
			specializedManagerAddress,
			nil,
			"initialize Native Token PoS manager",
			ErrorSignatureToError,
			"initialize((address,uint256,uint256,uint64,uint16,uint8,uint256,address,bytes32))",
			NativeTokenValidatorManagerSettingsV2_0_0{
				Manager:                  managerAddress,
				MinimumStakeAmount:       minimumStakeAmount,
				MaximumStakeAmount:       maximumStakeAmount,
				MinimumStakeDuration:     posParams.MinimumStakeDuration,
				MinimumDelegationFeeBips: posParams.MinimumDelegationFee,
				MaximumStakeMultiplier:   posParams.MaximumStakeMultiplier,
				WeightToValueFactor:      weightToValueFactor,
				RewardCalculator:         common.HexToAddress(posParams.RewardCalculatorAddress),
				UptimeBlockchainID:       posParams.UptimeBlockchainID,
			},
		); err != nil {
			return tx, receipt, err
		}
		managerOwnerAddress, err := evm.PrivateKeyToAddress(managerOwnerPrivateKey)
		if err != nil {
			return nil, nil, err
		}
		_, err = client.FundAddress(
			privateKey,
			managerOwnerAddress.Hex(),
			big.NewInt(100_000_000_000_000_000), // 0.1 TOKEN
		)
		if err != nil {
			return nil, nil, err
		}
		err = contract.TransferOwnership(
			logger,
			rpcURL,
			managerAddress,
			managerOwnerPrivateKey,
			specializedManagerAddress,
		)
		return nil, nil, err
	}
	return contract.TxToMethod(
		logger,
		rpcURL,
		false,
		common.Address{},
		privateKey,
		managerAddress,
		nil,
		"initialize Native Token PoS manager",
		ErrorSignatureToError,
		"initialize(((bytes32,uint64,uint8),uint256,uint256,uint64,uint16,uint8,uint256,address,bytes32))",
		NativeTokenValidatorManagerSettingsV1_0_0{
			BaseSettings: ValidatorManagerSettings{
				SubnetID:               subnetID,
				ChurnPeriodSeconds:     ChurnPeriodSeconds,
				MaximumChurnPercentage: MaximumChurnPercentage,
			},
			MinimumStakeAmount:       posParams.MinimumStakeAmount,
			MaximumStakeAmount:       posParams.MaximumStakeAmount,
			MinimumStakeDuration:     posParams.MinimumStakeDuration,
			MinimumDelegationFeeBips: posParams.MinimumDelegationFee,
			MaximumStakeMultiplier:   posParams.MaximumStakeMultiplier,
			WeightToValueFactor:      posParams.WeightToValueFactor,
			RewardCalculator:         common.HexToAddress(posParams.RewardCalculatorAddress),
			UptimeBlockchainID:       posParams.UptimeBlockchainID,
		},
	)
}

func PoSWeightToValue(
	rpcURL string,
	managerAddress common.Address,
	weight uint64,
) (*big.Int, error) {
	out, err := contract.CallToMethod(
		rpcURL,
		managerAddress,
		"weightToValue(uint64)->(uint256)",
		nil,
		weight,
	)
	if err != nil {
		return nil, err
	}
	value, b := out[0].(*big.Int)
	if !b {
		return nil, fmt.Errorf("error at weightToValue, expected *big.Int, got %T", out[0])
	}
	return value, nil
}

type GetStakingManagerSetttingsReturn struct {
	ValidatorManager         common.Address
	MinimumStakeAmount       *big.Int
	MaximumStakeAmount       *big.Int
	MinimumStakeDuration     uint64
	MinimumDelegationFeeBips uint16
	MaximumStakeMultiplier   uint8
	WeightToValueFactor      *big.Int
	RewardCalculator         common.Address
	UptimeBlockchainID       [32]byte
}

func GetStakingManagerSettings(
	rpcURL string,
	managerAddress common.Address,
) (GetStakingManagerSetttingsReturn, error) {
	getStakingManagerSetttingsReturn := GetStakingManagerSetttingsReturn{}
	out, err := contract.CallToMethod(
		rpcURL,
		managerAddress,
		"getStakingManagerSettings()->(address,uint256,uint256,uint64,uint16,uint8,uint256,address,bytes32)",
		nil,
	)
	if err != nil {
		return getStakingManagerSetttingsReturn, err
	}
	if len(out) != 9 {
		return getStakingManagerSetttingsReturn, fmt.Errorf("incorrect number of outputs for getStakingManagerSettings: expected 9 got %d", len(out))
	}
	var ok bool
	getStakingManagerSetttingsReturn.ValidatorManager, ok = out[0].(common.Address)
	if !ok {
		return getStakingManagerSetttingsReturn, fmt.Errorf("invalid type for validatorManager output of getStakingManagerSettings: expected common.Address, got %T", out[0])
	}
	getStakingManagerSetttingsReturn.MinimumStakeAmount, ok = out[1].(*big.Int)
	if !ok {
		return getStakingManagerSetttingsReturn, fmt.Errorf("invalid type for minimumStakeAmount output of getStakingManagerSettings: expected *big.Int, got %T", out[1])
	}
	getStakingManagerSetttingsReturn.MaximumStakeAmount, ok = out[2].(*big.Int)
	if !ok {
		return getStakingManagerSetttingsReturn, fmt.Errorf("invalid type for maximumStakeAmount output of getStakingManagerSettings: expected *big.Int, got %T", out[2])
	}
	getStakingManagerSetttingsReturn.MinimumStakeDuration, ok = out[3].(uint64)
	if !ok {
		return getStakingManagerSetttingsReturn, fmt.Errorf("invalid type for minimumStakeDuration output of getStakingManagerSettings: expected uint64, got %T", out[3])
	}
	getStakingManagerSetttingsReturn.MinimumDelegationFeeBips, ok = out[4].(uint16)
	if !ok {
		return getStakingManagerSetttingsReturn, fmt.Errorf("invalid type for minimumDelegationFeeBips output of getStakingManagerSettings: expected uint16, got %T", out[4])
	}
	getStakingManagerSetttingsReturn.MaximumStakeMultiplier, ok = out[5].(uint8)
	if !ok {
		return getStakingManagerSetttingsReturn, fmt.Errorf("invalid type for maximumStakeMultiplier output of getStakingManagerSettings: expected uint8, got %T", out[5])
	}
	getStakingManagerSetttingsReturn.WeightToValueFactor, ok = out[6].(*big.Int)
	if !ok {
		return getStakingManagerSetttingsReturn, fmt.Errorf("invalid type for weightToValueFactor output of getStakingManagerSettings: expected *big.Int, got %T", out[6])
	}
	getStakingManagerSetttingsReturn.RewardCalculator, ok = out[7].(common.Address)
	if !ok {
		return getStakingManagerSetttingsReturn, fmt.Errorf("invalid type for rewardCalculator output of getStakingManagerSettings: expected common.Address, got %T", out[7])
	}
	getStakingManagerSetttingsReturn.UptimeBlockchainID, ok = out[8].([32]byte)
	if !ok {
		return getStakingManagerSetttingsReturn, fmt.Errorf("invalid type for uptimeBlockchainID output of getStakingManagerSettings: expected [32]byte, got %T", out[8])
	}
	return getStakingManagerSetttingsReturn, nil
}

type GetStakingValidatorReturn struct {
	Owner             common.Address
	DelegationFeeBips uint16
	MinStakeDuration  uint64
	UptimeSeconds     uint64
}

func GetStakingValidator(
	rpcURL string,
	managerAddress common.Address,
	validationID ids.ID,
) (GetStakingValidatorReturn, error) {
	getStakingValidatorReturn := GetStakingValidatorReturn{}
	out, err := contract.CallToMethod(
		rpcURL,
		managerAddress,
		"getStakingValidator(bytes32)->(address,uint16,uint64,uint64)",
		nil,
		[32]byte(validationID),
	)
	if err != nil {
		return getStakingValidatorReturn, err
	}
	if len(out) != 4 {
		return getStakingValidatorReturn, fmt.Errorf("incorrect number of outputs for getStakingValidator: expected 4 got %d", len(out))
	}
	var ok bool
	getStakingValidatorReturn.Owner, ok = out[0].(common.Address)
	if !ok {
		return getStakingValidatorReturn, fmt.Errorf("invalid type for owner output of getStakingValidator: expected common.Address, got %T", out[0])
	}
	getStakingValidatorReturn.DelegationFeeBips, ok = out[1].(uint16)
	if !ok {
		return getStakingValidatorReturn, fmt.Errorf("invalid type for delegationFeeBips output of getStakingValidator: expected uint16, got %T", out[1])
	}
	getStakingValidatorReturn.MinStakeDuration, ok = out[2].(uint64)
	if !ok {
		return getStakingValidatorReturn, fmt.Errorf("invalid type for minStakeDuration output of getStakingValidator: expected uint64, got %T", out[2])
	}
	getStakingValidatorReturn.UptimeSeconds, ok = out[3].(uint64)
	if !ok {
		return getStakingValidatorReturn, fmt.Errorf("invalid type for uptimeSeconds output of getStakingValidator: expected uint64, got %T", out[3])
	}
	return getStakingValidatorReturn, nil
}<|MERGE_RESOLUTION|>--- conflicted
+++ resolved
@@ -8,13 +8,10 @@
 	"math/big"
 
 	"github.com/ava-labs/avalanche-cli/sdk/evm"
-<<<<<<< HEAD
+	"github.com/ava-labs/avalanche-cli/sdk/evm/contract"
 	"github.com/ava-labs/avalanche-cli/sdk/evm/precompiles"
 	"github.com/ava-labs/avalanchego/ids"
-=======
-	"github.com/ava-labs/avalanche-cli/sdk/evm/contract"
 	"github.com/ava-labs/avalanchego/utils/logging"
->>>>>>> 49e933b1
 	"github.com/ava-labs/subnet-evm/core/types"
 
 	"github.com/ethereum/go-ethereum/common"
@@ -62,6 +59,7 @@
 				return nil, nil, fmt.Errorf("no managed native minter precompile admin was found, and need to be used to enable Native PoS")
 			}
 			if err := precompiles.SetEnabled(
+				logger,
 				rpcURL,
 				precompiles.NativeMinterPrecompile,
 				nativeMinterPrecompileAdminPrivateKey,
