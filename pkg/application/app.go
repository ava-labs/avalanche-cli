// Copyright (C) 2022, Ava Labs, Inc. All rights reserved.
// See the file LICENSE for licensing terms.
package application

import (
	"encoding/json"
	"fmt"
	"github.com/ava-labs/avalanche-cli/pkg/monitoring"
	"os"
	"path/filepath"

	"github.com/ava-labs/apm/apm"
	"github.com/ava-labs/avalanche-cli/pkg/config"
	"github.com/ava-labs/avalanche-cli/pkg/constants"
	"github.com/ava-labs/avalanche-cli/pkg/models"
	"github.com/ava-labs/avalanche-cli/pkg/prompts"
	"github.com/ava-labs/avalanchego/ids"
	"github.com/ava-labs/avalanchego/utils/logging"
	"github.com/ava-labs/subnet-evm/core"
)

type Avalanche struct {
	Log        logging.Logger
	baseDir    string
	Conf       *config.Config
	Prompt     prompts.Prompter
	Apm        *apm.APM
	ApmDir     string
	Downloader Downloader
}

func New() *Avalanche {
	return &Avalanche{}
}

func (app *Avalanche) Setup(baseDir string, log logging.Logger, conf *config.Config, prompt prompts.Prompter, downloader Downloader) {
	app.baseDir = baseDir
	app.Log = log
	app.Conf = conf
	app.Prompt = prompt
	app.Downloader = downloader
}

func (app *Avalanche) GetRunFile() string {
	return filepath.Join(app.GetRunDir(), constants.ServerRunFile)
}

func (app *Avalanche) GetSnapshotsDir() string {
	return filepath.Join(app.baseDir, constants.SnapshotsDirName)
}

func (app *Avalanche) GetBaseDir() string {
	return app.baseDir
}

func (app *Avalanche) GetSubnetDir() string {
	return filepath.Join(app.baseDir, constants.SubnetDir)
}

func (app *Avalanche) GetNodesDir() string {
	return filepath.Join(app.baseDir, constants.NodesDir)
}

func (app *Avalanche) GetReposDir() string {
	return filepath.Join(app.baseDir, constants.ReposDir)
}

func (app *Avalanche) GetRunDir() string {
	return filepath.Join(app.baseDir, constants.RunDir)
}

func (app *Avalanche) GetCustomVMDir() string {
	return filepath.Join(app.baseDir, constants.CustomVMDir)
}

func (app *Avalanche) GetPluginsDir() string {
	return filepath.Join(app.baseDir, constants.PluginDir)
}

func (app *Avalanche) GetAvalanchegoBinDir() string {
	return filepath.Join(app.baseDir, constants.AvalancheCliBinDir, constants.AvalancheGoInstallDir)
}

func (app *Avalanche) GetSubnetEVMBinDir() string {
	return filepath.Join(app.baseDir, constants.AvalancheCliBinDir, constants.SubnetEVMInstallDir)
}

func (app *Avalanche) GetUpgradeBytesFilepath(subnetName string) string {
	return filepath.Join(app.GetSubnetDir(), subnetName, constants.UpgradeBytesFileName)
}

func (app *Avalanche) GetCustomVMPath(subnetName string) string {
	return filepath.Join(app.GetCustomVMDir(), subnetName)
}

func (app *Avalanche) GetAPMVMPath(vmid string) string {
	return filepath.Join(app.GetAPMPluginDir(), vmid)
}

func (app *Avalanche) GetGenesisPath(subnetName string) string {
	return filepath.Join(app.GetSubnetDir(), subnetName, constants.GenesisFileName)
}

func (app *Avalanche) GetAvagoNodeConfigPath(subnetName string) string {
	return filepath.Join(app.GetSubnetDir(), subnetName, constants.NodeConfigFileName)
}

func (app *Avalanche) GetChainConfigPath(subnetName string) string {
	return filepath.Join(app.GetSubnetDir(), subnetName, constants.ChainConfigFileName)
}

func (app *Avalanche) GetAvagoSubnetConfigPath(subnetName string) string {
	return filepath.Join(app.GetSubnetDir(), subnetName, constants.SubnetConfigFileName)
}

func (app *Avalanche) GetGenesisMainnetPath(subnetName string) string {
	return filepath.Join(app.GetSubnetDir(), subnetName, constants.GenesisMainnetFileName)
}

func (app *Avalanche) GetSidecarPath(subnetName string) string {
	return filepath.Join(app.GetSubnetDir(), subnetName, constants.SidecarFileName)
}

func (app *Avalanche) GetNodeConfigPath(nodeName string) string {
	return filepath.Join(app.GetNodesDir(), nodeName, constants.NodeCloudConfigFileName)
}

func (app *Avalanche) GetNodeInstanceDirPath(nodeName string) string {
	return filepath.Join(app.GetNodesDir(), nodeName)
}

func (app *Avalanche) GetAnsibleDir() string {
	return filepath.Join(app.GetNodesDir(), constants.AnsibleDir)
}

func (app *Avalanche) GetMonitoringDir() string {
	return filepath.Join(app.GetNodesDir(), constants.MonitoringDir)
}

func (app *Avalanche) CreateAnsibleDir() error {
	ansibleDir := app.GetAnsibleDir()
	if _, err := os.Stat(ansibleDir); os.IsNotExist(err) {
		err = os.Mkdir(ansibleDir, constants.DefaultPerms755)
		if err != nil {
			return err
		}
	}
	return nil
}

func (app *Avalanche) CreateMonitoringDir() error {
	monitoringDir := app.GetMonitoringDir()
	if _, err := os.Stat(monitoringDir); os.IsNotExist(err) {
		err = os.Mkdir(monitoringDir, constants.DefaultPerms755)
		if err != nil {
			return err
		}
	}
	return nil
}

func (app *Avalanche) CreateMonitoringDashboardDir() error {
	monitoringDashboardDir := app.GetMonitoringDashboardDir()
	if _, err := os.Stat(monitoringDashboardDir); os.IsNotExist(err) {
		err = os.Mkdir(monitoringDashboardDir, constants.DefaultPerms755)
		if err != nil {
			return err
		}
	}
	return nil
}

func (app *Avalanche) CreateTerraformDir() error {
	nodesDir := app.GetNodesDir()
	if _, err := os.Stat(nodesDir); os.IsNotExist(err) {
		err = os.Mkdir(nodesDir, constants.DefaultPerms755)
		if err != nil {
			return err
		}
	}
	nodeTerraformDir := app.GetTerraformDir()
	if _, err := os.Stat(nodeTerraformDir); os.IsNotExist(err) {
		err = os.Mkdir(nodeTerraformDir, constants.DefaultPerms755)
		if err != nil {
			return err
		}
	}
	return nil
}

func (app *Avalanche) CreateAnsibleInventoryDir() error {
	inventoriesDir := filepath.Join(app.GetNodesDir(), constants.AnsibleInventoryDir)
	if _, err := os.Stat(inventoriesDir); os.IsNotExist(err) {
		err = os.Mkdir(inventoriesDir, constants.DefaultPerms755)
		if err != nil {
			return err
		}
	}
	return nil
}

func (app *Avalanche) GetTerraformDir() string {
	return filepath.Join(app.GetNodesDir(), constants.TerraformDir)
}

func (app *Avalanche) GetTempCertPath(certName string) string {
	return filepath.Join(app.GetTerraformDir(), certName)
}

func (app *Avalanche) GetClustersConfigPath() string {
	return filepath.Join(app.GetNodesDir(), constants.ClustersConfigFileName)
}

func (app *Avalanche) GetNodeBLSSecretKeyPath(instanceID string) string {
	return filepath.Join(app.GetNodeInstanceDirPath(instanceID), constants.BLSKeyFileName)
}

func (app *Avalanche) GetElasticSubnetConfigPath(subnetName string) string {
	return filepath.Join(app.GetSubnetDir(), subnetName, constants.ElasticSubnetConfigFileName)
}

func (app *Avalanche) GetKeyDir() string {
	return filepath.Join(app.baseDir, constants.KeyDir)
}

func (*Avalanche) GetTmpPluginDir() string {
	return os.TempDir()
}

func (app *Avalanche) GetAPMBaseDir() string {
	return filepath.Join(app.baseDir, "apm")
}

func (app *Avalanche) GetAPMLog() string {
	return filepath.Join(app.baseDir, constants.LogDir, constants.APMLogName)
}

func (app *Avalanche) GetAPMPluginDir() string {
	return filepath.Join(app.baseDir, constants.APMPluginDir)
}

func (app *Avalanche) GetKeyPath(keyName string) string {
	return filepath.Join(app.baseDir, constants.KeyDir, keyName+constants.KeySuffix)
}

func (app *Avalanche) GetUpgradeBytesFilePath(subnetName string) string {
	return filepath.Join(app.GetSubnetDir(), subnetName, constants.UpgradeBytesFileName)
}

func (app *Avalanche) GetDownloader() Downloader {
	return app.Downloader
}

func (*Avalanche) GetAvalanchegoCompatibilityURL() string {
	return constants.AvalancheGoCompatibilityURL
}

func (app *Avalanche) ReadUpgradeFile(subnetName string) ([]byte, error) {
	upgradeBytesFilePath := app.GetUpgradeBytesFilePath(subnetName)

	return app.readFile(upgradeBytesFilePath)
}

func (app *Avalanche) ReadLockUpgradeFile(subnetName string) ([]byte, error) {
	upgradeBytesLockFilePath := app.GetUpgradeBytesFilePath(subnetName) + constants.UpgradeBytesLockExtension

	return app.readFile(upgradeBytesLockFilePath)
}

func (app *Avalanche) WriteUpgradeFile(subnetName string, bytes []byte) error {
	upgradeBytesFilePath := app.GetUpgradeBytesFilePath(subnetName)

	return app.writeFile(upgradeBytesFilePath, bytes)
}

func (app *Avalanche) WriteLockUpgradeFile(subnetName string, bytes []byte) error {
	upgradeBytesLockFilePath := app.GetUpgradeBytesFilePath(subnetName) + constants.UpgradeBytesLockExtension

	return app.writeFile(upgradeBytesLockFilePath, bytes)
}

func (app *Avalanche) WriteGenesisFile(subnetName string, genesisBytes []byte) error {
	genesisPath := app.GetGenesisPath(subnetName)

	return app.writeFile(genesisPath, genesisBytes)
}

func (app *Avalanche) WriteGenesisMainnetFile(subnetName string, genesisBytes []byte) error {
	genesisPath := app.GetGenesisMainnetPath(subnetName)

	return app.writeFile(genesisPath, genesisBytes)
}

func (app *Avalanche) WriteAvagoNodeConfigFile(subnetName string, bs []byte) error {
	path := app.GetAvagoNodeConfigPath(subnetName)
	return app.writeFile(path, bs)
}

func (app *Avalanche) WriteChainConfigFile(subnetName string, bs []byte) error {
	path := app.GetChainConfigPath(subnetName)
	return app.writeFile(path, bs)
}

func (app *Avalanche) WriteAvagoSubnetConfigFile(subnetName string, bs []byte) error {
	path := app.GetAvagoSubnetConfigPath(subnetName)
	return app.writeFile(path, bs)
}

func (app *Avalanche) WriteNetworkUpgradesFile(subnetName string, bs []byte) error {
	path := app.GetUpgradeBytesFilepath(subnetName)
	return app.writeFile(path, bs)
}

func (app *Avalanche) GenesisExists(subnetName string) bool {
	genesisPath := app.GetGenesisPath(subnetName)
	_, err := os.Stat(genesisPath)
	return err == nil
}

func (app *Avalanche) AvagoNodeConfigExists(subnetName string) bool {
	path := app.GetAvagoNodeConfigPath(subnetName)
	_, err := os.Stat(path)
	return err == nil
}

func (app *Avalanche) ChainConfigExists(subnetName string) bool {
	path := app.GetChainConfigPath(subnetName)
	_, err := os.Stat(path)
	return err == nil
}

func (app *Avalanche) AvagoSubnetConfigExists(subnetName string) bool {
	path := app.GetAvagoSubnetConfigPath(subnetName)
	_, err := os.Stat(path)
	return err == nil
}

func (app *Avalanche) NetworkUpgradeExists(subnetName string) bool {
	path := app.GetUpgradeBytesFilepath(subnetName)
	_, err := os.Stat(path)
	return err == nil
}

func (app *Avalanche) ClustersConfigExists() bool {
	_, err := os.Stat(app.GetClustersConfigPath())
	return err == nil
}

func (app *Avalanche) SidecarExists(subnetName string) bool {
	sidecarPath := app.GetSidecarPath(subnetName)
	_, err := os.Stat(sidecarPath)
	return err == nil
}

func (app *Avalanche) SubnetConfigExists(subnetName string) bool {
	// There's always a sidecar, but imported subnets don't have a genesis right now
	return app.SidecarExists(subnetName)
}

func (app *Avalanche) KeyExists(keyName string) bool {
	keyPath := app.GetKeyPath(keyName)
	_, err := os.Stat(keyPath)
	return err == nil
}

func (app *Avalanche) CopyGenesisFile(inputFilename string, subnetName string) error {
	genesisBytes, err := os.ReadFile(inputFilename)
	if err != nil {
		return err
	}
	genesisPath := app.GetGenesisPath(subnetName)
	if err := os.MkdirAll(filepath.Dir(genesisPath), constants.DefaultPerms755); err != nil {
		return err
	}

	return os.WriteFile(genesisPath, genesisBytes, constants.WriteReadReadPerms)
}

func (app *Avalanche) CopyVMBinary(inputFilename string, subnetName string) error {
	vmBytes, err := os.ReadFile(inputFilename)
	if err != nil {
		return err
	}
	vmPath := app.GetCustomVMPath(subnetName)
	return os.WriteFile(vmPath, vmBytes, constants.DefaultPerms755)
}

func (app *Avalanche) CopyKeyFile(inputFilename string, keyName string) error {
	keyBytes, err := os.ReadFile(inputFilename)
	if err != nil {
		return err
	}
	keyPath := app.GetKeyPath(keyName)
	return os.WriteFile(keyPath, keyBytes, constants.WriteReadReadPerms)
}

func (app *Avalanche) LoadEvmGenesis(subnetName string) (core.Genesis, error) {
	genesisPath := app.GetGenesisPath(subnetName)
	jsonBytes, err := os.ReadFile(genesisPath)
	if err != nil {
		return core.Genesis{}, err
	}

	var gen core.Genesis
	err = json.Unmarshal(jsonBytes, &gen)
	return gen, err
}

func (app *Avalanche) LoadRawGenesis(subnetName string, network models.Network) ([]byte, error) {
	genesisPath := app.GetGenesisPath(subnetName)
	genesisBytes, err := os.ReadFile(genesisPath)
	if err != nil {
		return nil, err
	}
	if network.Kind == models.Mainnet {
		genesisPath = app.GetGenesisMainnetPath(subnetName)
		genesisMainnetBytes, err := os.ReadFile(genesisPath)
		if err == nil {
			genesisBytes = genesisMainnetBytes
		}
	}
	return genesisBytes, err
}

func (app *Avalanche) LoadRawAvagoNodeConfig(subnetName string) ([]byte, error) {
	return os.ReadFile(app.GetAvagoNodeConfigPath(subnetName))
}

func (app *Avalanche) LoadRawChainConfig(subnetName string) ([]byte, error) {
	return os.ReadFile(app.GetChainConfigPath(subnetName))
}

func (app *Avalanche) LoadRawAvagoSubnetConfig(subnetName string) ([]byte, error) {
	return os.ReadFile(app.GetAvagoSubnetConfigPath(subnetName))
}

func (app *Avalanche) LoadRawNetworkUpgrades(subnetName string) ([]byte, error) {
	return os.ReadFile(app.GetUpgradeBytesFilepath(subnetName))
}

func (app *Avalanche) CreateSidecar(sc *models.Sidecar) error {
	if sc.TokenName == "" {
		sc.TokenName = constants.DefaultTokenName
	}

	sidecarPath := app.GetSidecarPath(sc.Name)
	if err := os.MkdirAll(filepath.Dir(sidecarPath), constants.DefaultPerms755); err != nil {
		return err
	}

	// only apply the version on a write
	sc.Version = constants.SidecarVersion
	scBytes, err := json.MarshalIndent(sc, "", "    ")
	if err != nil {
		return err
	}

	return os.WriteFile(sidecarPath, scBytes, constants.WriteReadReadPerms)
}

func (app *Avalanche) LoadSidecar(subnetName string) (models.Sidecar, error) {
	sidecarPath := app.GetSidecarPath(subnetName)
	jsonBytes, err := os.ReadFile(sidecarPath)
	if err != nil {
		return models.Sidecar{}, err
	}

	var sc models.Sidecar
	err = json.Unmarshal(jsonBytes, &sc)

	if sc.TokenName == "" {
		sc.TokenName = constants.DefaultTokenName
	}

	return sc, err
}

func (app *Avalanche) UpdateSidecar(sc *models.Sidecar) error {
	sc.Version = constants.SidecarVersion
	scBytes, err := json.MarshalIndent(sc, "", "    ")
	if err != nil {
		return err
	}

	sidecarPath := app.GetSidecarPath(sc.Name)
	return os.WriteFile(sidecarPath, scBytes, constants.WriteReadReadPerms)
}

func (app *Avalanche) UpdateSidecarNetworks(
	sc *models.Sidecar,
	network models.Network,
	subnetID ids.ID,
	blockchainID ids.ID,
) error {
	if sc.Networks == nil {
		sc.Networks = make(map[string]models.NetworkData)
	}
	sc.Networks[network.Name()] = models.NetworkData{
		SubnetID:     subnetID,
		BlockchainID: blockchainID,
		RPCVersion:   sc.RPCVersion,
	}
	if err := app.UpdateSidecar(sc); err != nil {
		return fmt.Errorf("creation of chains and subnet was successful, but failed to update sidecar: %w", err)
	}
	return nil
}

func (app *Avalanche) UpdateSidecarElasticSubnet(
	sc *models.Sidecar,
	network models.Network,
	subnetID ids.ID,
	assetID ids.ID,
	pchainTXID ids.ID,
	tokenName string,
	tokenSymbol string,
) error {
	if sc.ElasticSubnet == nil {
		sc.ElasticSubnet = make(map[string]models.ElasticSubnet)
	}
	partialTxs := sc.ElasticSubnet[network.Name()].Txs
	sc.ElasticSubnet[network.Name()] = models.ElasticSubnet{
		SubnetID:    subnetID,
		AssetID:     assetID,
		PChainTXID:  pchainTXID,
		TokenName:   tokenName,
		TokenSymbol: tokenSymbol,
		Txs:         partialTxs,
	}
	if err := app.UpdateSidecar(sc); err != nil {
		return err
	}
	return nil
}

func (app *Avalanche) UpdateSidecarPermissionlessValidator(
	sc *models.Sidecar,
	network models.Network,
	nodeID string,
	txID ids.ID,
) error {
	elasticSubnet := sc.ElasticSubnet[network.Name()]
	if elasticSubnet.Validators == nil {
		elasticSubnet.Validators = make(map[string]models.PermissionlessValidators)
	}
	elasticSubnet.Validators[nodeID] = models.PermissionlessValidators{TxID: txID}
	sc.ElasticSubnet[network.Name()] = elasticSubnet
	if err := app.UpdateSidecar(sc); err != nil {
		return err
	}
	return nil
}

func (app *Avalanche) UpdateSidecarElasticSubnetPartialTx(
	sc *models.Sidecar,
	network models.Network,
	txName string,
	txID ids.ID,
) error {
	if sc.ElasticSubnet == nil {
		sc.ElasticSubnet = make(map[string]models.ElasticSubnet)
	}
	partialTxs := make(map[string]ids.ID)
	if sc.ElasticSubnet[network.Name()].Txs != nil {
		partialTxs = sc.ElasticSubnet[network.Name()].Txs
	}
	partialTxs[txName] = txID
	sc.ElasticSubnet[network.Name()] = models.ElasticSubnet{
		Txs: partialTxs,
	}
	return app.UpdateSidecar(sc)
}

func (app *Avalanche) GetTokenName(subnetName string) string {
	sidecar, err := app.LoadSidecar(subnetName)
	if err != nil {
		return constants.DefaultTokenName
	}
	return sidecar.TokenName
}

func (app *Avalanche) GetSidecarNames() ([]string, error) {
	matches, err := os.ReadDir(app.GetSubnetDir())
	if err != nil {
		return nil, err
	}

	var names []string
	for _, m := range matches {
		if !m.IsDir() {
			continue
		}
		// a subnet dir could theoretically exist without a sidecar yet...
		if _, err := os.Stat(filepath.Join(app.GetSubnetDir(), m.Name(), constants.SidecarFileName)); err == nil {
			names = append(names, m.Name())
		}
	}
	return names, nil
}

func (*Avalanche) readFile(path string) ([]byte, error) {
	if err := os.MkdirAll(filepath.Dir(path), constants.DefaultPerms755); err != nil {
		return nil, err
	}

	return os.ReadFile(path)
}

func (*Avalanche) writeFile(path string, bytes []byte) error {
	if err := os.MkdirAll(filepath.Dir(path), constants.DefaultPerms755); err != nil {
		return err
	}

	return os.WriteFile(path, bytes, constants.WriteReadReadPerms)
}

func (app *Avalanche) CreateNodeCloudConfigFile(nodeName string, nodeConfig *models.NodeConfig) error {
	nodeConfigPath := app.GetNodeConfigPath(nodeName)
	if err := os.MkdirAll(filepath.Dir(nodeConfigPath), constants.DefaultPerms755); err != nil {
		return err
	}

	esBytes, err := json.MarshalIndent(nodeConfig, "", "    ")
	if err != nil {
		return err
	}

	return os.WriteFile(nodeConfigPath, esBytes, constants.WriteReadReadPerms)
}

func (app *Avalanche) CreateElasticSubnetConfig(subnetName string, es *models.ElasticSubnetConfig) error {
	elasticSubetConfigPath := app.GetElasticSubnetConfigPath(subnetName)
	if err := os.MkdirAll(filepath.Dir(elasticSubetConfigPath), constants.DefaultPerms755); err != nil {
		return err
	}

	esBytes, err := json.MarshalIndent(es, "", "    ")
	if err != nil {
		return err
	}

	return os.WriteFile(elasticSubetConfigPath, esBytes, constants.WriteReadReadPerms)
}

func (app *Avalanche) LoadElasticSubnetConfig(subnetName string) (models.ElasticSubnetConfig, error) {
	elasticSubnetConfigPath := app.GetElasticSubnetConfigPath(subnetName)
	jsonBytes, err := os.ReadFile(elasticSubnetConfigPath)
	if err != nil {
		return models.ElasticSubnetConfig{}, err
	}

	var esc models.ElasticSubnetConfig
	err = json.Unmarshal(jsonBytes, &esc)

	return esc, err
}

func (app *Avalanche) LoadClusterNodeConfig(nodeName string) (models.NodeConfig, error) {
	nodeConfigPath := app.GetNodeConfigPath(nodeName)
	jsonBytes, err := os.ReadFile(nodeConfigPath)
	if err != nil {
		return models.NodeConfig{}, err
	}
	var nodeConfig models.NodeConfig
	err = json.Unmarshal(jsonBytes, &nodeConfig)
	return nodeConfig, err
}

func (app *Avalanche) LoadClustersConfig() (models.ClustersConfig, error) {
	clustersConfigPath := app.GetClustersConfigPath()
	jsonBytes, err := os.ReadFile(clustersConfigPath)
	if err != nil {
		return models.ClustersConfig{}, err
	}
	var clustersConfig models.ClustersConfig
	var clustersConfigMap map[string]interface{}
	if err := json.Unmarshal(jsonBytes, &clustersConfigMap); err != nil {
		return models.ClustersConfig{}, err
	}
	v, ok := clustersConfigMap["Version"]
	if !ok {
		// backwards compatibility V0
		var clustersConfigV0 models.ClustersConfigV0
		if err := json.Unmarshal(jsonBytes, &clustersConfigV0); err != nil {
			return models.ClustersConfig{}, err
		}
		clustersConfig.Version = constants.ClustersConfigVersion
		clustersConfig.KeyPair = clustersConfigV0.KeyPair
		clustersConfig.GCPConfig = clustersConfigV0.GCPConfig
		clustersConfig.Clusters = map[string]models.ClusterConfig{}
		for clusterName, nodes := range clustersConfigV0.Clusters {
			clustersConfig.Clusters[clusterName] = models.ClusterConfig{
				Nodes:   nodes,
				Network: models.FujiNetwork,
			}
		}
		return clustersConfig, err
	}
	if v == constants.ClustersConfigVersion {
		if err := json.Unmarshal(jsonBytes, &clustersConfig); err != nil {
			return models.ClustersConfig{}, err
		}
		return clustersConfig, err
	}
	return models.ClustersConfig{}, fmt.Errorf("unsupported clusters config version %s", v)
}

func (app *Avalanche) WriteClustersConfigFile(clustersConfig *models.ClustersConfig) error {
	clustersConfigPath := app.GetClustersConfigPath()
	if err := os.MkdirAll(filepath.Dir(clustersConfigPath), constants.DefaultPerms755); err != nil {
		return err
	}

	clustersConfig.Version = constants.ClustersConfigVersion
	clustersConfigBytes, err := json.MarshalIndent(clustersConfig, "", "    ")
	if err != nil {
		return err
	}

	return os.WriteFile(clustersConfigPath, clustersConfigBytes, constants.WriteReadReadPerms)
}

func (*Avalanche) GetSSHCertFilePath(certName string) (string, error) {
	homeDir, err := os.UserHomeDir()
	if err != nil {
		return "", err
	}
	return filepath.Join(homeDir, ".ssh", certName), nil
}

func (app *Avalanche) CheckCertInSSHDir(certName string) (bool, error) {
	certPath, err := app.GetSSHCertFilePath(certName)
	if err != nil {
		return false, err
	}
	_, err = os.Stat(certPath)
	if os.IsNotExist(err) {
		return false, nil
	}
	if err != nil {
		return false, err
	}
	return true, nil
}

func (app *Avalanche) GetAnsibleInventoryDirPath(clusterName string) string {
	return filepath.Join(app.GetNodesDir(), constants.AnsibleInventoryDir, clusterName)
<<<<<<< HEAD
}

func (app *Avalanche) GetAnsibleStatusDir() string {
	return filepath.Join(app.GetAnsibleDir(), constants.AnsibleStatusDir)
}

func (app *Avalanche) GetBootstrappedJSONFile() string {
	return filepath.Join(app.GetAnsibleStatusDir(), constants.IsBootstrappedJSONFile)
}

func (app *Avalanche) GetNodeConfigJSONFile(nodeID string) string {
	return filepath.Join(app.GetAnsibleDir(), nodeID, constants.NodeConfigJSONFile)
}

func (app *Avalanche) GetMonitoringScriptFile() string {
	return filepath.Join(app.GetMonitoringDir(), constants.MonitoringScriptFile)
}

func (app *Avalanche) GetMonitoringDashboardDir() string {
	return filepath.Join(app.GetMonitoringDir(), constants.DashboardsDir)
}

func (app *Avalanche) GetHealthyJSONFile() string {
	return filepath.Join(app.GetAnsibleStatusDir(), constants.IsHealthyJSONFile)
}

func (app *Avalanche) GetAvalancheGoJSONFile() string {
	return filepath.Join(app.GetAnsibleStatusDir(), constants.AvalancheGoVersionJSONFile)
}

func (app *Avalanche) GetSubnetSyncJSONFile() string {
	return filepath.Join(app.GetAnsibleStatusDir(), constants.SubnetSyncJSONFile)
}

func (app *Avalanche) SetupAnsibleEnv() error {
	err := os.RemoveAll(app.GetAnsibleDir())
	if err != nil {
		return err
	}
	err = app.CreateAnsibleDir()
	if err != nil {
		return err
	}
	return app.CreateAnsiblePlaybookDir()
}

func (app *Avalanche) SetupMonitoringEnv() error {
	err := os.RemoveAll(app.GetMonitoringDir())
	if err != nil {
		return err
	}
	err = app.CreateMonitoringDir()
	if err != nil {
		return err
	}
	err = app.CreateMonitoringDashboardDir()
	if err != nil {
		return err
	}
	return monitoring.Setup(app.GetMonitoringDir())
}

// CreateAnsibleStatusDir creates the ansible status directory inside .avalanche-cli
func (app *Avalanche) CreateAnsibleStatusDir() error {
	return os.MkdirAll(app.GetAnsibleStatusDir(), constants.DefaultPerms755)
}

// CreateAnsibleNodeConfigDir creates the ansible node config directory specific for nodeID inside .avalanche-cli
func (app *Avalanche) CreateAnsibleNodeConfigDir(nodeID string) error {
	return os.MkdirAll(filepath.Join(app.GetAnsibleDir(), nodeID), constants.DefaultPerms755)
}

// CreateAnsibleStatusFile creates file named fileName in .avalanche-cli ansible status directory
func (app *Avalanche) CreateAnsibleStatusFile(filePath string) error {
	if err := os.MkdirAll(app.GetAnsibleStatusDir(), constants.DefaultPerms755); err != nil {
		return err
	}
	statusFile, err := os.Create(filePath)
	if err != nil {
		return err
	}
	return statusFile.Close()
}

// RemoveAnsibleStatusDir deletes avalanche ansible status dir in .avalanche-cli
func (app *Avalanche) RemoveAnsibleStatusDir() error {
	return os.RemoveAll(app.GetAnsibleStatusDir())
=======
>>>>>>> 046d1bca
}<|MERGE_RESOLUTION|>--- conflicted
+++ resolved
@@ -5,7 +5,6 @@
 import (
 	"encoding/json"
 	"fmt"
-	"github.com/ava-labs/avalanche-cli/pkg/monitoring"
 	"os"
 	"path/filepath"
 
@@ -745,19 +744,6 @@
 
 func (app *Avalanche) GetAnsibleInventoryDirPath(clusterName string) string {
 	return filepath.Join(app.GetNodesDir(), constants.AnsibleInventoryDir, clusterName)
-<<<<<<< HEAD
-}
-
-func (app *Avalanche) GetAnsibleStatusDir() string {
-	return filepath.Join(app.GetAnsibleDir(), constants.AnsibleStatusDir)
-}
-
-func (app *Avalanche) GetBootstrappedJSONFile() string {
-	return filepath.Join(app.GetAnsibleStatusDir(), constants.IsBootstrappedJSONFile)
-}
-
-func (app *Avalanche) GetNodeConfigJSONFile(nodeID string) string {
-	return filepath.Join(app.GetAnsibleDir(), nodeID, constants.NodeConfigJSONFile)
 }
 
 func (app *Avalanche) GetMonitoringScriptFile() string {
@@ -766,73 +752,4 @@
 
 func (app *Avalanche) GetMonitoringDashboardDir() string {
 	return filepath.Join(app.GetMonitoringDir(), constants.DashboardsDir)
-}
-
-func (app *Avalanche) GetHealthyJSONFile() string {
-	return filepath.Join(app.GetAnsibleStatusDir(), constants.IsHealthyJSONFile)
-}
-
-func (app *Avalanche) GetAvalancheGoJSONFile() string {
-	return filepath.Join(app.GetAnsibleStatusDir(), constants.AvalancheGoVersionJSONFile)
-}
-
-func (app *Avalanche) GetSubnetSyncJSONFile() string {
-	return filepath.Join(app.GetAnsibleStatusDir(), constants.SubnetSyncJSONFile)
-}
-
-func (app *Avalanche) SetupAnsibleEnv() error {
-	err := os.RemoveAll(app.GetAnsibleDir())
-	if err != nil {
-		return err
-	}
-	err = app.CreateAnsibleDir()
-	if err != nil {
-		return err
-	}
-	return app.CreateAnsiblePlaybookDir()
-}
-
-func (app *Avalanche) SetupMonitoringEnv() error {
-	err := os.RemoveAll(app.GetMonitoringDir())
-	if err != nil {
-		return err
-	}
-	err = app.CreateMonitoringDir()
-	if err != nil {
-		return err
-	}
-	err = app.CreateMonitoringDashboardDir()
-	if err != nil {
-		return err
-	}
-	return monitoring.Setup(app.GetMonitoringDir())
-}
-
-// CreateAnsibleStatusDir creates the ansible status directory inside .avalanche-cli
-func (app *Avalanche) CreateAnsibleStatusDir() error {
-	return os.MkdirAll(app.GetAnsibleStatusDir(), constants.DefaultPerms755)
-}
-
-// CreateAnsibleNodeConfigDir creates the ansible node config directory specific for nodeID inside .avalanche-cli
-func (app *Avalanche) CreateAnsibleNodeConfigDir(nodeID string) error {
-	return os.MkdirAll(filepath.Join(app.GetAnsibleDir(), nodeID), constants.DefaultPerms755)
-}
-
-// CreateAnsibleStatusFile creates file named fileName in .avalanche-cli ansible status directory
-func (app *Avalanche) CreateAnsibleStatusFile(filePath string) error {
-	if err := os.MkdirAll(app.GetAnsibleStatusDir(), constants.DefaultPerms755); err != nil {
-		return err
-	}
-	statusFile, err := os.Create(filePath)
-	if err != nil {
-		return err
-	}
-	return statusFile.Close()
-}
-
-// RemoveAnsibleStatusDir deletes avalanche ansible status dir in .avalanche-cli
-func (app *Avalanche) RemoveAnsibleStatusDir() error {
-	return os.RemoveAll(app.GetAnsibleStatusDir())
-=======
->>>>>>> 046d1bca
 }