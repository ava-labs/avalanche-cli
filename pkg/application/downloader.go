// Copyright (C) 2022, Ava Labs, Inc. All rights reserved.
// See the file LICENSE for licensing terms.

package application

import (
	"encoding/json"
	"fmt"
	"io"
	"net/http"
	"os"
	"strings"

	"github.com/ava-labs/avalanche-cli/pkg/constants"
	"github.com/ava-labs/avalanche-cli/pkg/utils"
)

const (
	githubDraftTagName      = "draft"
	githubPrereleaseTagName = "prerelease"
	githubVersionTagName    = "tag_name"
)

type ReleaseKind int64

const (
	Undefined ReleaseKind = iota
	Prerelease
	Release
	All
)

// This is a generic interface for performing highly testable downloads. All methods here involve
// external http requests. To write tests using these functions, provide a mocked version of this
// interface to your application object.
type Downloader interface {
	Download(url string) ([]byte, error)
	GetLatestReleaseVersion(org, repo, component string) (string, error)
	GetLatestPreReleaseVersion(org, repo, component string) (string, error)
	GetAllReleasesForRepo(org, repo string, kind ReleaseKind) ([]string, error)
}

type downloader struct{}

func NewDownloader() Downloader {
	return &downloader{}
}

func (downloader) Download(url string) ([]byte, error) {
	resp, err := http.Get(url)
	if err != nil {
		return nil, err
	}
	defer resp.Body.Close()
	if resp.StatusCode != http.StatusOK {
		return nil, fmt.Errorf("unexpected http status code: %d", resp.StatusCode)
	}

	return io.ReadAll(resp.Body)
}

// GetLatestPreReleaseVersion returns the latest available pre release or release version from github
func (d downloader) GetLatestPreReleaseVersion(org, repo, component string) (string, error) {
	releases, err := d.GetAllReleasesForRepo(org, repo, All)
	if err != nil {
		return "", err
	}
	if len(releases) == 0 {
		return "", fmt.Errorf("no releases or prereleases found for org %s repo %s", org, repo)
	}
	if component == "" {
		return releases[0], nil
	}
	for _, release := range releases {
		if strings.HasPrefix(release, component) {
			return release, nil
		}
	}
	return "", fmt.Errorf("no releases or prereleases found for org %s repo %s component %s", org, repo, component)
}

// GetLatestReleaseVersion returns the latest available release version from github
func (d downloader) GetLatestReleaseVersion(org, repo, component string) (string, error) {
	if component == "" {
		return d.getLatestReleaseVersion(org, repo)
	}
	releases, err := d.GetAllReleasesForRepo(org, repo, Release)
	if err != nil {
		return "", err
	}
	if len(releases) == 0 {
		return "", fmt.Errorf("no releases found for org %s repo %s", org, repo)
	}
	for _, release := range releases {
		if strings.HasPrefix(release, component) {
			return release, nil
		}
	}
	return "", fmt.Errorf("no releases found for org %s repo %s component %s", org, repo, component)
}

func (d downloader) GetAllReleasesForRepo(org, repo string, kind ReleaseKind) ([]string, error) {
	url := fmt.Sprintf("https://api.github.com/repos/%s/%s/releases", org, repo)
	token := os.Getenv(constants.GithubAPITokenEnvVarName)
	body, err := d.doAPIRequest(url, token)
	if err != nil {
		return nil, err
	}
	defer body.Close()

	jsonBytes, err := io.ReadAll(body)
	if err != nil {
		return nil, fmt.Errorf("failed to get latest binary version from %s: %w", url, err)
	}

	var releaseArr []map[string]interface{}
	if err := json.Unmarshal(jsonBytes, &releaseArr); err != nil {
		return nil, fmt.Errorf("failed to unmarshal binary json version string: %w", err)
	}

	releases := make([]string, len(releaseArr))
	for i, r := range releaseArr {
		if isDraft, ok := r[githubDraftTagName].(bool); ok && isDraft {
			continue
		}
		isPrerelease, ok := r[githubPrereleaseTagName].(bool)
		if !ok {
			continue
		}
		if kind == Prerelease && !isPrerelease {
			continue
		}
		if kind == Release && isPrerelease {
			continue
		}
		version := r[githubVersionTagName].(string)
		if !utils.IsValidSemanticVersion(version) {
<<<<<<< HEAD
			if repo != constants.ICMServicesRepoName {
				return nil, fmt.Errorf("invalid version string: %s", version)
			}
=======
			// will skip ICM services version format errors until format is firmly defined
			if repo == constants.ICMServicesRepoName {
				continue
			}
			return nil, fmt.Errorf("invalid version string: %s", version)
>>>>>>> 933d761e
		}
		releases[i] = version
	}

	return releases, nil
}

func (downloader) doAPIRequest(url, token string) (io.ReadCloser, error) {
	request, err := http.NewRequest("GET", url, nil)
	if err != nil {
		return nil, fmt.Errorf("failed to create request for %s: %w", url, err)
	}
	if token != "" {
		// avoid rate limitation issues at CI
		request.Header.Set("authorization", fmt.Sprintf("Bearer %s", token))
	}
	resp, err := http.DefaultClient.Do(request)
	if err != nil {
		return nil, fmt.Errorf("failed doing request to %s: %w", url, err)
	}
	if resp.StatusCode != http.StatusOK {
		return nil, fmt.Errorf("failed doing request %s: unexpected http status code: %d", url, resp.StatusCode)
	}
	return resp.Body, nil
}

func (d downloader) getLatestReleaseVersion(org, repo string) (string, error) {
	releaseURL := "https://api.github.com/repos/" + org + "/" + repo + "/releases/latest"
	// TODO: Question if there is a less error prone (= simpler) way to install latest avalanchego
	// Maybe the binary package manager should also allow the actual avalanchego binary for download
	token := os.Getenv(constants.GithubAPITokenEnvVarName)
	body, err := d.doAPIRequest(releaseURL, token)
	if err != nil {
		return "", err
	}
	defer body.Close()

	jsonBytes, err := io.ReadAll(body)
	if err != nil {
		return "", fmt.Errorf("failed to get latest binary version from %s: %w", releaseURL, err)
	}

	var jsonStr map[string]interface{}
	if err := json.Unmarshal(jsonBytes, &jsonStr); err != nil {
		return "", fmt.Errorf("failed to unmarshal binary json version string: %w", err)
	}

	version := jsonStr[githubVersionTagName].(string)
	if !utils.IsValidSemanticVersion(version) {
		return "", fmt.Errorf("invalid version string: %s", version)
	}

	return version, nil
}<|MERGE_RESOLUTION|>--- conflicted
+++ resolved
@@ -135,17 +135,11 @@
 		}
 		version := r[githubVersionTagName].(string)
 		if !utils.IsValidSemanticVersion(version) {
-<<<<<<< HEAD
-			if repo != constants.ICMServicesRepoName {
-				return nil, fmt.Errorf("invalid version string: %s", version)
-			}
-=======
 			// will skip ICM services version format errors until format is firmly defined
 			if repo == constants.ICMServicesRepoName {
 				continue
 			}
 			return nil, fmt.Errorf("invalid version string: %s", version)
->>>>>>> 933d761e
 		}
 		releases[i] = version
 	}
