--- conflicted
+++ resolved
@@ -38,34 +38,6 @@
 	force bool,
 ) (*types.Transaction, *types.Receipt, error) {
 	if isPoS {
-<<<<<<< HEAD
-		if useACP99 {
-			validatorInfo, err := validatormanager.GetValidator(rpcURL, managerAddress, validationID)
-			if err != nil {
-				return nil, nil, err
-			}
-			stakingValidatorInfo, err := validatormanager.GetStakingValidator(rpcURL, managerAddress, validationID)
-			if err != nil {
-				return nil, nil, err
-			}
-			if stakingValidatorInfo.MinStakeDuration != 0 {
-				// proper PoS validator (it may be bootstrap PoS or non bootstrap PoA previous to a migration)
-				if signer.Address() != stakingValidatorInfo.Owner {
-					return nil, nil, fmt.Errorf("%s doesn't have authorization to remove the validator, should be %s", signer.Address(), stakingValidatorInfo.Owner)
-				}
-				startTime := time.Unix(int64(validatorInfo.StartTime), 0)
-				endTime := startTime.Add(time.Second * time.Duration(stakingValidatorInfo.MinStakeDuration))
-				endTimeStr := endTime.Format("2006-01-02 15:04:05")
-				if !time.Now().After(endTime) {
-					return nil, nil, fmt.Errorf("can't remove validator before %s", endTimeStr)
-				}
-				// Ensure blockchain timestamp has also passed the min stake duration
-				// eth_estimateGas uses current block timestamp, so we need to make sure
-				// that timestamp is past the threshold, not just system time
-				if err := ensureBlockchainTimestampPassed(logger, rpcURL, signer, validatorInfo.StartTime, stakingValidatorInfo.MinStakeDuration); err != nil {
-					return nil, nil, err
-				}
-=======
 		validatorInfo, err := validatormanager.GetValidator(rpcURL, managerAddress, validationID)
 		if err != nil {
 			return nil, nil, err
@@ -78,13 +50,18 @@
 			// proper PoS validator (it may be bootstrap PoS or non bootstrap PoA previous to a migration)
 			if signer.Address() != stakingValidatorInfo.Owner {
 				return nil, nil, fmt.Errorf("%s doesn't have authorization to remove the validator, should be %s", signer.Address(), stakingValidatorInfo.Owner)
->>>>>>> 2331569e
 			}
 			startTime := time.Unix(int64(validatorInfo.StartTime), 0)
 			endTime := startTime.Add(time.Second * time.Duration(stakingValidatorInfo.MinStakeDuration))
 			endTimeStr := endTime.Format("2006-01-02 15:04:05")
 			if !time.Now().After(endTime) {
 				return nil, nil, fmt.Errorf("can't remove validator before %s", endTimeStr)
+			}
+			// Ensure blockchain timestamp has also passed the min stake duration
+			// eth_estimateGas uses current block timestamp, so we need to make sure
+			// that timestamp is past the threshold, not just system time
+			if err := ensureBlockchainTimestampPassed(logger, rpcURL, signer, validatorInfo.StartTime, stakingValidatorInfo.MinStakeDuration); err != nil {
+				return nil, nil, err
 			}
 		}
 		if force {
