--- conflicted
+++ resolved
@@ -13,11 +13,8 @@
 	"github.com/ava-labs/avalanche-cli/pkg/contract"
 	"github.com/ava-labs/avalanche-cli/pkg/evm"
 	"github.com/ava-labs/avalanche-cli/pkg/models"
-<<<<<<< HEAD
 	"github.com/ava-labs/avalanche-cli/pkg/utils"
-=======
 	"github.com/ava-labs/avalanche-cli/pkg/ux"
->>>>>>> 72c14640
 	"github.com/ava-labs/avalanche-cli/sdk/interchain"
 	"github.com/ava-labs/avalanchego/ids"
 	avagoconstants "github.com/ava-labs/avalanchego/utils/constants"
@@ -84,14 +81,6 @@
 		params,
 		ownerAddress,
 	)
-<<<<<<< HEAD
-}
-
-func TransactionError(tx *types.Transaction, err error, msg string, args ...interface{}) error {
-	msgSuffix := ": %w"
-	if tx != nil {
-		msgSuffix += fmt.Sprintf(" (txHash=%s)", tx.Hash().String())
-=======
 	if err != nil {
 		trace, traceCallErr := contract.DebugTraceCall(
 			rpcURL,
@@ -117,7 +106,6 @@
 			ux.Logger.PrintToUser("error trace for PoA initialization error:")
 			ux.Logger.PrintToUser("%#v", trace)
 		}
->>>>>>> 72c14640
 	}
 	return tx, receipt, err
 }
@@ -557,7 +545,7 @@
 		weight,
 	)
 	if err != nil {
-		return nil, ids.Empty, TransactionError(tx, err, "failure initializing validator registration")
+		return nil, ids.Empty, evm.TransactionError(tx, err, "failure initializing validator registration")
 	}
 	return PoaValidatorManagerGetSubnetValidatorRegistrationMessage(
 		network,
@@ -621,7 +609,7 @@
 		signedMessage,
 	)
 	if err != nil {
-		return TransactionError(tx, err, "failure completing validator registration")
+		return evm.TransactionError(tx, err, "failure completing validator registration")
 	}
 	return nil
 }