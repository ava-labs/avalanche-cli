// Copyright (C) 2022, Ava Labs, Inc. All rights reserved.
// See the file LICENSE for licensing terms.
package validatormanager

import (
	"context"
	_ "embed"
	"math/big"
	"strings"

	"github.com/ava-labs/avalanche-cli/pkg/contract"

	"github.com/ava-labs/avalanche-cli/pkg/models"
	blockchainSDK "github.com/ava-labs/avalanche-cli/sdk/blockchain"
	validatorManagerSDK "github.com/ava-labs/avalanche-cli/sdk/validatormanager"
	"github.com/ava-labs/avalanchego/api/info"
	"github.com/ava-labs/avalanchego/utils/logging"
	"github.com/ava-labs/subnet-evm/core"

	"github.com/ethereum/go-ethereum/common"
)

//go:embed deployed_validator_messages_bytecode_acp99.txt
var deployedValidatorMessagesACP99Bytecode []byte

func AddValidatorMessagesACP99ContractToAllocations(
	allocs core.GenesisAlloc,
) {
	deployedValidatorMessagesBytes := common.FromHex(strings.TrimSpace(string(deployedValidatorMessagesACP99Bytecode)))
	allocs[common.HexToAddress(validatorManagerSDK.ValidatorMessagesContractAddress)] = core.GenesisAccount{
		Balance: big.NewInt(0),
		Code:    deployedValidatorMessagesBytes,
		Nonce:   1,
	}
}

func fillValidatorMessagesAddressPlaceholder(contract string) string {
	return strings.ReplaceAll(
		contract,
		"__$fd0c147b4031eef6079b0498cbafa865f0$__",
		validatorManagerSDK.ValidatorMessagesContractAddress[2:],
	)
}

//go:embed deployed_poa_validator_manager_bytecode_v1.0.0.txt
var deployedPoAValidatorManagerBytecode []byte

func AddPoAValidatorManagerContractToAllocations(
	allocs core.GenesisAlloc,
) {
	deployedPoaValidatorManagerString := strings.TrimSpace(string(deployedPoAValidatorManagerBytecode))
	deployedPoaValidatorManagerString = fillValidatorMessagesAddressPlaceholder(deployedPoaValidatorManagerString)
	deployedPoaValidatorManagerBytes := common.FromHex(deployedPoaValidatorManagerString)
	allocs[common.HexToAddress(validatorManagerSDK.ValidatorContractAddress)] = core.GenesisAccount{
		Balance: big.NewInt(0),
		Code:    deployedPoaValidatorManagerBytes,
		Nonce:   1,
	}
}

//go:embed deployed_validator_manager_bytecode_acp99.txt
var deployedPoAValidatorManagerACP99Bytecode []byte

func AddPoAValidatorManagerACP99ContractToAllocations(
	allocs core.GenesisAlloc,
) {
	deployedPoaValidatorManagerString := strings.TrimSpace(string(deployedPoAValidatorManagerACP99Bytecode))
	deployedPoaValidatorManagerString = fillValidatorMessagesAddressPlaceholder(deployedPoaValidatorManagerString)
	deployedPoaValidatorManagerBytes := common.FromHex(deployedPoaValidatorManagerString)
	allocs[common.HexToAddress(validatorManagerSDK.ValidatorContractAddress)] = core.GenesisAccount{
		Balance: big.NewInt(0),
		Code:    deployedPoaValidatorManagerBytes,
		Nonce:   1,
	}
}

//go:embed deployed_native_pos_validator_manager_bytecode.txt
var deployedPoSValidatorManagerBytecode []byte

func AddPoSValidatorManagerContractToAllocations(
	allocs core.GenesisAlloc,
) {
	deployedPoSValidatorManagerBytes := common.FromHex(strings.TrimSpace(string(deployedPoSValidatorManagerBytecode)))
	allocs[common.HexToAddress(validatorManagerSDK.ValidatorContractAddress)] = core.GenesisAccount{
		Balance: big.NewInt(0),
		Code:    deployedPoSValidatorManagerBytes,
		Nonce:   1,
	}
}

//go:embed native_token_staking_manager_bytecode_v1.0.0.txt
var posValidatorManagerBytecode []byte

func DeployPoSValidatorManagerContract(
	rpcURL string,
	privateKey string,
) (common.Address, error) {
	posValidatorManagerString := strings.TrimSpace(string(posValidatorManagerBytecode))
	posValidatorManagerString = fillValidatorMessagesAddressPlaceholder(posValidatorManagerString)
	posValidatorManagerBytes := []byte(posValidatorManagerString)
	return contract.DeployContract(
		rpcURL,
		privateKey,
		posValidatorManagerBytes,
		"(uint8)",
		uint8(0),
	)
}

func DeployAndRegisterPoSValidatorManagerContrac(
	rpcURL string,
	privateKey string,
	proxyOwnerPrivateKey string,
) (common.Address, error) {
	posValidatorManagerAddress, err := DeployPoSValidatorManagerContract(
		rpcURL,
		privateKey,
	)
	if err != nil {
		return common.Address{}, err
	}
	if _, _, err := SetupValidatorManagerAtProxy(
		rpcURL,
		proxyOwnerPrivateKey,
		posValidatorManagerAddress,
	); err != nil {
		return common.Address{}, err
	}
	return posValidatorManagerAddress, nil
}

//go:embed deployed_transparent_proxy_bytecode.txt
var deployedTransparentProxyBytecode []byte

//go:embed deployed_proxy_admin_bytecode.txt
var deployedProxyAdminBytecode []byte

func AddTransparentProxyContractToAllocations(
	allocs core.GenesisAlloc,
	proxyManager string,
) {
	if _, found := allocs[common.HexToAddress(proxyManager)]; !found {
		ownerBalance := big.NewInt(0).Mul(big.NewInt(1e18), big.NewInt(1))
		allocs[common.HexToAddress(proxyManager)] = core.GenesisAccount{
			Balance: ownerBalance,
		}
	}
	// proxy admin
	deployedProxyAdmin := common.FromHex(strings.TrimSpace(string(deployedProxyAdminBytecode)))
	allocs[common.HexToAddress(validatorManagerSDK.ProxyAdminContractAddress)] = core.GenesisAccount{
		Balance: big.NewInt(0),
		Code:    deployedProxyAdmin,
		Nonce:   1,
		Storage: map[common.Hash]common.Hash{
			common.HexToHash("0x0"): common.HexToHash(proxyManager),
		},
	}

	// transparent proxy
	deployedTransparentProxy := common.FromHex(strings.TrimSpace(string(deployedTransparentProxyBytecode)))
	allocs[common.HexToAddress(validatorManagerSDK.ProxyContractAddress)] = core.GenesisAccount{
		Balance: big.NewInt(0),
		Code:    deployedTransparentProxy,
		Nonce:   1,
		Storage: map[common.Hash]common.Hash{
			common.HexToHash("0x360894a13ba1a3210667c828492db98dca3e2076cc3735a920a3ca505d382bbc"): common.HexToHash(validatorManagerSDK.ValidatorContractAddress),  // sslot for address of ValidatorManager logic -> bytes32(uint256(keccak256('eip1967.proxy.implementation')) - 1)
			common.HexToHash("0xb53127684a568b3173ae13b9f8a6016e243e63b6e8ee1178d6a717850b5d6103"): common.HexToHash(validatorManagerSDK.ProxyAdminContractAddress), // sslot for address of ProxyAdmin -> bytes32(uint256(keccak256('eip1967.proxy.admin')) - 1)
			// we can omit 3rd sslot for _data, as we initialize ValidatorManager after chain is live
		},
	}
}

//go:embed deployed_example_reward_calculator_bytecode_v1.0.0.txt
var deployedRewardCalculatorBytecode []byte

func AddRewardCalculatorToAllocations(
	allocs core.GenesisAlloc,
	rewardBasisPoints uint64,
) {
	deployedRewardCalculatorBytes := common.FromHex(strings.TrimSpace(string(deployedRewardCalculatorBytecode)))
	allocs[common.HexToAddress(validatorManagerSDK.RewardCalculatorAddress)] = core.GenesisAccount{
		Balance: big.NewInt(0),
		Code:    deployedRewardCalculatorBytes,
		Nonce:   1,
		Storage: map[common.Hash]common.Hash{
			common.HexToHash("0x0"): common.BigToHash(new(big.Int).SetUint64(rewardBasisPoints)),
		},
	}
}

// setups PoA manager after a successful execution of
// ConvertSubnetToL1Tx on P-Chain
// needs the list of validators for that tx,
// [convertSubnetValidators], together with an evm [ownerAddress]
// to set as the owner of the PoA manager
func SetupPoA(
	ctx context.Context,
	log logging.Logger,
	subnet blockchainSDK.Subnet,
	network models.Network,
	privateKey string,
	aggregatorExtraPeerEndpoints []info.Peer,
	aggregatorAllowPrivatePeers bool,
	aggregatorLogger logging.Logger,
	validatorManagerAddressStr string,
	useACP99 bool,
) error {
	return subnet.InitializeProofOfAuthority(
		ctx,
<<<<<<< HEAD
		network.SDKNetwork(),
=======
		log,
		network,
>>>>>>> c5c8dee3
		privateKey,
		aggregatorExtraPeerEndpoints,
		aggregatorAllowPrivatePeers,
		aggregatorLogger,
		validatorManagerAddressStr,
		useACP99,
	)
}

// setups PoA manager after a successful execution of
// ConvertSubnetToL1Tx on P-Chain
// needs the list of validators for that tx,
// [convertSubnetValidators], together with an evm [ownerAddress]
// to set as the owner of the PoA manager
func SetupPoS(
	ctx context.Context,
	log logging.Logger,
	subnet blockchainSDK.Subnet,
	network models.Network,
	privateKey string,
	aggregatorExtraPeerEndpoints []info.Peer,
	aggregatorAllowPrivatePeers bool,
	aggregatorLogger logging.Logger,
	posParams validatorManagerSDK.PoSParams,
	validatorManagerAddressStr string,
) error {
	return subnet.InitializeProofOfStake(
		ctx,
<<<<<<< HEAD
		network.SDKNetwork(),
=======
		log,
		network,
>>>>>>> c5c8dee3
		privateKey,
		aggregatorExtraPeerEndpoints,
		aggregatorAllowPrivatePeers,
		aggregatorLogger,
		posParams,
		validatorManagerAddressStr,
	)
}<|MERGE_RESOLUTION|>--- conflicted
+++ resolved
@@ -207,12 +207,8 @@
 ) error {
 	return subnet.InitializeProofOfAuthority(
 		ctx,
-<<<<<<< HEAD
+		log,
 		network.SDKNetwork(),
-=======
-		log,
-		network,
->>>>>>> c5c8dee3
 		privateKey,
 		aggregatorExtraPeerEndpoints,
 		aggregatorAllowPrivatePeers,
@@ -241,12 +237,8 @@
 ) error {
 	return subnet.InitializeProofOfStake(
 		ctx,
-<<<<<<< HEAD
+		log,
 		network.SDKNetwork(),
-=======
-		log,
-		network,
->>>>>>> c5c8dee3
 		privateKey,
 		aggregatorExtraPeerEndpoints,
 		aggregatorAllowPrivatePeers,
