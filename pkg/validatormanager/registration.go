// Copyright (C) 2025, Ava Labs, Inc. All rights reserved.
// See the file LICENSE for licensing terms.
package validatormanager

import (
	"context"
	_ "embed"
	"encoding/hex"
	"errors"
	"fmt"
	"github.com/zondax/golem/pkg/logger"
	"math/big"
	"time"

	"github.com/ava-labs/avalanche-cli/pkg/application"
	"github.com/ava-labs/avalanche-cli/pkg/contract"
	"github.com/ava-labs/avalanche-cli/pkg/models"
	"github.com/ava-labs/avalanche-cli/pkg/utils"
	"github.com/ava-labs/avalanche-cli/pkg/ux"
	"github.com/ava-labs/avalanche-tooling-sdk-go/evm"
	contractSDK "github.com/ava-labs/avalanche-tooling-sdk-go/evm/contract"
	"github.com/ava-labs/avalanche-tooling-sdk-go/interchain"
	sdkutils "github.com/ava-labs/avalanche-tooling-sdk-go/utils"
	"github.com/ava-labs/avalanche-tooling-sdk-go/validatormanager"
	"github.com/ava-labs/avalanchego/ids"
	"github.com/ava-labs/avalanchego/proto/pb/platformvm"
	avagoconstants "github.com/ava-labs/avalanchego/utils/constants"
	"github.com/ava-labs/avalanchego/utils/logging"
	warp "github.com/ava-labs/avalanchego/vms/platformvm/warp"
	warpMessage "github.com/ava-labs/avalanchego/vms/platformvm/warp/message"
	warpPayload "github.com/ava-labs/avalanchego/vms/platformvm/warp/payload"
	ethereum "github.com/ava-labs/libevm"
	"github.com/ava-labs/libevm/common"
	"github.com/ava-labs/libevm/core/types"
	subnetEvmWarp "github.com/ava-labs/subnet-evm/precompile/contracts/warp"

	"google.golang.org/protobuf/proto"
)

func InitializeValidatorRegistrationPoSNative(
	logger logging.Logger,
	rpcURL string,
	managerAddress common.Address,
	signer *evm.Signer,
	nodeID ids.NodeID,
	blsPublicKey []byte,
	balanceOwners warpMessage.PChainOwner,
	disableOwners warpMessage.PChainOwner,
	delegationFeeBips uint16,
	minStakeDuration time.Duration,
	stakeAmount *big.Int,
	rewardRecipient common.Address,
) (*types.Transaction, *types.Receipt, error) {
	type PChainOwner struct {
		Threshold uint32
		Addresses []common.Address
	}

	balanceOwnersAux := PChainOwner{
		Threshold: balanceOwners.Threshold,
		Addresses: sdkutils.Map(balanceOwners.Addresses, func(addr ids.ShortID) common.Address {
			return common.BytesToAddress(addr[:])
		}),
	}
	disableOwnersAux := PChainOwner{
		Threshold: disableOwners.Threshold,
		Addresses: sdkutils.Map(disableOwners.Addresses, func(addr ids.ShortID) common.Address {
			return common.BytesToAddress(addr[:])
		}),
	}

	return contractSDK.TxToMethod(
		logger,
		rpcURL,
		signer,
		managerAddress,
		stakeAmount,
		"initialize validator registration with stake",
		validatormanager.ErrorSignatureToError,
		"initiateValidatorRegistration(bytes,bytes,(uint32,[address]),(uint32,[address]),uint16,uint64,address)",
		nodeID[:],
		blsPublicKey,
		balanceOwnersAux,
		disableOwnersAux,
		delegationFeeBips,
		uint64(minStakeDuration.Seconds()),
		rewardRecipient,
	)
}

// step 1 of flow for adding a new validator
func InitializeValidatorRegistrationPoA(
	logger logging.Logger,
	rpcURL string,
	managerAddress common.Address,
	managerOwnerSigner *evm.Signer,
	nodeID ids.NodeID,
	blsPublicKey []byte,
	balanceOwners warpMessage.PChainOwner,
	disableOwners warpMessage.PChainOwner,
	weight uint64,
) (*types.Transaction, *types.Receipt, error) {
	type PChainOwner struct {
		Threshold uint32
		Addresses []common.Address
	}
	balanceOwnersAux := PChainOwner{
		Threshold: balanceOwners.Threshold,
		Addresses: sdkutils.Map(balanceOwners.Addresses, func(addr ids.ShortID) common.Address {
			return common.BytesToAddress(addr[:])
		}),
	}
	disableOwnersAux := PChainOwner{
		Threshold: disableOwners.Threshold,
		Addresses: sdkutils.Map(disableOwners.Addresses, func(addr ids.ShortID) common.Address {
			return common.BytesToAddress(addr[:])
		}),
	}
	return contractSDK.TxToMethod(
		logger,
		rpcURL,
		managerOwnerSigner,
		managerAddress,
		big.NewInt(0),
		"initialize validator registration",
		validatormanager.ErrorSignatureToError,
		"initiateValidatorRegistration(bytes,bytes,(uint32,[address]),(uint32,[address]),uint64)",
		nodeID[:],
		blsPublicKey,
		balanceOwnersAux,
		disableOwnersAux,
		weight,
	)
}

func GetRegisterL1ValidatorMessage(
	ctx context.Context,
	rpcURL string,
	network models.Network,
	subnetID ids.ID,
	managerBlockchainID ids.ID,
	managerAddress common.Address,
	nodeID ids.NodeID,
	blsPublicKey [48]byte,
	expiry uint64,
	balanceOwners warpMessage.PChainOwner,
	disableOwners warpMessage.PChainOwner,
	weight uint64,
	alreadyInitialized bool,
	initiateTxHash string,
	registerSubnetValidatorUnsignedMessage *warp.UnsignedMessage,
	sigAggParams SignatureAggregatorParams,
) (*warp.Message, ids.ID, error) {
	var (
		validationID ids.ID
		err          error
	)
	if registerSubnetValidatorUnsignedMessage == nil {
		if alreadyInitialized {
			validationID, err = validatormanager.GetValidationID(
				rpcURL,
				managerAddress,
				nodeID,
			)
			if err != nil {
				return nil, ids.Empty, err
			}
			if initiateTxHash != "" {
				registerSubnetValidatorUnsignedMessage, err = GetRegisterL1ValidatorMessageFromTx(
					rpcURL,
					validationID,
					initiateTxHash,
				)
				if err != nil {
					return nil, ids.Empty, err
				}
			} else {
				registerSubnetValidatorUnsignedMessage, err = SearchForRegisterL1ValidatorMessage(
					ctx,
					rpcURL,
					validationID,
				)
				if err != nil {
					return nil, ids.Empty, err
				}
			}
		} else {
			addressedCallPayload, err := warpMessage.NewRegisterL1Validator(
				subnetID,
				nodeID,
				blsPublicKey,
				expiry,
				balanceOwners,
				disableOwners,
				weight,
			)
			if err != nil {
				return nil, ids.Empty, err
			}
			validationID = addressedCallPayload.ValidationID()
			registerSubnetValidatorAddressedCall, err := warpPayload.NewAddressedCall(
				managerAddress.Bytes(),
				addressedCallPayload.Bytes(),
			)
			if err != nil {
				return nil, ids.Empty, err
			}
			registerSubnetValidatorUnsignedMessage, err = warp.NewUnsignedMessage(
				network.ID,
				managerBlockchainID,
				registerSubnetValidatorAddressedCall.Bytes(),
			)
			if err != nil {
				return nil, ids.Empty, err
			}
		}
	} else {
		payload := registerSubnetValidatorUnsignedMessage.Payload
		addressedCall, err := warpPayload.ParseAddressedCall(payload)
		if err != nil {
			return nil, ids.Empty, fmt.Errorf("unexpected format on given registration warp message: %w", err)
		}
		reg, err := warpMessage.ParseRegisterL1Validator(addressedCall.Payload)
		if err != nil {
			return nil, ids.Empty, fmt.Errorf("unexpected format on given registration warp message: %w", err)
		}
		validationID = reg.ValidationID()
	}

	messageHexStr := hex.EncodeToString(registerSubnetValidatorUnsignedMessage.Bytes())
	signedMessage, err := interchain.SignMessage(
		sigAggParams.AggregatorLogger,
		sigAggParams.SignatureAggregatorEndpoint,
		messageHexStr,
		"",
		subnetID.String(),
		0,
		sigAggParams.PchainHeight,
	)
	if err != nil {
		return nil, ids.Empty, fmt.Errorf("failed to get signed message: %w", err)
	}
	return signedMessage, validationID, err
}

func PoSWeightToValue(
	rpcURL string,
	managerAddress common.Address,
	weight uint64,
) (*big.Int, error) {
	out, err := contractSDK.CallToMethod(
		rpcURL,
		managerAddress,
		"weightToValue(uint64)->(uint256)",
		nil,
		weight,
	)
	if err != nil {
		return nil, err
	}
	return contractSDK.GetSmartContractCallResult[*big.Int]("weightToValue", out)
}

func GetPChainL1ValidatorRegistrationMessage(
	ctx context.Context,
	network models.Network,
	rpcURL string,
	aggregatorLogger logging.Logger,
	aggregatorQuorumPercentage uint64,
	subnetID ids.ID,
	managerSubnetID,
	validationID ids.ID,
	registered bool,
	signatureAggregatorEndpoint string,
	pChainHeight uint64,
) (*warp.Message, error) {
	addressedCallPayload, err := warpMessage.NewL1ValidatorRegistration(validationID, registered)
	if err != nil {
		return nil, err
	}
	subnetValidatorRegistrationAddressedCall, err := warpPayload.NewAddressedCall(
		nil,
		addressedCallPayload.Bytes(),
	)
	if err != nil {
		return nil, err
	}
	subnetConversionUnsignedMessage, err := warp.NewUnsignedMessage(
		network.ID,
		avagoconstants.PlatformChainID,
		subnetValidatorRegistrationAddressedCall.Bytes(),
	)
	if err != nil {
		return nil, err
	}
	var justificationBytes []byte
	if !registered {
		justificationBytes, err = GetRegistrationJustification(ctx, rpcURL, validationID, subnetID)
		if err != nil {
			return nil, err
		}
	}
	justification := hex.EncodeToString(justificationBytes)
	messageHexStr := hex.EncodeToString(subnetConversionUnsignedMessage.Bytes())
	return interchain.SignMessage(
		aggregatorLogger,
		signatureAggregatorEndpoint,
		messageHexStr,
		justification,
		managerSubnetID.String(),
		aggregatorQuorumPercentage,
		pChainHeight,
	)
}

// last step of flow for adding a new validator
func CompleteValidatorRegistration(
	logger logging.Logger,
	rpcURL string,
	managerAddress common.Address,
	signer *evm.Signer,
	l1ValidatorRegistrationSignedMessage *warp.Message,
) (*types.Transaction, *types.Receipt, error) {
	return contractSDK.TxToMethodWithWarpMessage(
		logger,
		rpcURL,
		signer,
		managerAddress,
		l1ValidatorRegistrationSignedMessage,
		big.NewInt(0),
		"complete validator registration",
		validatormanager.ErrorSignatureToError,
		"completeValidatorRegistration(uint32)",
		uint32(0),
	)
}

type ProofOfStakeParams struct {
	DelegationFee   uint16
	StakeDuration   time.Duration
	RewardRecipient common.Address
}

type GetRegisterValidatorSignedMessageParams struct {
	Network      models.Network
	Expiry       uint64
	SubnetID     ids.ID
	BlockchainID ids.ID
	SigAggParams SignatureAggregatorParams
}
type SignatureAggregatorParams struct {
	AggregatorLogger            logging.Logger
	SignatureAggregatorEndpoint string
	PchainHeight                uint64
}

type ValidatorManagerParams struct {
	RpcURL            string
	Signer            *evm.Signer
	NodeID            ids.NodeID
	BlsPublicKey      []byte
	BalanceOwners     warpMessage.PChainOwner
	DisableOwners     warpMessage.PChainOwner
	ManagerAddressStr string
	Weight            uint64
}

type InitValidatorRegistrationParams struct {
	// Domain intent
	ValidatorManager ValidatorManagerParams
	// nil => PoA; non-nil => PoS
	PoS *ProofOfStakeParams
	// Inputs needed to derive the signed warp message
	SignedMessageParams GetRegisterValidatorSignedMessageParams
	// Optional: if you already have an init tx to resume from
	TxHash string
}

type InitValidatorRegistrationOptions struct {
	// Execution behavior (don’t broadcast; return unsigned init tx)
	BuildOnly bool
	Logger    logging.Logger
}

func InitValidatorRegistration(
	ctx context.Context,
	initValidatorRegistrationParams InitValidatorRegistrationParams,
	opt InitValidatorRegistrationOptions,
) (*warp.Message, ids.ID, *types.Transaction, error) {
	var err error
	managerAddress := common.HexToAddress(initValidatorRegistrationParams.ValidatorManager.ManagerAddressStr)
	alreadyInitialized := initValidatorRegistrationParams.TxHash != ""
	if validationID, err := validatormanager.GetValidationID(
		initValidatorRegistrationParams.ValidatorManager.RpcURL,
		managerAddress,
		initValidatorRegistrationParams.ValidatorManager.NodeID,
	); err != nil {
		return nil, ids.Empty, nil, err
	} else if validationID != ids.Empty {
		alreadyInitialized = true
	}
	isPos := initValidatorRegistrationParams.PoS != nil
	var receipt *types.Receipt
	if !alreadyInitialized {
		var tx *types.Transaction
		if isPos {
			stakeAmount, err := validatormanager.PoSWeightToValue(
				initValidatorRegistrationParams.ValidatorManager.RpcURL,
				managerAddress,
				initValidatorRegistrationParams.ValidatorManager.Weight,
			)
			if err != nil {
				return nil, ids.Empty, nil, fmt.Errorf("failure obtaining value from weight: %w", err)
			}
			opt.Logger.Info("")
			opt.Logger.Info("Initializing validator registration with PoS validator manager")
			opt.Logger.Info(fmt.Sprintf("Using RPC URL: %s", initValidatorRegistrationParams.ValidatorManager.RpcURL))
			opt.Logger.Info(fmt.Sprintf("NodeID: %s staking %s tokens", initValidatorRegistrationParams.ValidatorManager.NodeID.String(), utils.FormatAmount(stakeAmount, 18)))
			opt.Logger.Info("")
			tx, receipt, err = InitializeValidatorRegistrationPoSNative(
				opt.Logger,
				initValidatorRegistrationParams.ValidatorManager.RpcURL,
				managerAddress,
<<<<<<< HEAD
				initValidatorRegistrationParams.ValidatorManager.Signer,
				initValidatorRegistrationParams.ValidatorManager.NodeID,
				initValidatorRegistrationParams.ValidatorManager.BlsPublicKey,
				initValidatorRegistrationParams.SignedMessageParams.Expiry,
				initValidatorRegistrationParams.ValidatorManager.BalanceOwners,
				initValidatorRegistrationParams.ValidatorManager.DisableOwners,
				initValidatorRegistrationParams.PoS.DelegationFee,
				initValidatorRegistrationParams.PoS.StakeDuration,
=======
				ownerSigner,
				nodeID,
				blsPublicKey,
				balanceOwners,
				disableOwners,
				delegationFee,
				stakeDuration,
>>>>>>> c1b3f633
				stakeAmount,
				initValidatorRegistrationParams.PoS.RewardRecipient,
			)
			if err != nil {
				if !errors.Is(err, validatormanager.ErrNodeAlreadyRegistered) {
					return nil, ids.Empty, nil, evm.TransactionError(tx, err, "failure initializing validator registration")
				}
				logger.Info(logging.LightBlue.Wrap("The validator registration was already initialized. Proceeding to the next step"))
				alreadyInitialized = true
			} else {
				logger.Info(fmt.Sprintf("Validator registration initialized. InitiateTxHash: %s", tx.Hash()))
			}
			ux.Logger.PrintToUser("%s", fmt.Sprintf("Validator staked amount: %s", utils.FormatAmount(stakeAmount, 18)))
		} else {
			tx, receipt, err = InitializeValidatorRegistrationPoA(
				opt.Logger,
				initValidatorRegistrationParams.ValidatorManager.RpcURL,
				managerAddress,
<<<<<<< HEAD
				initValidatorRegistrationParams.ValidatorManager.Signer,
				initValidatorRegistrationParams.ValidatorManager.NodeID,
				initValidatorRegistrationParams.ValidatorManager.BlsPublicKey,
				initValidatorRegistrationParams.SignedMessageParams.Expiry,
				initValidatorRegistrationParams.ValidatorManager.BalanceOwners,
				initValidatorRegistrationParams.ValidatorManager.DisableOwners,
				initValidatorRegistrationParams.ValidatorManager.Weight,
=======
				ownerSigner,
				nodeID,
				blsPublicKey,
				balanceOwners,
				disableOwners,
				weight,
>>>>>>> c1b3f633
			)
			if err != nil {
				if !errors.Is(err, validatormanager.ErrNodeAlreadyRegistered) {
					return nil, ids.Empty, nil, evm.TransactionError(tx, err, "failure initializing validator registration")
				}
				logger.Info(logging.LightBlue.Wrap("The validator registration was already initialized. Proceeding to the next step"))
				alreadyInitialized = true
			} else if opt.BuildOnly {
				return nil, ids.Empty, tx, nil
			}
			logger.Info(fmt.Sprintf("Validator weight: %d", initValidatorRegistrationParams.ValidatorManager.Weight))
		}
	} else {
		logger.Info(logging.LightBlue.Wrap("The validator registration was already initialized. Proceeding to the next step"))
	}

	var unsignedMessage *warp.UnsignedMessage
	if receipt != nil {
		unsignedMessage, err = evm.ExtractWarpMessageFromReceipt(receipt)
		if err != nil {
			return nil, ids.Empty, nil, err
		}
	}
	signedMessage, validationID, err := GetRegisterL1ValidatorMessage(
		ctx,
		initValidatorRegistrationParams.ValidatorManager.RpcURL,
		initValidatorRegistrationParams.SignedMessageParams.Network,
		initValidatorRegistrationParams.SignedMessageParams.SubnetID,
		initValidatorRegistrationParams.SignedMessageParams.BlockchainID,
		managerAddress,
		initValidatorRegistrationParams.ValidatorManager.NodeID,
		[48]byte(initValidatorRegistrationParams.ValidatorManager.BlsPublicKey),
		initValidatorRegistrationParams.SignedMessageParams.Expiry,
		initValidatorRegistrationParams.ValidatorManager.BalanceOwners,
		initValidatorRegistrationParams.ValidatorManager.DisableOwners,
		initValidatorRegistrationParams.ValidatorManager.Weight,
		alreadyInitialized,
		initValidatorRegistrationParams.TxHash,
		unsignedMessage,
		initValidatorRegistrationParams.SignedMessageParams.SigAggParams,
	)

	return signedMessage, validationID, nil, err
}

func FinishValidatorRegistration(
	ctx context.Context,
	logger logging.Logger,
	app *application.Avalanche,
	network models.Network,
	rpcURL string,
	chainSpec contract.ChainSpec,
	generateRawTxOnly bool,
	ownerSigner *evm.Signer,
	validationID ids.ID,
	aggregatorLogger logging.Logger,
	managerBlockchainID ids.ID,
	managerAddressStr string,
	signatureAggregatorEndpoint string,
	pChainHeight uint64,
) (*types.Transaction, error) {
	subnetID, err := contract.GetSubnetID(
		app,
		network,
		chainSpec,
	)
	if err != nil {
		return nil, err
	}

	managerSubnetID, err := contract.GetSubnetID(
		app,
		network,
		contract.ChainSpec{
			BlockchainID: managerBlockchainID.String(),
		},
	)
	if err != nil {
		return nil, err
	}

	managerAddress := common.HexToAddress(managerAddressStr)

	signedMessage, err := GetPChainL1ValidatorRegistrationMessage(
		ctx,
		network,
		rpcURL,
		aggregatorLogger,
		0,
		subnetID,
		managerSubnetID,
		validationID,
		true,
		signatureAggregatorEndpoint,
		pChainHeight,
	)
	if err != nil {
		return nil, err
	}
	if isNoOp, err := ownerSigner.IsNoOp(); err != nil {
		return nil, err
	} else if !isNoOp {
		if client, err := evm.GetClient(rpcURL); err != nil {
			logger.Error(fmt.Sprintf("failure connecting to L1 to setup proposer VM: %s", err))
		} else {
			if err := client.SetupProposerVM(ownerSigner); err != nil {
				logger.Error(fmt.Sprintf("failure setting proposer VM on L1: %s", err))
			}
			client.Close()
		}
	}
	tx, _, err := CompleteValidatorRegistration(
		logger,
		rpcURL,
		managerAddress,
		ownerSigner,
		signedMessage,
	)
	if err != nil {
		if !errors.Is(err, validatormanager.ErrInvalidValidationID) {
			return nil, evm.TransactionError(tx, err, "failure completing validator registration")
		} else {
			return nil, fmt.Errorf("the Validator was already fully registered on the Manager")
		}
	}
	if generateRawTxOnly {
		return tx, nil
	}
	return nil, nil
}

func SearchForRegisterL1ValidatorMessage(
	ctx context.Context,
	rpcURL string,
	validationID ids.ID,
) (*warp.UnsignedMessage, error) {
	client, err := evm.GetClient(rpcURL)
	if err != nil {
		return nil, err
	}
	height, err := client.BlockNumber()
	if err != nil {
		return nil, err
	}
	maxBlock := int64(height)
	minBlock := int64(0)
	blockStep := int64(5000)
	for blockNumber := maxBlock; blockNumber >= minBlock; blockNumber -= blockStep {
		select {
		case <-ctx.Done():
			return nil, ctx.Err()
		default:
		}
		fromBlock := big.NewInt(blockNumber - blockStep)
		if fromBlock.Sign() < 0 {
			fromBlock = big.NewInt(0)
		}
		toBlock := big.NewInt(blockNumber)
		logs, err := client.FilterLogs(ethereum.FilterQuery{
			FromBlock: fromBlock,
			ToBlock:   toBlock,
			Addresses: []common.Address{subnetEvmWarp.Module.Address},
		})
		if err != nil {
			return nil, err
		}
		msgs := evm.GetWarpMessagesFromLogs(utils.PointersSlice(logs))
		for _, msg := range msgs {
			payload := msg.Payload
			addressedCall, err := warpPayload.ParseAddressedCall(payload)
			if err == nil {
				reg, err := warpMessage.ParseRegisterL1Validator(addressedCall.Payload)
				if err == nil {
					if reg.ValidationID() == validationID {
						return msg, nil
					}
				}
			}
		}
	}
	return nil, fmt.Errorf("validation id %s not found on warp events", validationID)
}

func GetRegistrationJustification(
	ctx context.Context,
	rpcURL string,
	validationID ids.ID,
	subnetID ids.ID,
) ([]byte, error) {
	const numBootstrapValidatorsToSearch = 100
	for validationIndex := uint32(0); validationIndex < numBootstrapValidatorsToSearch; validationIndex++ {
		bootstrapValidationID := subnetID.Append(validationIndex)
		if bootstrapValidationID == validationID {
			justification := platformvm.L1ValidatorRegistrationJustification{
				Preimage: &platformvm.L1ValidatorRegistrationJustification_ConvertSubnetToL1TxData{
					ConvertSubnetToL1TxData: &platformvm.SubnetIDIndex{
						SubnetId: subnetID[:],
						Index:    validationIndex,
					},
				},
			}
			return proto.Marshal(&justification)
		}
	}
	msg, err := SearchForRegisterL1ValidatorMessage(
		ctx,
		rpcURL,
		validationID,
	)
	if err != nil {
		return nil, err
	}
	payload := msg.Payload
	addressedCall, err := warpPayload.ParseAddressedCall(payload)
	if err != nil {
		return nil, err
	}
	justification := platformvm.L1ValidatorRegistrationJustification{
		Preimage: &platformvm.L1ValidatorRegistrationJustification_RegisterL1ValidatorMessage{
			RegisterL1ValidatorMessage: addressedCall.Payload,
		},
	}
	return proto.Marshal(&justification)
}

func GetRegisterL1ValidatorMessageFromTx(
	rpcURL string,
	validationID ids.ID,
	txHash string,
) (*warp.UnsignedMessage, error) {
	client, err := evm.GetClient(rpcURL)
	if err != nil {
		return nil, err
	}
	receipt, err := client.TransactionReceipt(common.HexToHash(txHash))
	if err != nil {
		return nil, err
	}
	msgs := evm.GetWarpMessagesFromLogs(receipt.Logs)
	for _, msg := range msgs {
		payload := msg.Payload
		addressedCall, err := warpPayload.ParseAddressedCall(payload)
		if err == nil {
			reg, err := warpMessage.ParseRegisterL1Validator(addressedCall.Payload)
			if err == nil {
				if reg.ValidationID() == validationID {
					return msg, nil
				}
			}
		}
	}
	return nil, fmt.Errorf("register validator message not found on tx %s", txHash)
}<|MERGE_RESOLUTION|>--- conflicted
+++ resolved
@@ -421,7 +421,6 @@
 				opt.Logger,
 				initValidatorRegistrationParams.ValidatorManager.RpcURL,
 				managerAddress,
-<<<<<<< HEAD
 				initValidatorRegistrationParams.ValidatorManager.Signer,
 				initValidatorRegistrationParams.ValidatorManager.NodeID,
 				initValidatorRegistrationParams.ValidatorManager.BlsPublicKey,
@@ -430,15 +429,6 @@
 				initValidatorRegistrationParams.ValidatorManager.DisableOwners,
 				initValidatorRegistrationParams.PoS.DelegationFee,
 				initValidatorRegistrationParams.PoS.StakeDuration,
-=======
-				ownerSigner,
-				nodeID,
-				blsPublicKey,
-				balanceOwners,
-				disableOwners,
-				delegationFee,
-				stakeDuration,
->>>>>>> c1b3f633
 				stakeAmount,
 				initValidatorRegistrationParams.PoS.RewardRecipient,
 			)
@@ -457,7 +447,6 @@
 				opt.Logger,
 				initValidatorRegistrationParams.ValidatorManager.RpcURL,
 				managerAddress,
-<<<<<<< HEAD
 				initValidatorRegistrationParams.ValidatorManager.Signer,
 				initValidatorRegistrationParams.ValidatorManager.NodeID,
 				initValidatorRegistrationParams.ValidatorManager.BlsPublicKey,
@@ -465,14 +454,6 @@
 				initValidatorRegistrationParams.ValidatorManager.BalanceOwners,
 				initValidatorRegistrationParams.ValidatorManager.DisableOwners,
 				initValidatorRegistrationParams.ValidatorManager.Weight,
-=======
-				ownerSigner,
-				nodeID,
-				blsPublicKey,
-				balanceOwners,
-				disableOwners,
-				weight,
->>>>>>> c1b3f633
 			)
 			if err != nil {
 				if !errors.Is(err, validatormanager.ErrNodeAlreadyRegistered) {
