--- conflicted
+++ resolved
@@ -547,12 +547,8 @@
 	privateKey string,
 	validationID ids.ID,
 	aggregatorLogger logging.Logger,
-<<<<<<< HEAD
-	managerAddressStr string,
-=======
 	validatorManagerAddressStr string,
 	signatureAggregatorEndpoint string,
->>>>>>> 7fb076c3
 ) (*types.Transaction, error) {
 	subnetID, err := contract.GetSubnetID(
 		app,
@@ -562,7 +558,7 @@
 	if err != nil {
 		return nil, err
 	}
-	managerAddress := common.HexToAddress(managerAddressStr)
+	validatorManagerAddress := common.HexToAddress(validatorManagerAddressStr)
 	signedMessage, err := GetPChainL1ValidatorRegistrationMessage(
 		ctx,
 		network,
@@ -590,7 +586,7 @@
 	ownerAddress := common.HexToAddress(ownerAddressStr)
 	tx, _, err := CompleteValidatorRegistration(
 		rpcURL,
-		managerAddress,
+		validatorManagerAddress,
 		generateRawTxOnly,
 		ownerAddress,
 		privateKey,
