// Copyright (C) 2025, Ava Labs, Inc. All rights reserved.
// See the file LICENSE for licensing terms.
package validatormanager

import (
	"context"
	_ "embed"
	"encoding/hex"
	"errors"
	"fmt"
	"math/big"
	"time"

	"github.com/ava-labs/avalanche-cli/pkg/application"
	"github.com/ava-labs/avalanche-cli/pkg/contract"
	"github.com/ava-labs/avalanche-cli/pkg/models"
	"github.com/ava-labs/avalanche-cli/pkg/utils"
	"github.com/ava-labs/avalanche-cli/pkg/ux"
	"github.com/ava-labs/avalanche-cli/sdk/evm"
	contractSDK "github.com/ava-labs/avalanche-cli/sdk/evm/contract"
	"github.com/ava-labs/avalanche-cli/sdk/interchain"
	sdkutils "github.com/ava-labs/avalanche-cli/sdk/utils"
	"github.com/ava-labs/avalanche-cli/sdk/validator"
	"github.com/ava-labs/avalanche-cli/sdk/validatormanager"
	"github.com/ava-labs/avalanchego/ids"
	"github.com/ava-labs/avalanchego/proto/pb/platformvm"
	avagoconstants "github.com/ava-labs/avalanchego/utils/constants"
	"github.com/ava-labs/avalanchego/utils/logging"
	warp "github.com/ava-labs/avalanchego/vms/platformvm/warp"
	warpMessage "github.com/ava-labs/avalanchego/vms/platformvm/warp/message"
	warpPayload "github.com/ava-labs/avalanchego/vms/platformvm/warp/payload"
	"github.com/ava-labs/subnet-evm/core/types"
	"github.com/ava-labs/subnet-evm/interfaces"
	subnetEvmWarp "github.com/ava-labs/subnet-evm/precompile/contracts/warp"

	"github.com/ethereum/go-ethereum/common"
	"google.golang.org/protobuf/proto"
)

func InitializeValidatorRegistrationPoSNative(
	logger logging.Logger,
	rpcURL string,
	managerAddress common.Address,
	privateKey string,
	nodeID ids.NodeID,
	blsPublicKey []byte,
	expiry uint64,
	balanceOwners warpMessage.PChainOwner,
	disableOwners warpMessage.PChainOwner,
	delegationFeeBips uint16,
	minStakeDuration time.Duration,
	stakeAmount *big.Int,
	rewardRecipient common.Address,
	useACP99 bool,
) (*types.Transaction, *types.Receipt, error) {
	type PChainOwner struct {
		Threshold uint32
		Addresses []common.Address
	}

	type ValidatorRegistrationInput struct {
		NodeID                []byte
		BlsPublicKey          []byte
		RegistrationExpiry    uint64
		RemainingBalanceOwner PChainOwner
		DisableOwner          PChainOwner
	}

	balanceOwnersAux := PChainOwner{
		Threshold: balanceOwners.Threshold,
		Addresses: sdkutils.Map(balanceOwners.Addresses, func(addr ids.ShortID) common.Address {
			return common.BytesToAddress(addr[:])
		}),
	}
	disableOwnersAux := PChainOwner{
		Threshold: disableOwners.Threshold,
		Addresses: sdkutils.Map(disableOwners.Addresses, func(addr ids.ShortID) common.Address {
			return common.BytesToAddress(addr[:])
		}),
	}

	if useACP99 {
		return contractSDK.TxToMethod(
			logger,
			rpcURL,
			false,
			common.Address{},
			privateKey,
			managerAddress,
			stakeAmount,
			"initialize validator registration with stake",
			validatormanager.ErrorSignatureToError,
			"initiateValidatorRegistration(bytes,bytes,(uint32,[address]),(uint32,[address]),uint16,uint64,address)",
			nodeID[:],
			blsPublicKey,
			balanceOwnersAux,
			disableOwnersAux,
			delegationFeeBips,
			uint64(minStakeDuration.Seconds()),
			rewardRecipient,
		)
	}

	return contractSDK.TxToMethod(
		logger,
		rpcURL,
		false,
		common.Address{},
		privateKey,
		managerAddress,
		stakeAmount,
		"initialize validator registration with stake",
		validatormanager.ErrorSignatureToError,
		"initializeValidatorRegistration((bytes,bytes,uint64,(uint32,[address]),(uint32,[address])),uint16,uint64)",
		ValidatorRegistrationInput{
			NodeID:                nodeID[:],
			BlsPublicKey:          blsPublicKey,
			RegistrationExpiry:    expiry,
			RemainingBalanceOwner: balanceOwnersAux,
			DisableOwner:          disableOwnersAux,
		},
		delegationFeeBips,
		uint64(minStakeDuration.Seconds()),
	)
}

// step 1 of flow for adding a new validator
func InitializeValidatorRegistrationPoA(
	logger logging.Logger,
	rpcURL string,
	managerAddress common.Address,
	generateRawTxOnly bool,
	managerOwnerAddress common.Address,
	managerOwnerPrivateKey string,
	nodeID ids.NodeID,
	blsPublicKey []byte,
	expiry uint64,
	balanceOwners warpMessage.PChainOwner,
	disableOwners warpMessage.PChainOwner,
	weight uint64,
	useACP99 bool,
) (*types.Transaction, *types.Receipt, error) {
	type PChainOwner struct {
		Threshold uint32
		Addresses []common.Address
	}
	balanceOwnersAux := PChainOwner{
		Threshold: balanceOwners.Threshold,
		Addresses: sdkutils.Map(balanceOwners.Addresses, func(addr ids.ShortID) common.Address {
			return common.BytesToAddress(addr[:])
		}),
	}
	disableOwnersAux := PChainOwner{
		Threshold: disableOwners.Threshold,
		Addresses: sdkutils.Map(disableOwners.Addresses, func(addr ids.ShortID) common.Address {
			return common.BytesToAddress(addr[:])
		}),
	}
	if useACP99 {
		return contractSDK.TxToMethod(
			logger,
			rpcURL,
			generateRawTxOnly,
			managerOwnerAddress,
			managerOwnerPrivateKey,
			managerAddress,
			big.NewInt(0),
			"initialize validator registration",
			validatormanager.ErrorSignatureToError,
			"initiateValidatorRegistration(bytes,bytes,(uint32,[address]),(uint32,[address]),uint64)",
			nodeID[:],
			blsPublicKey,
			balanceOwnersAux,
			disableOwnersAux,
			weight,
		)
	}
	type ValidatorRegistrationInput struct {
		NodeID                []byte
		BlsPublicKey          []byte
		RegistrationExpiry    uint64
		RemainingBalanceOwner PChainOwner
		DisableOwner          PChainOwner
	}
	return contractSDK.TxToMethod(
		logger,
		rpcURL,
		generateRawTxOnly,
		managerOwnerAddress,
		managerOwnerPrivateKey,
		managerAddress,
		big.NewInt(0),
		"initialize validator registration",
		validatormanager.ErrorSignatureToError,
		"initializeValidatorRegistration((bytes,bytes,uint64,(uint32,[address]),(uint32,[address])),uint64)",
		ValidatorRegistrationInput{
			NodeID:                nodeID[:],
			BlsPublicKey:          blsPublicKey,
			RegistrationExpiry:    expiry,
			RemainingBalanceOwner: balanceOwnersAux,
			DisableOwner:          disableOwnersAux,
		},
		weight,
	)
}

func GetRegisterL1ValidatorMessage(
	ctx context.Context,
	rpcURL string,
	network models.Network,
	aggregatorLogger logging.Logger,
	aggregatorQuorumPercentage uint64,
	subnetID ids.ID,
	managerSubnetID ids.ID,
	managerBlockchainID ids.ID,
	managerAddress common.Address,
	nodeID ids.NodeID,
	blsPublicKey [48]byte,
	expiry uint64,
	balanceOwners warpMessage.PChainOwner,
	disableOwners warpMessage.PChainOwner,
	weight uint64,
	alreadyInitialized bool,
	initiateTxHash string,
	registerSubnetValidatorUnsignedMessage *warp.UnsignedMessage,
	signatureAggregatorEndpoint string,
) (*warp.Message, ids.ID, error) {
	var (
		validationID ids.ID
		err          error
	)
	if registerSubnetValidatorUnsignedMessage == nil {
		if alreadyInitialized {
			validationID, err = validator.GetValidationID(
				rpcURL,
				managerAddress,
				nodeID,
			)
			if err != nil {
				return nil, ids.Empty, err
			}
			if initiateTxHash != "" {
				registerSubnetValidatorUnsignedMessage, err = GetRegisterL1ValidatorMessageFromTx(
					rpcURL,
					validationID,
					initiateTxHash,
				)
				if err != nil {
					return nil, ids.Empty, err
				}
			} else {
				registerSubnetValidatorUnsignedMessage, err = SearchForRegisterL1ValidatorMessage(
					ctx,
					rpcURL,
					validationID,
				)
				if err != nil {
					return nil, ids.Empty, err
				}
			}
		} else {
			addressedCallPayload, err := warpMessage.NewRegisterL1Validator(
				subnetID,
				nodeID,
				blsPublicKey,
				expiry,
				balanceOwners,
				disableOwners,
				weight,
			)
			if err != nil {
				return nil, ids.Empty, err
			}
			validationID = addressedCallPayload.ValidationID()
			registerSubnetValidatorAddressedCall, err := warpPayload.NewAddressedCall(
				managerAddress.Bytes(),
				addressedCallPayload.Bytes(),
			)
			if err != nil {
				return nil, ids.Empty, err
			}
			registerSubnetValidatorUnsignedMessage, err = warp.NewUnsignedMessage(
				network.ID,
				managerBlockchainID,
				registerSubnetValidatorAddressedCall.Bytes(),
			)
			if err != nil {
				return nil, ids.Empty, err
			}
		}
	} else {
		payload := registerSubnetValidatorUnsignedMessage.Payload
		addressedCall, err := warpPayload.ParseAddressedCall(payload)
		if err != nil {
			return nil, ids.Empty, fmt.Errorf("unexpected format on given registration warp message: %w", err)
		}
		reg, err := warpMessage.ParseRegisterL1Validator(addressedCall.Payload)
		if err != nil {
			return nil, ids.Empty, fmt.Errorf("unexpected format on given registration warp message: %w", err)
		}
		validationID = reg.ValidationID()
	}

	messageHexStr := hex.EncodeToString(registerSubnetValidatorUnsignedMessage.Bytes())
	signedMessage, err := interchain.SignMessage(
		aggregatorLogger,
		signatureAggregatorEndpoint,
		messageHexStr,
		"",
		managerSubnetID.String(),
		aggregatorQuorumPercentage,
	)
	if err != nil {
		return nil, ids.Empty, fmt.Errorf("failed to get signed message: %w", err)
	}
	return signedMessage, validationID, err
}

func PoSWeightToValue(
	rpcURL string,
	managerAddress common.Address,
	weight uint64,
) (*big.Int, error) {
	out, err := contractSDK.CallToMethod(
		rpcURL,
		managerAddress,
		"weightToValue(uint64)->(uint256)",
		nil,
		weight,
	)
	if err != nil {
		return nil, err
	}
	return contractSDK.GetSmartContractCallResult[*big.Int]("weightToValue", out)
}

func GetPChainL1ValidatorRegistrationMessage(
	ctx context.Context,
	network models.Network,
	rpcURL string,
	aggregatorLogger logging.Logger,
	aggregatorQuorumPercentage uint64,
	subnetID ids.ID,
	managerSubnetID,
	validationID ids.ID,
	registered bool,
	signatureAggregatorEndpoint string,
) (*warp.Message, error) {
	addressedCallPayload, err := warpMessage.NewL1ValidatorRegistration(validationID, registered)
	if err != nil {
		return nil, err
	}
	subnetValidatorRegistrationAddressedCall, err := warpPayload.NewAddressedCall(
		nil,
		addressedCallPayload.Bytes(),
	)
	if err != nil {
		return nil, err
	}
	subnetConversionUnsignedMessage, err := warp.NewUnsignedMessage(
		network.ID,
		avagoconstants.PlatformChainID,
		subnetValidatorRegistrationAddressedCall.Bytes(),
	)
	if err != nil {
		return nil, err
	}
	var justificationBytes []byte
	if !registered {
		justificationBytes, err = GetRegistrationJustification(ctx, rpcURL, validationID, subnetID)
		if err != nil {
			return nil, err
		}
	}
	justification := hex.EncodeToString(justificationBytes)
	messageHexStr := hex.EncodeToString(subnetConversionUnsignedMessage.Bytes())
	return interchain.SignMessage(
		aggregatorLogger,
		signatureAggregatorEndpoint,
		messageHexStr,
		justification,
		managerSubnetID.String(),
		aggregatorQuorumPercentage,
	)
}

// last step of flow for adding a new validator
func CompleteValidatorRegistration(
	logger logging.Logger,
	rpcURL string,
	managerAddress common.Address,
	generateRawTxOnly bool,
	ownerAddress common.Address,
	privateKey string, // not need to be owner atm
	l1ValidatorRegistrationSignedMessage *warp.Message,
) (*types.Transaction, *types.Receipt, error) {
	return contractSDK.TxToMethodWithWarpMessage(
		logger,
		rpcURL,
		generateRawTxOnly,
		ownerAddress,
		privateKey,
		managerAddress,
		l1ValidatorRegistrationSignedMessage,
		big.NewInt(0),
		"complete validator registration",
		validatormanager.ErrorSignatureToError,
		"completeValidatorRegistration(uint32)",
		uint32(0),
	)
}

func InitValidatorRegistration(
	ctx context.Context,
	logger logging.Logger,
	app *application.Avalanche,
	network models.Network,
	rpcURL string,
	chainSpec contract.ChainSpec,
	generateRawTxOnly bool,
	ownerAddressStr string,
	ownerPrivateKey string,
	nodeID ids.NodeID,
	blsPublicKey []byte,
	expiry uint64,
	balanceOwners warpMessage.PChainOwner,
	disableOwners warpMessage.PChainOwner,
	weight uint64,
	aggregatorLogger logging.Logger,
	isPos bool,
	delegationFee uint16,
	stakeDuration time.Duration,
	rewardRecipient common.Address,
	managerBlockchainID ids.ID,
	managerAddressStr string,
	useACP99 bool,
	initiateTxHash string,
	signatureAggregatorEndpoint string,
) (*warp.Message, ids.ID, *types.Transaction, error) {
	subnetID, err := contract.GetSubnetID(
		app,
		network,
		chainSpec,
	)
	if err != nil {
		return nil, ids.Empty, nil, err
	}

	managerSubnetID, err := contract.GetSubnetID(
		app,
		network,
		contract.ChainSpec{
			BlockchainID: managerBlockchainID.String(),
		},
	)
	if err != nil {
		return nil, ids.Empty, nil, err
	}

	managerAddress := common.HexToAddress(managerAddressStr)
	ownerAddress := common.HexToAddress(ownerAddressStr)

	alreadyInitialized := initiateTxHash != ""
	if validationID, err := validator.GetValidationID(
		rpcURL,
		managerAddress,
		nodeID,
	); err != nil {
		return nil, ids.Empty, nil, err
	} else if validationID != ids.Empty {
		alreadyInitialized = true
	}

	var receipt *types.Receipt
	if !alreadyInitialized {
		var tx *types.Transaction
		if isPos {
			stakeAmount, err := validatormanager.PoSWeightToValue(
				rpcURL,
				managerAddress,
				weight,
			)
			if err != nil {
				return nil, ids.Empty, nil, fmt.Errorf("failure obtaining value from weight: %w", err)
			}
<<<<<<< HEAD
			ux.Logger.PrintLineSeparator()
			ux.Logger.PrintToUser("Initializing validator registration with PoS validator manager")
			ux.Logger.PrintToUser("Using RPC URL: %s", rpcURL)
			ux.Logger.PrintToUser("NodeID: %s staking %s tokens", nodeID.String(), utils.FormatAmount(stakeAmount, 18))
			ux.Logger.PrintLineSeparator()
=======
			logger.Info("")
			logger.Info("Initializing validator registration with PoS validator manager")
			logger.Info(fmt.Sprintf("Using RPC URL: %s", rpcURL))
			logger.Info(fmt.Sprintf("NodeID: %s staking %s tokens", nodeID.String(), stakeAmount))
			logger.Info("")
>>>>>>> 49e933b1
			tx, receipt, err = InitializeValidatorRegistrationPoSNative(
				logger,
				rpcURL,
				managerAddress,
				ownerPrivateKey,
				nodeID,
				blsPublicKey,
				expiry,
				balanceOwners,
				disableOwners,
				delegationFee,
				stakeDuration,
				stakeAmount,
				rewardRecipient,
				useACP99,
			)
			if err != nil {
				if !errors.Is(err, validatormanager.ErrNodeAlreadyRegistered) {
					return nil, ids.Empty, nil, evm.TransactionError(tx, err, "failure initializing validator registration")
				}
				logger.Info(logging.LightBlue.Wrap("The validator registration was already initialized. Proceeding to the next step"))
				alreadyInitialized = true
			} else {
				logger.Info(fmt.Sprintf("Validator registration initialized. InitiateTxHash: %s", tx.Hash()))
			}
			ux.Logger.PrintToUser(fmt.Sprintf("Validator staked amount: %s", utils.FormatAmount(stakeAmount, 18)))
		} else {
			managerAddress = common.HexToAddress(managerAddressStr)
			tx, receipt, err = InitializeValidatorRegistrationPoA(
				logger,
				rpcURL,
				managerAddress,
				generateRawTxOnly,
				ownerAddress,
				ownerPrivateKey,
				nodeID,
				blsPublicKey,
				expiry,
				balanceOwners,
				disableOwners,
				weight,
				useACP99,
			)
			if err != nil {
				if !errors.Is(err, validatormanager.ErrNodeAlreadyRegistered) {
					return nil, ids.Empty, nil, evm.TransactionError(tx, err, "failure initializing validator registration")
				}
				logger.Info(logging.LightBlue.Wrap("The validator registration was already initialized. Proceeding to the next step"))
				alreadyInitialized = true
			} else if generateRawTxOnly {
				return nil, ids.Empty, tx, nil
			}
			logger.Info(fmt.Sprintf("Validator weight: %d", weight))
		}
	} else {
		logger.Info(logging.LightBlue.Wrap("The validator registration was already initialized. Proceeding to the next step"))
	}

	var unsignedMessage *warp.UnsignedMessage
	if receipt != nil {
		unsignedMessage, err = evm.ExtractWarpMessageFromReceipt(receipt)
		if err != nil {
			return nil, ids.Empty, nil, err
		}
	}

	signedMessage, validationID, err := GetRegisterL1ValidatorMessage(
		ctx,
		rpcURL,
		network,
		aggregatorLogger,
		0,
		subnetID,
		managerSubnetID,
		managerBlockchainID,
		managerAddress,
		nodeID,
		[48]byte(blsPublicKey),
		expiry,
		balanceOwners,
		disableOwners,
		weight,
		alreadyInitialized,
		initiateTxHash,
		unsignedMessage,
		signatureAggregatorEndpoint,
	)

	return signedMessage, validationID, nil, err
}

func FinishValidatorRegistration(
	ctx context.Context,
	logger logging.Logger,
	app *application.Avalanche,
	network models.Network,
	rpcURL string,
	chainSpec contract.ChainSpec,
	generateRawTxOnly bool,
	ownerAddressStr string,
	privateKey string,
	validationID ids.ID,
	aggregatorLogger logging.Logger,
	managerBlockchainID ids.ID,
	managerAddressStr string,
	signatureAggregatorEndpoint string,
) (*types.Transaction, error) {
	subnetID, err := contract.GetSubnetID(
		app,
		network,
		chainSpec,
	)
	if err != nil {
		return nil, err
	}

	managerSubnetID, err := contract.GetSubnetID(
		app,
		network,
		contract.ChainSpec{
			BlockchainID: managerBlockchainID.String(),
		},
	)
	if err != nil {
		return nil, err
	}

	managerAddress := common.HexToAddress(managerAddressStr)

	signedMessage, err := GetPChainL1ValidatorRegistrationMessage(
		ctx,
		network,
		rpcURL,
		aggregatorLogger,
		0,
		subnetID,
		managerSubnetID,
		validationID,
		true,
		signatureAggregatorEndpoint,
	)
	if err != nil {
		return nil, err
	}
	if privateKey != "" {
		if client, err := evm.GetClient(rpcURL); err != nil {
			logger.Error(fmt.Sprintf("failure connecting to L1 to setup proposer VM: %s", err))
		} else {
			if err := client.SetupProposerVM(privateKey); err != nil {
				logger.Error(fmt.Sprintf("failure setting proposer VM on L1: %s", err))
			}
			client.Close()
		}
	}
	ownerAddress := common.HexToAddress(ownerAddressStr)
	tx, _, err := CompleteValidatorRegistration(
		logger,
		rpcURL,
		managerAddress,
		generateRawTxOnly,
		ownerAddress,
		privateKey,
		signedMessage,
	)
	if err != nil {
		if !errors.Is(err, validatormanager.ErrInvalidValidationID) {
			return nil, evm.TransactionError(tx, err, "failure completing validator registration")
		} else {
			return nil, fmt.Errorf("the Validator was already fully registered on the Manager")
		}
	}
	if generateRawTxOnly {
		return tx, nil
	}
	return nil, nil
}

func SearchForRegisterL1ValidatorMessage(
	ctx context.Context,
	rpcURL string,
	validationID ids.ID,
) (*warp.UnsignedMessage, error) {
	client, err := evm.GetClient(rpcURL)
	if err != nil {
		return nil, err
	}
	height, err := client.BlockNumber()
	if err != nil {
		return nil, err
	}
	maxBlock := int64(height)
	minBlock := int64(0)
	blockStep := int64(5000)
	for blockNumber := maxBlock; blockNumber >= minBlock; blockNumber -= blockStep {
		select {
		case <-ctx.Done():
			return nil, ctx.Err()
		default:
		}
		fromBlock := big.NewInt(blockNumber - blockStep)
		if fromBlock.Sign() < 0 {
			fromBlock = big.NewInt(0)
		}
		toBlock := big.NewInt(blockNumber)
		logs, err := client.FilterLogs(interfaces.FilterQuery{
			FromBlock: fromBlock,
			ToBlock:   toBlock,
			Addresses: []common.Address{subnetEvmWarp.Module.Address},
		})
		if err != nil {
			return nil, err
		}
		msgs := evm.GetWarpMessagesFromLogs(utils.PointersSlice(logs))
		for _, msg := range msgs {
			payload := msg.Payload
			addressedCall, err := warpPayload.ParseAddressedCall(payload)
			if err == nil {
				reg, err := warpMessage.ParseRegisterL1Validator(addressedCall.Payload)
				if err == nil {
					if reg.ValidationID() == validationID {
						return msg, nil
					}
				}
			}
		}
	}
	return nil, fmt.Errorf("validation id %s not found on warp events", validationID)
}

func GetRegistrationJustification(
	ctx context.Context,
	rpcURL string,
	validationID ids.ID,
	subnetID ids.ID,
) ([]byte, error) {
	const numBootstrapValidatorsToSearch = 100
	for validationIndex := uint32(0); validationIndex < numBootstrapValidatorsToSearch; validationIndex++ {
		bootstrapValidationID := subnetID.Append(validationIndex)
		if bootstrapValidationID == validationID {
			justification := platformvm.L1ValidatorRegistrationJustification{
				Preimage: &platformvm.L1ValidatorRegistrationJustification_ConvertSubnetToL1TxData{
					ConvertSubnetToL1TxData: &platformvm.SubnetIDIndex{
						SubnetId: subnetID[:],
						Index:    validationIndex,
					},
				},
			}
			return proto.Marshal(&justification)
		}
	}
	msg, err := SearchForRegisterL1ValidatorMessage(
		ctx,
		rpcURL,
		validationID,
	)
	if err != nil {
		return nil, err
	}
	payload := msg.Payload
	addressedCall, err := warpPayload.ParseAddressedCall(payload)
	if err != nil {
		return nil, err
	}
	justification := platformvm.L1ValidatorRegistrationJustification{
		Preimage: &platformvm.L1ValidatorRegistrationJustification_RegisterL1ValidatorMessage{
			RegisterL1ValidatorMessage: addressedCall.Payload,
		},
	}
	return proto.Marshal(&justification)
}

func GetRegisterL1ValidatorMessageFromTx(
	rpcURL string,
	validationID ids.ID,
	txHash string,
) (*warp.UnsignedMessage, error) {
	client, err := evm.GetClient(rpcURL)
	if err != nil {
		return nil, err
	}
	receipt, err := client.TransactionReceipt(common.HexToHash(txHash))
	if err != nil {
		return nil, err
	}
	msgs := evm.GetWarpMessagesFromLogs(receipt.Logs)
	for _, msg := range msgs {
		payload := msg.Payload
		addressedCall, err := warpPayload.ParseAddressedCall(payload)
		if err == nil {
			reg, err := warpMessage.ParseRegisterL1Validator(addressedCall.Payload)
			if err == nil {
				if reg.ValidationID() == validationID {
					return msg, nil
				}
			}
		}
	}
	return nil, fmt.Errorf("register validator message not found on tx %s", txHash)
}<|MERGE_RESOLUTION|>--- conflicted
+++ resolved
@@ -483,19 +483,11 @@
 			if err != nil {
 				return nil, ids.Empty, nil, fmt.Errorf("failure obtaining value from weight: %w", err)
 			}
-<<<<<<< HEAD
-			ux.Logger.PrintLineSeparator()
-			ux.Logger.PrintToUser("Initializing validator registration with PoS validator manager")
-			ux.Logger.PrintToUser("Using RPC URL: %s", rpcURL)
-			ux.Logger.PrintToUser("NodeID: %s staking %s tokens", nodeID.String(), utils.FormatAmount(stakeAmount, 18))
-			ux.Logger.PrintLineSeparator()
-=======
 			logger.Info("")
 			logger.Info("Initializing validator registration with PoS validator manager")
 			logger.Info(fmt.Sprintf("Using RPC URL: %s", rpcURL))
-			logger.Info(fmt.Sprintf("NodeID: %s staking %s tokens", nodeID.String(), stakeAmount))
+			logger.Info(fmt.Sprintf("NodeID: %s staking %s tokens", nodeID.String(), utils.FormatAmount(stakeAmount, 18)))
 			logger.Info("")
->>>>>>> 49e933b1
 			tx, receipt, err = InitializeValidatorRegistrationPoSNative(
 				logger,
 				rpcURL,
