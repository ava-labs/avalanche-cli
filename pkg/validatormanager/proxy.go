--- conflicted
+++ resolved
@@ -17,15 +17,10 @@
 	"github.com/ethereum/go-ethereum/common"
 )
 
-<<<<<<< HEAD
 //go:embed smart_contracts/transparent_proxy_bytecode.txt
 var transparentProxyBytecode []byte
 
 func DeployTransparentProxy(
-=======
-func SetupValidatorProxyImplementation(
-	logger logging.Logger,
->>>>>>> 0740a705
 	rpcURL string,
 	privateKey string,
 	implementation common.Address,
@@ -53,6 +48,7 @@
 }
 
 func SetupProxyImplementation(
+	logger logging.Logger,
 	rpcURL string,
 	proxyAdminContractAddress common.Address,
 	transparentProxyContractAddress common.Address,
@@ -72,6 +68,7 @@
 	}
 	if useUpgradeAndCall {
 		return contract.TxToMethod(
+			logger,
 			rpcURL,
 			false,
 			common.Address{},
@@ -139,11 +136,13 @@
 }
 
 func SetupGenesisValidatorProxyImplementation(
+	logger logging.Logger,
 	rpcURL string,
 	proxyOwnerPrivateKey string,
 	validatorManager common.Address,
 ) (*types.Transaction, *types.Receipt, error) {
 	return SetupProxyImplementation(
+		logger,
 		rpcURL,
 		common.HexToAddress(validatorManagerSDK.ValidatorProxyAdminContractAddress),
 		common.HexToAddress(validatorManagerSDK.ValidatorProxyContractAddress),
@@ -189,22 +188,14 @@
 	)
 }
 
-<<<<<<< HEAD
 func SetupGenesisSpecializationProxyImplementation(
-=======
-func SetupSpecializationProxyImplementation(
 	logger logging.Logger,
->>>>>>> 0740a705
 	rpcURL string,
 	proxyOwnerPrivateKey string,
 	validatorManager common.Address,
 ) (*types.Transaction, *types.Receipt, error) {
-<<<<<<< HEAD
 	return SetupProxyImplementation(
-=======
-	return contract.TxToMethod(
 		logger,
->>>>>>> 0740a705
 		rpcURL,
 		common.HexToAddress(validatorManagerSDK.SpecializationProxyAdminContractAddress),
 		common.HexToAddress(validatorManagerSDK.SpecializationProxyContractAddress),
