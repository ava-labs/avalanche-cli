// Copyright (C) 2025, Ava Labs, Inc. All rights reserved.
// See the file LICENSE for licensing terms.
package cobrautils

import (
	"fmt"
	"os"
	"strings"

	"github.com/ava-labs/avalanche-cli/pkg/utils"

	"github.com/ava-labs/avalanche-cli/pkg/ux"

	"github.com/spf13/cobra"
)

type UsageError struct {
	cmd *cobra.Command
	err error
}

func (e UsageError) Error() string {
	return fmt.Sprintf("Usage error: %s", e.err)
}

func ErrWrongArgCount(expected, got int) error {
	return fmt.Errorf("requires %d arg(s), received %d args(s)", expected, got)
}

func ErrMaxArgCount(expected, got int) error {
	return fmt.Errorf("max %d arg(s), received %d args(s)", expected, got)
}

func ErrMinArgCount(expected, got int) error {
	return fmt.Errorf("min %d arg(s), received %d args(s)", expected, got)
}

func ErrRangeArgCount(expectedLow, expectedHigh, got int) error {
	return fmt.Errorf("accepted number of arg(s) is %d to %d, received %d args(s)", expectedLow, expectedHigh, got)
}

func NewUsageError(cmd *cobra.Command, err error) UsageError {
	return UsageError{
		cmd: cmd,
		err: err,
	}
}

func ExactArgs(n int) cobra.PositionalArgs {
	return func(cmd *cobra.Command, args []string) error {
		if len(args) != n {
			_ = cmd.Help() // show full help with flag grouping
<<<<<<< HEAD
			return ErrWrongArgCount(n, len(args))
=======
			fmt.Println("")
			return utils.ErrWrongArgCount(n, len(args))
>>>>>>> bc4dcbc4
		}
		return nil
	}
}

func MaximumNArgs(n int) cobra.PositionalArgs {
	return func(cmd *cobra.Command, args []string) error {
		if len(args) > n {
			_ = cmd.Help() // show full help with flag grouping
			return ErrMaxArgCount(n, len(args))
		}
		return nil
	}
}

func MinimumNArgs(n int) cobra.PositionalArgs {
	return func(cmd *cobra.Command, args []string) error {
		if len(args) < n {
			_ = cmd.Help() // show full help with flag grouping
			return ErrMinArgCount(n, len(args))
		}
		return nil
	}
}

func RangeArgs(min int, max int) cobra.PositionalArgs {
	return func(cmd *cobra.Command, args []string) error {
		if len(args) < min || len(args) > max {
			_ = cmd.Help() // show full help with flag grouping
			return ErrRangeArgCount(min, max, len(args))
		}
		return nil
	}
}

func HandleErrors(err error) {
	if err != nil {
		usageErr, ok := err.(UsageError)
		if ok {
			usageErr.cmd.Println(usageErr.cmd.UsageString())
			usageErr.cmd.Println()
			usageErr.cmd.Println(usageErr)
		} else {
			ux.Logger.PrintToUser("Error: %s", err)
		}
		os.Exit(1)
	}
}

func CommandSuiteUsage(cmd *cobra.Command, args []string) error {
	if len(args) != 0 {
		return NewUsageError(
			cmd,
			fmt.Errorf("invalid subcommand %q", strings.Join(args, " ")),
		)
	}
	err := cmd.Help()
	if err != nil {
		fmt.Println(err)
	}
	return nil
}

func ConfigureRootCmd(cmd *cobra.Command) {
	cmd.SetFlagErrorFunc(func(cmd *cobra.Command, err error) error {
		return NewUsageError(cmd, err)
	})
}<|MERGE_RESOLUTION|>--- conflicted
+++ resolved
@@ -50,12 +50,8 @@
 	return func(cmd *cobra.Command, args []string) error {
 		if len(args) != n {
 			_ = cmd.Help() // show full help with flag grouping
-<<<<<<< HEAD
-			return ErrWrongArgCount(n, len(args))
-=======
 			fmt.Println("")
 			return utils.ErrWrongArgCount(n, len(args))
->>>>>>> bc4dcbc4
 		}
 		return nil
 	}
@@ -65,6 +61,7 @@
 	return func(cmd *cobra.Command, args []string) error {
 		if len(args) > n {
 			_ = cmd.Help() // show full help with flag grouping
+      fmt.Println("")
 			return ErrMaxArgCount(n, len(args))
 		}
 		return nil
@@ -75,6 +72,7 @@
 	return func(cmd *cobra.Command, args []string) error {
 		if len(args) < n {
 			_ = cmd.Help() // show full help with flag grouping
+      fmt.Println("")
 			return ErrMinArgCount(n, len(args))
 		}
 		return nil
@@ -85,6 +83,7 @@
 	return func(cmd *cobra.Command, args []string) error {
 		if len(args) < min || len(args) > max {
 			_ = cmd.Help() // show full help with flag grouping
+      fmt.Println("")
 			return ErrRangeArgCount(min, max, len(args))
 		}
 		return nil
