// Copyright (C) 2024, Ava Labs, Inc. All rights reserved.
// See the file LICENSE for licensing terms.

package docker

import (
	"fmt"
	"os"
	"path/filepath"
	"time"

	"github.com/ava-labs/avalanche-cli/pkg/constants"
	"github.com/ava-labs/avalanche-cli/pkg/models"
	"github.com/ava-labs/avalanche-cli/pkg/remoteconfig"
	"github.com/ava-labs/avalanche-cli/pkg/utils"
	"github.com/ava-labs/avalanche-cli/pkg/ux"
)

// ValidateComposeFile validates a docker-compose file on a remote host.
func ValidateComposeFile(host *models.Host, composeFile string, timeout time.Duration) error {
	if output, err := host.Command(fmt.Sprintf("docker compose -f %s config", composeFile), nil, timeout); err != nil {
		return fmt.Errorf("%w: %s", err, string(output))
	}
	return nil
}

// ComposeSSHSetupNode sets up an AvalancheGo node and dependencies on a remote host over SSH.
func ComposeSSHSetupNode(
	host *models.Host,
	network models.Network,
	avalancheGoVersion string,
	avalanchegoBootstrapIDs []string,
	avalanchegoBootstrapIPs []string,
	avalanchegoGenesisFilePath string,
	avalanchegoUpgradeFilePath string,
	withMonitoring bool,
	publicAccessToHTTPPort bool,
) error {
	startTime := time.Now()
	folderStructure := remoteconfig.RemoteFoldersToCreateAvalanchego()
	for _, dir := range folderStructure {
		if err := host.MkdirAll(dir, constants.SSHFileOpsTimeout); err != nil {
			return fmt.Errorf("failed to create directory %s: %w", dir, err)
		}
	}
	ux.Logger.Info("avalancheCLI folder structure created on remote host %s after %s", folderStructure, time.Since(startTime))

	avagoDockerImage := fmt.Sprintf("%s:%s", constants.AvalancheGoDockerImage, avalancheGoVersion)
	ux.Logger.Info("Preparing AvalancheGo Docker image %s on %s[%s]", avagoDockerImage, host.NodeID, host.IP)
	if err := PrepareDockerImageWithRepo(host, avagoDockerImage, constants.AvalancheGoGitRepo, avalancheGoVersion); err != nil {
		return err
	}
	ux.Logger.Info("AvalancheGo Docker image %s ready on %s[%s] after %s", avagoDockerImage, host.NodeID, host.IP, time.Since(startTime))
	nodeConfFile, cChainConfFile, err := prepareAvalanchegoConfig(
		host,
		network,
		AvalancheGoConfigOptions{
			BootstrapIDs:      avalanchegoBootstrapIDs,
			BootstrapIPs:      avalanchegoBootstrapIPs,
			GenesisPath:       avalanchegoGenesisFilePath,
			UpgradePath:       avalanchegoUpgradeFilePath,
			AllowPublicAccess: publicAccessToHTTPPort,
		},
	)
	if err != nil {
		return err
	}
	defer func() {
		if err := os.Remove(nodeConfFile); err != nil {
			ux.Logger.Error("Error removing temporary file %s: %s", nodeConfFile, err)
		}
		if err := os.Remove(cChainConfFile); err != nil {
			ux.Logger.Error("Error removing temporary file %s: %s", cChainConfFile, err)
		}
	}()

	if err := host.Upload(nodeConfFile, remoteconfig.GetRemoteAvalancheNodeConfig(), constants.SSHFileOpsTimeout); err != nil {
		return err
	}
	if err := host.Upload(cChainConfFile, remoteconfig.GetRemoteAvalancheCChainConfig(), constants.SSHFileOpsTimeout); err != nil {
		return err
	}
	if avalanchegoGenesisFilePath != "" {
		if err := host.Upload(avalanchegoGenesisFilePath, remoteconfig.GetRemoteAvalancheGenesis(), constants.SSHFileOpsTimeout); err != nil {
			return err
		}
	}
	if avalanchegoUpgradeFilePath != "" {
		if err := host.Upload(avalanchegoUpgradeFilePath, remoteconfig.GetRemoteAvalancheUpgrade(), constants.SSHFileOpsTimeout); err != nil {
			return err
		}
	}
	ux.Logger.Info("AvalancheGo configs uploaded to %s[%s] after %s", host.NodeID, host.IP, time.Since(startTime))
	return ComposeOverSSH("Compose Node",
		host,
		constants.SSHScriptTimeout,
		"templates/avalanchego.docker-compose.yml",
		DockerComposeInputs{
			AvalanchegoVersion: avalancheGoVersion,
			WithMonitoring:     withMonitoring,
			WithAvalanchego:    true,
			E2E:                utils.IsE2E(),
			E2EIP:              utils.E2EConvertIP(host.IP),
			E2ESuffix:          utils.E2ESuffix(host.IP),
		})
}

func ComposeSSHSetupLoadTest(host *models.Host) error {
	return ComposeOverSSH("Compose Node",
		host,
		constants.SSHScriptTimeout,
		"templates/avalanchego.docker-compose.yml",
		DockerComposeInputs{
			WithMonitoring:  true,
			WithAvalanchego: false,
		})
}

// WasNodeSetupWithMonitoring checks if an AvalancheGo node was setup with monitoring on a remote host.
func WasNodeSetupWithMonitoring(host *models.Host) (bool, error) {
	return HasRemoteComposeService(host, utils.GetRemoteComposeFile(), "promtail", constants.SSHScriptTimeout)
}

// ComposeSSHSetupMonitoring sets up monitoring using docker-compose.
func ComposeSSHSetupMonitoring(host *models.Host) error {
	grafanaConfigFile, grafanaDashboardsFile, grafanaLokiDatasourceFile, grafanaPromDatasourceFile, err := prepareGrafanaConfig()
	if err != nil {
		return err
	}
	defer func() {
		if err := os.Remove(grafanaLokiDatasourceFile); err != nil {
			ux.Logger.Error("Error removing temporary file %s: %s", grafanaLokiDatasourceFile, err)
		}
		if err := os.Remove(grafanaPromDatasourceFile); err != nil {
			ux.Logger.Error("Error removing temporary file %s: %s", grafanaPromDatasourceFile, err)
		}
		if err := os.Remove(grafanaDashboardsFile); err != nil {
			ux.Logger.Error("Error removing temporary file %s: %s", grafanaDashboardsFile, err)
		}
		if err := os.Remove(grafanaConfigFile); err != nil {
			ux.Logger.Error("Error removing temporary file %s: %s", grafanaConfigFile, err)
		}
	}()

	grafanaLokiDatasourceRemoteFileName := filepath.Join(utils.GetRemoteComposeServicePath("grafana", "provisioning", "datasources"), "loki.yml")
	if err := host.Upload(grafanaLokiDatasourceFile, grafanaLokiDatasourceRemoteFileName, constants.SSHFileOpsTimeout); err != nil {
		return err
	}
	grafanaPromDatasourceFileName := filepath.Join(utils.GetRemoteComposeServicePath("grafana", "provisioning", "datasources"), "prometheus.yml")
	if err := host.Upload(grafanaPromDatasourceFile, grafanaPromDatasourceFileName, constants.SSHFileOpsTimeout); err != nil {
		return err
	}
	grafanaDashboardsRemoteFileName := filepath.Join(utils.GetRemoteComposeServicePath("grafana", "provisioning", "dashboards"), "dashboards.yml")
	if err := host.Upload(grafanaDashboardsFile, grafanaDashboardsRemoteFileName, constants.SSHFileOpsTimeout); err != nil {
		return err
	}
	grafanaConfigRemoteFileName := filepath.Join(utils.GetRemoteComposeServicePath("grafana"), "grafana.ini")
	if err := host.Upload(grafanaConfigFile, grafanaConfigRemoteFileName, constants.SSHFileOpsTimeout); err != nil {
		return err
	}

	return ComposeOverSSH("Setup Monitoring",
		host,
		constants.SSHScriptTimeout,
		"templates/monitoring.docker-compose.yml",
		DockerComposeInputs{})
}

func ComposeSSHSetupAWMRelayer(host *models.Host, relayerVersion string) error {
	return ComposeOverSSH("Setup AWM Relayer",
		host,
		constants.SSHScriptTimeout,
		"templates/awmrelayer.docker-compose.yml",
<<<<<<< HEAD
		DockerComposeInputs{})
=======
		dockerComposeInputs{
			AWMRelayerVersion: relayerVersion,
		})
>>>>>>> 1053bda9
}<|MERGE_RESOLUTION|>--- conflicted
+++ resolved
@@ -171,11 +171,7 @@
 		host,
 		constants.SSHScriptTimeout,
 		"templates/awmrelayer.docker-compose.yml",
-<<<<<<< HEAD
-		DockerComposeInputs{})
-=======
 		dockerComposeInputs{
 			AWMRelayerVersion: relayerVersion,
 		})
->>>>>>> 1053bda9
 }