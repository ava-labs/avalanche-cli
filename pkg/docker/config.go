// Copyright (C) 2024, Ava Labs, Inc. All rights reserved.
// See the file LICENSE for licensing terms.

package docker

import (
	"os"

	"github.com/ava-labs/avalanche-cli/pkg/constants"
	"github.com/ava-labs/avalanche-cli/pkg/models"
	"github.com/ava-labs/avalanche-cli/pkg/remoteconfig"
	"github.com/ava-labs/avalanche-cli/pkg/utils"
)

<<<<<<< HEAD
func prepareAvalanchegoConfig(host *models.Host, network models.Network, isAPIHost bool) (string, string, error) {
	avagoConf := remoteconfig.DefaultCliAvalancheConfig(host.IP, network.ShortID())
	if network.PublicAPI || isAPIHost || utils.IsE2E() {
		avagoConf.HTTPHost = "0.0.0.0"
	}
=======
func prepareAvalanchegoConfig(host *models.Host, networkID string) (string, string, error) {
	avagoConf := remoteconfig.PrepareAvalancheConfig(host.IP, networkID, nil)
>>>>>>> 14011f3c
	nodeConf, err := remoteconfig.RenderAvalancheNodeConfig(avagoConf)
	if err != nil {
		return "", "", err
	}
	nodeConfFile, err := os.CreateTemp("", "avalanchecli-node-*.yml")
	if err != nil {
		return "", "", err
	}
	if err := os.WriteFile(nodeConfFile.Name(), nodeConf, constants.WriteReadUserOnlyPerms); err != nil {
		return "", "", err
	}
	cChainConf, err := remoteconfig.RenderAvalancheCChainConfig(avagoConf)
	if err != nil {
		return "", "", err
	}
	cChainConfFile, err := os.CreateTemp("", "avalanchecli-cchain-*.yml")
	if err != nil {
		return "", "", err
	}
	if err := os.WriteFile(cChainConfFile.Name(), cChainConf, constants.WriteReadUserOnlyPerms); err != nil {
		return "", "", err
	}
	return nodeConfFile.Name(), cChainConfFile.Name(), nil
}

func prepareGrafanaConfig() (string, string, string, string, error) {
	grafanaDataSource, err := remoteconfig.RenderGrafanaLokiDataSourceConfig()
	if err != nil {
		return "", "", "", "", err
	}
	grafanaDataSourceFile, err := os.CreateTemp("", "avalanchecli-grafana-datasource-*.yml")
	if err != nil {
		return "", "", "", "", err
	}
	if err := os.WriteFile(grafanaDataSourceFile.Name(), grafanaDataSource, constants.WriteReadUserOnlyPerms); err != nil {
		return "", "", "", "", err
	}

	grafanaPromDataSource, err := remoteconfig.RenderGrafanaPrometheusDataSourceConfigg()
	if err != nil {
		return "", "", "", "", err
	}
	grafanaPromDataSourceFile, err := os.CreateTemp("", "avalanchecli-grafana-prom-datasource-*.yml")
	if err != nil {
		return "", "", "", "", err
	}
	if err := os.WriteFile(grafanaPromDataSourceFile.Name(), grafanaPromDataSource, constants.WriteReadUserOnlyPerms); err != nil {
		return "", "", "", "", err
	}

	grafanaDashboards, err := remoteconfig.RenderGrafanaDashboardConfig()
	if err != nil {
		return "", "", "", "", err
	}
	grafanaDashboardsFile, err := os.CreateTemp("", "avalanchecli-grafana-dashboards-*.yml")
	if err != nil {
		return "", "", "", "", err
	}
	if err := os.WriteFile(grafanaDashboardsFile.Name(), grafanaDashboards, constants.WriteReadUserOnlyPerms); err != nil {
		return "", "", "", "", err
	}

	grafanaConfig, err := remoteconfig.RenderGrafanaConfig()
	if err != nil {
		return "", "", "", "", err
	}
	grafanaConfigFile, err := os.CreateTemp("", "avalanchecli-grafana-config-*.ini")
	if err != nil {
		return "", "", "", "", err
	}
	if err := os.WriteFile(grafanaConfigFile.Name(), grafanaConfig, constants.WriteReadUserOnlyPerms); err != nil {
		return "", "", "", "", err
	}
	return grafanaConfigFile.Name(), grafanaDashboardsFile.Name(), grafanaDataSourceFile.Name(), grafanaPromDataSourceFile.Name(), nil
}<|MERGE_RESOLUTION|>--- conflicted
+++ resolved
@@ -12,16 +12,11 @@
 	"github.com/ava-labs/avalanche-cli/pkg/utils"
 )
 
-<<<<<<< HEAD
 func prepareAvalanchegoConfig(host *models.Host, network models.Network, isAPIHost bool) (string, string, error) {
-	avagoConf := remoteconfig.DefaultCliAvalancheConfig(host.IP, network.ShortID())
+	avagoConf := remoteconfig.PrepareAvalancheConfig(host.IP, network.ShortID(), nil)
 	if network.PublicAPI || isAPIHost || utils.IsE2E() {
 		avagoConf.HTTPHost = "0.0.0.0"
 	}
-=======
-func prepareAvalanchegoConfig(host *models.Host, networkID string) (string, string, error) {
-	avagoConf := remoteconfig.PrepareAvalancheConfig(host.IP, networkID, nil)
->>>>>>> 14011f3c
 	nodeConf, err := remoteconfig.RenderAvalancheNodeConfig(avagoConf)
 	if err != nil {
 		return "", "", err
