--- conflicted
+++ resolved
@@ -291,12 +291,7 @@
 	if messengerDeployerBalance.Cmp(messengerDeployerRequiredBalance) < 0 {
 		toFund := big.NewInt(0).
 			Sub(messengerDeployerRequiredBalance, messengerDeployerBalance)
-<<<<<<< HEAD
-		if _, err := evm.FundAddress(
-			client,
-=======
-		if err := client.FundAddress(
->>>>>>> 0a0af972
+		if _, err := client.FundAddress(
 			privateKey,
 			t.messengerDeployerAddress,
 			toFund,
