// Copyright (C) 2022, Ava Labs, Inc. All rights reserved
// See the file LICENSE for licensing terms.
package relayer

import (
	"context"
	"encoding/json"
	"errors"
	"fmt"
	"math/big"
	"os"
	"os/exec"
	"path/filepath"
	"runtime"
	"strings"
	"syscall"
	"time"

	"github.com/ava-labs/avalanche-cli/pkg/application"
	"github.com/ava-labs/avalanche-cli/pkg/binutils"
	"github.com/ava-labs/avalanche-cli/pkg/constants"
	"github.com/ava-labs/avalanche-cli/pkg/key"
	"github.com/ava-labs/avalanche-cli/pkg/models"
	"github.com/ava-labs/avalanche-cli/pkg/utils"
	"github.com/ava-labs/avalanche-cli/pkg/ux"
	"github.com/ava-labs/avalanche-cli/sdk/evm"
	apiConfig "github.com/ava-labs/icm-services/config"
	offchainregistry "github.com/ava-labs/icm-services/messages/off-chain-registry"
	"github.com/ava-labs/icm-services/relayer/config"
)

const (
	localRelayerSetupTime                  = 2 * time.Second
	localRelayerCheckPoolTime              = 100 * time.Millisecond
	localRelayerCheckTimeout               = 3 * time.Second
	defaultDBWriteIntervalSeconds          = 10
	defaultSignatureCacheSize              = 1024 * 1024
	defaultInitialConnectionTimeoutSeconds = 60
)

var relayerRequiredBalance = big.NewInt(0).Mul(big.NewInt(1e18), big.NewInt(500)) // 500 AVAX

func GetRelayerKeyInfo(app *application.Avalanche) (string, string, error) {
	keyPath := app.GetKeyPath(constants.ICMRelayerKeyName)
	var (
		k   *key.SoftKey
		err error
	)
	if utils.FileExists(keyPath) {
		k, err = key.LoadSoft(models.NewLocalNetwork().ID, keyPath)
		if err != nil {
			return "", "", err
		}
	} else {
		k, err = key.NewSoft(0)
		if err != nil {
			return "", "", err
		}
		if err := k.Save(keyPath); err != nil {
			return "", "", err
		}
	}
	return k.C(), k.PrivKeyHex(), nil
}

func FundRelayer(
	rpcURL string,
	prefundedPrivateKey string,
	relayerAddress string,
) error {
	// get relayer balance
	client, err := evm.GetClient(rpcURL)
	if err != nil {
		return err
	}
	relayerBalance, err := client.GetAddressBalance(relayerAddress)
	if err != nil {
		return err
	}
	if relayerBalance.Cmp(relayerRequiredBalance) < 0 {
		toFund := big.NewInt(0).Sub(relayerRequiredBalance, relayerBalance)
<<<<<<< HEAD
		_, err := evm.FundAddress(
			client,
=======
		err := client.FundAddress(
>>>>>>> 0a0af972
			prefundedPrivateKey,
			relayerAddress,
			toFund,
		)
		if err != nil {
			return err
		}
	}
	return nil
}

type relayerRunFile struct {
	Pid int `json:"pid"`
}

func DeployRelayer(
	version string,
	binPath string,
	binDir string,
	configPath string,
	logFilePath string,
	runFilePath string,
	storageDir string,
) (string, error) {
	if err := RelayerCleanup(runFilePath, logFilePath, storageDir); err != nil {
		return "", err
	}
	if binPath == "" {
		var err error
		binPath, err = InstallRelayer(binDir, version)
		if err != nil {
			return "", err
		}
	}
	pid, err := executeRelayer(binPath, configPath, logFilePath)
	if err != nil {
		return "", err
	}
	return binPath, saveRelayerRunFile(runFilePath, pid)
}

func RelayerIsUp(runFilePath string) (bool, int, *os.Process, error) {
	if !utils.FileExists(runFilePath) {
		return false, 0, nil, nil
	}
	bs, err := os.ReadFile(runFilePath)
	if err != nil {
		return false, 0, nil, err
	}
	rf := relayerRunFile{}
	if err := json.Unmarshal(bs, &rf); err != nil {
		return false, 0, nil, err
	}
	proc, err := utils.GetProcess(rf.Pid)
	if err != nil {
		// after a reboot without network cleanup, it is expected that the file pid will exist but the process not
		return false, 0, nil, removeRelayerRunFile(runFilePath)
	}
	return true, rf.Pid, proc, nil
}

func RelayerCleanup(
	runFilePath string,
	logFilePath string,
	storageDir string,
) error {
	_ = os.Remove(logFilePath)
	if err := os.RemoveAll(storageDir); err != nil {
		return err
	}
	relayerIsUp, pid, proc, err := RelayerIsUp(runFilePath)
	if err != nil {
		return err
	}
	if relayerIsUp {
		waitedCh := make(chan struct{})
		go func() {
			for {
				if err := proc.Signal(syscall.Signal(0)); err != nil {
					if errors.Is(err, os.ErrProcessDone) {
						close(waitedCh)
						return
					} else {
						ux.Logger.RedXToUser("failure checking to process pid %d aliveness due to: %s", proc.Pid, err)
					}
				}
				time.Sleep(localRelayerCheckPoolTime)
			}
		}()
		if err := proc.Signal(os.Interrupt); err != nil {
			return fmt.Errorf("failed sending interrupt signal to relayer process with pid %d: %w", pid, err)
		}
		ctx, cancel := context.WithTimeout(context.Background(), localRelayerCheckTimeout)
		defer cancel()
		select {
		case <-ctx.Done():
			if err := proc.Signal(os.Kill); err != nil {
				return fmt.Errorf("failed killing relayer process with pid %d: %w", pid, err)
			}
		case <-waitedCh:
		}
		return removeRelayerRunFile(runFilePath)
	}
	return nil
}

func removeRelayerRunFile(runFilePath string) error {
	err := os.Remove(runFilePath)
	if err != nil {
		err = fmt.Errorf("failed removing relayer run file %s: %w", runFilePath, err)
	}
	return err
}

func saveRelayerRunFile(runFilePath string, pid int) error {
	rf := relayerRunFile{
		Pid: pid,
	}
	bs, err := json.Marshal(&rf)
	if err != nil {
		return err
	}
	if err := os.MkdirAll(filepath.Dir(runFilePath), constants.DefaultPerms755); err != nil {
		return err
	}
	if err := os.WriteFile(runFilePath, bs, constants.WriteReadReadPerms); err != nil {
		return fmt.Errorf("could not write awm relater run file to %s: %w", runFilePath, err)
	}
	return nil
}

func GetLatestRelayerReleaseVersion() (string, error) {
	downloader := application.NewDownloader()
	return downloader.GetLatestReleaseVersion(
		constants.AvaLabsOrg,
		constants.ICMServicesRepoName,
		constants.ICMRelayerKind,
	)
}

func GetLatestRelayerPreReleaseVersion() (string, error) {
	downloader := application.NewDownloader()
	return downloader.GetLatestPreReleaseVersion(
		constants.AvaLabsOrg,
		constants.ICMServicesRepoName,
		constants.ICMRelayerKind,
	)
}

func InstallRelayer(binDir, version string) (string, error) {
	if version == "" || version == constants.LatestPreReleaseVersionTag {
		var err error
		version, err = GetLatestRelayerPreReleaseVersion()
		if err != nil {
			return "", err
		}
	}
	if version == constants.LatestReleaseVersionTag {
		var err error
		version, err = GetLatestRelayerReleaseVersion()
		if err != nil {
			return "", err
		}
	}
	ux.Logger.PrintToUser("Relayer version %s", version)
	versionBinDir := filepath.Join(binDir, version)
	binPath := filepath.Join(versionBinDir, constants.ICMRelayerBin)
	if utils.IsExecutable(binPath) {
		return binPath, nil
	}
	ux.Logger.PrintToUser("Installing Relayer")
	url, err := getRelayerURL(version)
	if err != nil {
		return "", err
	}
	bs, err := utils.Download(url)
	if err != nil {
		return "", err
	}
	if err := binutils.InstallArchive("tar.gz", bs, versionBinDir); err != nil {
		return "", err
	}
	return binPath, nil
}

func executeRelayer(binPath string, configPath string, logFile string) (int, error) {
	if err := os.MkdirAll(filepath.Dir(logFile), constants.DefaultPerms755); err != nil {
		return 0, err
	}
	logWriter, err := os.Create(logFile)
	if err != nil {
		return 0, err
	}

	ux.Logger.PrintToUser("Executing Relayer")

	cmd := exec.Command(binPath, "--config-file", configPath)
	cmd.Stdout = logWriter
	cmd.Stderr = logWriter
	if err := cmd.Start(); err != nil {
		return 0, err
	}

	ch := make(chan struct{})
	go func() {
		_ = cmd.Wait()
		ch <- struct{}{}
	}()
	time.Sleep(localRelayerSetupTime)
	select {
	case <-ch:
		return 0, fmt.Errorf("relayer process failed during setup")
	default:
	}

	err = waitForRelayerInitialization(
		configPath,
		logFile,
		0,
		0,
	)

	return cmd.Process.Pid, err
}

func getRelayerURL(version string) (string, error) {
	goarch, goos := runtime.GOARCH, runtime.GOOS
	if goos != "linux" && goos != "darwin" {
		return "", fmt.Errorf("OS not supported: %s", goos)
	}
	component := "icm-relayer"
	semanticVersion := strings.TrimPrefix(version, component+"/")
	if semanticVersion != version {
		return fmt.Sprintf(
			"https://github.com/%s/%s/releases/download/icm-relayer%%2F%s/icm-relayer_%s_%s_%s.tar.gz",
			constants.AvaLabsOrg,
			constants.ICMServicesRepoName,
			semanticVersion,
			strings.TrimPrefix(semanticVersion, "v"),
			goos,
			goarch,
		), nil
	}
	semanticVersion = strings.TrimPrefix(version, component+"-")
	if semanticVersion != version {
		return fmt.Sprintf(
			"https://github.com/%s/%s/releases/download/icm-relayer-%s/icm-relayer_%s_%s_%s.tar.gz",
			constants.AvaLabsOrg,
			constants.ICMServicesRepoName,
			semanticVersion,
			strings.TrimPrefix(semanticVersion, "v"),
			goos,
			goarch,
		), nil
	}
	return fmt.Sprintf(
		"https://github.com/%s/%s/releases/download/%s/icm-relayer_%s_%s_%s.tar.gz",
		constants.AvaLabsOrg,
		constants.ICMServicesRepoName,
		semanticVersion,
		strings.TrimPrefix(semanticVersion, "v"),
		goos,
		goarch,
	), nil
}

func loadRelayerConfig(relayerConfigPath string) (*config.Config, error) {
	awmRelayerConfig := config.Config{}
	bs, err := os.ReadFile(relayerConfigPath)
	if err != nil {
		return nil, err
	}
	if err := json.Unmarshal(bs, &awmRelayerConfig); err != nil {
		return nil, err
	}
	return &awmRelayerConfig, nil
}

func saveRelayerConfig(relayerConfig *config.Config, relayerConfigPath string) error {
	if err := os.MkdirAll(filepath.Dir(relayerConfigPath), constants.DefaultPerms755); err != nil {
		return err
	}
	bs, err := json.MarshalIndent(relayerConfig, "", "  ")
	if err != nil {
		return err
	}
	return os.WriteFile(relayerConfigPath, bs, constants.WriteReadReadPerms)
}

func CreateBaseRelayerConfigIfMissing(
	relayerConfigPath string,
	logLevel string,
	storageLocation string,
	metricsPort uint16,
	network models.Network,
	allowPrivateIPs bool,
) error {
	if !utils.FileExists(relayerConfigPath) {
		return CreateBaseRelayerConfig(
			relayerConfigPath,
			logLevel,
			storageLocation,
			metricsPort,
			network,
			allowPrivateIPs,
		)
	}
	return nil
}

func CreateBaseRelayerConfig(
	relayerConfigPath string,
	logLevel string,
	storageLocation string,
	metricsPort uint16,
	network models.Network,
	allowPrivateIPs bool,
) error {
	awmRelayerConfig := &config.Config{
		LogLevel: logLevel,
		PChainAPI: &apiConfig.APIConfig{
			BaseURL:     network.Endpoint,
			QueryParams: map[string]string{},
		},
		InfoAPI: &apiConfig.APIConfig{
			BaseURL:     network.Endpoint,
			QueryParams: map[string]string{},
		},
		StorageLocation:                 storageLocation,
		ProcessMissedBlocks:             false,
		SourceBlockchains:               []*config.SourceBlockchain{},
		DestinationBlockchains:          []*config.DestinationBlockchain{},
		MetricsPort:                     metricsPort,
		DBWriteIntervalSeconds:          defaultDBWriteIntervalSeconds,
		SignatureCacheSize:              defaultSignatureCacheSize,
		AllowPrivateIPs:                 allowPrivateIPs,
		InitialConnectionTimeoutSeconds: defaultInitialConnectionTimeoutSeconds,
	}
	return saveRelayerConfig(awmRelayerConfig, relayerConfigPath)
}

func AddSourceAndDestinationToRelayerConfig(
	relayerConfigPath string,
	rpcEndpoint string,
	wsEndpoint string,
	subnetID string,
	blockchainID string,
	icmRegistryAddress string,
	icmMessengerAddress string,
	relayerRewardAddress string,
	relayerPrivateKey string,
) error {
	awmRelayerConfig, err := loadRelayerConfig(relayerConfigPath)
	if err != nil {
		return err
	}
	addSourceToRelayerConfig(
		awmRelayerConfig,
		rpcEndpoint,
		wsEndpoint,
		subnetID,
		blockchainID,
		icmRegistryAddress,
		icmMessengerAddress,
		relayerRewardAddress,
	)
	addDestinationToRelayerConfig(
		awmRelayerConfig,
		rpcEndpoint,
		subnetID,
		blockchainID,
		relayerPrivateKey,
	)
	return saveRelayerConfig(awmRelayerConfig, relayerConfigPath)
}

func AddSourceToRelayerConfig(
	relayerConfigPath string,
	rpcEndpoint string,
	wsEndpoint string,
	subnetID string,
	blockchainID string,
	icmRegistryAddress string,
	icmMessengerAddress string,
	relayerRewardAddress string,
) error {
	awmRelayerConfig, err := loadRelayerConfig(relayerConfigPath)
	if err != nil {
		return err
	}
	addSourceToRelayerConfig(
		awmRelayerConfig,
		rpcEndpoint,
		wsEndpoint,
		subnetID,
		blockchainID,
		icmRegistryAddress,
		icmMessengerAddress,
		relayerRewardAddress,
	)
	return saveRelayerConfig(awmRelayerConfig, relayerConfigPath)
}

func AddDestinationToRelayerConfig(
	relayerConfigPath string,
	rpcEndpoint string,
	subnetID string,
	blockchainID string,
	relayerPrivateKey string,
) error {
	awmRelayerConfig, err := loadRelayerConfig(relayerConfigPath)
	if err != nil {
		return err
	}
	addDestinationToRelayerConfig(
		awmRelayerConfig,
		rpcEndpoint,
		subnetID,
		blockchainID,
		relayerPrivateKey,
	)
	return saveRelayerConfig(awmRelayerConfig, relayerConfigPath)
}

func addSourceToRelayerConfig(
	relayerConfig *config.Config,
	rpcEndpoint string,
	wsEndpoint string,
	subnetID string,
	blockchainID string,
	icmRegistryAddress string,
	icmMessengerAddress string,
	relayerRewardAddress string,
) {
	if wsEndpoint == "" {
		wsEndpoint = strings.TrimPrefix(rpcEndpoint, "https")
		wsEndpoint = strings.TrimPrefix(wsEndpoint, "http")
		wsEndpoint = strings.TrimSuffix(wsEndpoint, "rpc")
		wsEndpoint = fmt.Sprintf("%s%s%s", "ws", wsEndpoint, "ws")
	}
	source := &config.SourceBlockchain{
		SubnetID:     subnetID,
		BlockchainID: blockchainID,
		VM:           config.EVM.String(),
		RPCEndpoint: apiConfig.APIConfig{
			BaseURL: rpcEndpoint,
		},
		WSEndpoint: apiConfig.APIConfig{
			BaseURL: wsEndpoint,
		},
		MessageContracts: map[string]config.MessageProtocolConfig{
			icmMessengerAddress: {
				MessageFormat: config.TELEPORTER.String(),
				Settings: map[string]interface{}{
					"reward-address": relayerRewardAddress,
				},
			},
			offchainregistry.OffChainRegistrySourceAddress.Hex(): {
				MessageFormat: config.OFF_CHAIN_REGISTRY.String(),
				Settings: map[string]interface{}{
					"teleporter-registry-address": icmRegistryAddress,
				},
			},
		},
	}
	if !utils.Any(relayerConfig.SourceBlockchains, func(s *config.SourceBlockchain) bool { return s.BlockchainID == blockchainID }) {
		relayerConfig.SourceBlockchains = append(relayerConfig.SourceBlockchains, source)
	}
}

func addDestinationToRelayerConfig(
	relayerConfig *config.Config,
	rpcEndpoint string,
	subnetID string,
	blockchainID string,
	relayerFundedAddressKey string,
) {
	destination := &config.DestinationBlockchain{
		SubnetID:     subnetID,
		BlockchainID: blockchainID,
		VM:           config.EVM.String(),
		RPCEndpoint: apiConfig.APIConfig{
			BaseURL: rpcEndpoint,
		},
		AccountPrivateKey: relayerFundedAddressKey,
	}
	if !utils.Any(relayerConfig.DestinationBlockchains, func(s *config.DestinationBlockchain) bool { return s.BlockchainID == blockchainID }) {
		relayerConfig.DestinationBlockchains = append(relayerConfig.DestinationBlockchains, destination)
	}
}

func waitForRelayerInitialization(
	relayerConfigPath string,
	logPath string,
	checkInterval time.Duration,
	checkTimeout time.Duration,
) error {
	config, err := loadRelayerConfig(relayerConfigPath)
	if err != nil {
		return err
	}
	sourceBlockchains := []string{}
	for _, source := range config.SourceBlockchains {
		sourceBlockchains = append(sourceBlockchains, source.BlockchainID)
	}
	if checkInterval == 0 {
		checkInterval = 100 * time.Millisecond
	}
	if checkTimeout == 0 {
		checkTimeout = 120 * time.Second
	}
	t0 := time.Now()
	for {
		bs, err := os.ReadFile(logPath)
		if err != nil {
			return err
		}
		sourcesInitialized := 0
		for _, l := range strings.Split(string(bs), "\n") {
			for _, sourceBlockchain := range sourceBlockchains {
				if strings.Contains(l, "Listener initialized") && strings.Contains(l, sourceBlockchain) {
					sourcesInitialized++
				}
			}
		}
		if sourcesInitialized == len(sourceBlockchains) {
			break
		}
		elapsed := time.Since(t0)
		if elapsed > checkTimeout {
			return fmt.Errorf("timeout waiting for relayer initialization")
		}
		time.Sleep(checkInterval)
	}
	return nil
}<|MERGE_RESOLUTION|>--- conflicted
+++ resolved
@@ -79,12 +79,8 @@
 	}
 	if relayerBalance.Cmp(relayerRequiredBalance) < 0 {
 		toFund := big.NewInt(0).Sub(relayerRequiredBalance, relayerBalance)
-<<<<<<< HEAD
 		_, err := evm.FundAddress(
 			client,
-=======
-		err := client.FundAddress(
->>>>>>> 0a0af972
 			prefundedPrivateKey,
 			relayerAddress,
 			toFund,
