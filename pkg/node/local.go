// Copyright (C) 2022, Ava Labs, Inc. All rights reserved.
// See the file LICENSE for licensing terms.
package node

import (
	"context"
	"encoding/hex"
	"encoding/json"
	"fmt"
	"os"
	"path/filepath"
	"slices"
	"strings"
	"time"

	"github.com/ava-labs/avalanche-cli/pkg/application"
	"github.com/ava-labs/avalanche-cli/pkg/binutils"
	"github.com/ava-labs/avalanche-cli/pkg/constants"
	"github.com/ava-labs/avalanche-cli/pkg/evm"
	"github.com/ava-labs/avalanche-cli/pkg/localnet"
	"github.com/ava-labs/avalanche-cli/pkg/models"
	"github.com/ava-labs/avalanche-cli/pkg/networkoptions"
	"github.com/ava-labs/avalanche-cli/pkg/subnet"
	"github.com/ava-labs/avalanche-cli/pkg/utils"
	"github.com/ava-labs/avalanche-cli/pkg/ux"
	"github.com/ava-labs/avalanche-network-runner/client"
	anrnetwork "github.com/ava-labs/avalanche-network-runner/network"
	anrutils "github.com/ava-labs/avalanche-network-runner/utils"
	"github.com/ava-labs/avalanchego/api/info"
	"github.com/ava-labs/avalanchego/config"
	"github.com/ava-labs/avalanchego/ids"
	"github.com/ava-labs/avalanchego/utils/logging"
	"github.com/ava-labs/avalanchego/vms/platformvm"
	"github.com/ava-labs/avalanchego/vms/platformvm/signer"
)

func TrackSubnetWithLocalMachine(
	app *application.Avalanche,
	clusterName,
	blockchainName string,
	avalancheGoBinPath string,
) error {
	if ok, err := CheckClusterIsLocal(app, clusterName); err != nil || !ok {
		return fmt.Errorf("local node %q is not found", clusterName)
	}
	sc, err := app.LoadSidecar(blockchainName)
	if err != nil {
		return err
	}
	clustersConfig, err := app.LoadClustersConfig()
	if err != nil {
		return err
	}
	clusterConfig := clustersConfig.Clusters[clusterName]
	network := models.GetNetworkFromCluster(clusterConfig)
	if network.ClusterName != "" {
		network = models.ConvertClusterToNetwork(network)
	}
	if sc.Networks[network.Name()].BlockchainID == ids.Empty {
		return fmt.Errorf("blockchain %s has not been deployed to %s", blockchainName, network.Name())
	}
	subnetID := sc.Networks[network.Name()].SubnetID
	blockchainID := sc.Networks[network.Name()].BlockchainID
	vmID, err := anrutils.VMID(blockchainName)
	if err != nil {
		return fmt.Errorf("failed to create VM ID from %s: %w", blockchainName, err)
	}
	var vmBin string
	switch sc.VM {
	case models.SubnetEvm:
		_, vmBin, err = binutils.SetupSubnetEVM(app, sc.VMVersion)
		if err != nil {
			return fmt.Errorf("failed to install subnet-evm: %w", err)
		}
	case models.CustomVM:
		vmBin = binutils.SetupCustomBin(app, blockchainName)
	default:
		return fmt.Errorf("unknown vm: %s", sc.VM)
	}
	rootDir := app.GetLocalDir(clusterName)
	pluginPath := filepath.Join(rootDir, "node1", "plugins", vmID.String())
	if err := utils.FileCopy(vmBin, pluginPath); err != nil {
		return err
	}
	if err := os.Chmod(pluginPath, constants.DefaultPerms755); err != nil {
		return err
	}

	cli, err := binutils.NewGRPCClientWithEndpoint(
		binutils.LocalClusterGRPCServerEndpoint,
		binutils.WithAvoidRPCVersionCheck(true),
		binutils.WithDialTimeout(constants.FastGRPCDialTimeout),
	)
	if err != nil {
		return err
	}
	ctx, cancel := network.BootstrappingContext()
	defer cancel()
	status, err := cli.Status(ctx)
	if err != nil {
		return err
	}
	networkInfo := sc.Networks[network.Name()]
	rpcEndpoints := []string{}
	for _, nodeInfo := range status.ClusterInfo.NodeInfos {
		ux.Logger.PrintToUser("Restarting node %s to track subnet", nodeInfo.Name)
		if err := LocalNodeTrackSubnet(
			ctx,
			cli,
			app,
			rootDir,
			avalancheGoBinPath,
			blockchainName,
			blockchainID,
			subnetID,
			nodeInfo.Name,
		); err != nil {
			return err
		}
		if err := AddNodeInfoToSidecar(&sc, nodeInfo, network); err != nil {
			return fmt.Errorf("failed to update sidecar with new node info: %w", err)
		}
		rpcEndpoints = append(rpcEndpoints, models.GetRPCEndpoint(nodeInfo.Uri, networkInfo.BlockchainID.String()))
	}
	for _, rpcURL := range rpcEndpoints {
		ux.Logger.PrintToUser("Waiting for rpc %s to be available", rpcURL)
		if err := evm.WaitForRPC(ctx, rpcURL); err != nil {
			return err
		}
	}
	if err := app.UpdateSidecar(&sc); err != nil {
		return err
	}
	ux.Logger.GreenCheckmarkToUser("%s successfully tracking %s", clusterName, blockchainName)
	return nil
}

func LocalNodeTrackSubnet(
	ctx context.Context,
	cli client.Client,
	app *application.Avalanche,
	rootDir string,
	avalancheGoBinPath string,
	blockchainName string,
	blockchainID ids.ID,
	subnetID ids.ID,
	nodeName string,
) error {
	if app.ChainConfigExists(blockchainName) {
		inputChainConfigPath := app.GetChainConfigPath(blockchainName)
		outputChainConfigPath := filepath.Join(rootDir, nodeName, "configs", "chains", blockchainID.String(), "config.json")
		ux.Logger.Info("Creating chain conf directory %s", filepath.Dir(outputChainConfigPath))
		if err := os.MkdirAll(filepath.Dir(outputChainConfigPath), 0o700); err != nil {
			return fmt.Errorf("could not create chain conf directory %s: %w", filepath.Dir(outputChainConfigPath), err)
		}
		ux.Logger.Info("Copying %s to %s", inputChainConfigPath, outputChainConfigPath)
		if err := utils.FileCopy(inputChainConfigPath, outputChainConfigPath); err != nil {
			return err
		}
	}

	opts := []client.OpOption{
		client.WithWhitelistedSubnets(subnetID.String()),
		client.WithRootDataDir(rootDir),
		client.WithExecPath(avalancheGoBinPath),
	}
	ux.Logger.Info("Using client options: %v", opts)
	ux.Logger.Info("Restarting node %s", nodeName)
	if _, err := cli.RestartNode(ctx, nodeName, opts...); err != nil {
		return err
	}

	return nil
}

func CheckClusterIsLocal(app *application.Avalanche, clusterName string) (bool, error) {
	clustersConfig, err := app.GetClustersConfig()
	if err != nil {
		return false, err
	}
	clusterConf, ok := clustersConfig.Clusters[clusterName]
	return ok && clusterConf.Local, nil
}

func StartLocalNode(
	app *application.Avalanche,
	clusterName string,
	useEtnaDevnet bool,
	avalanchegoBinaryPath string,
	numNodes uint32,
	nodeConfig map[string]interface{},
	anrSettings ANRSettings,
	avaGoVersionSetting AvalancheGoVersionSettings,
	network models.Network,
	networkFlags networkoptions.NetworkFlags,
	supportedNetworkOptions []networkoptions.NetworkOption,
) error {
	var err error

	// ensure data consistency
	localClusterExists := false
	if clusterExists, err := CheckClusterExists(app, clusterName); err != nil {
		return fmt.Errorf("error checking clusters info: %w", err)
	} else if clusterExists {
		if localClusterExists, err = CheckClusterIsLocal(app, clusterName); err != nil {
			return fmt.Errorf("error verifying if cluster is local: %w", err)
		} else if !localClusterExists {
			return fmt.Errorf("cluster %s is not a local one", clusterName)
		}
	}
	localDataExists := localClusterDataExists(app, clusterName)
	if (localClusterExists && !localDataExists) || (!localClusterExists && localDataExists) {
		ux.Logger.RedXToUser("Inconsistent state for cluster: Cleaning up")
		_ = DestroyLocalNode(app, clusterName)
		localClusterExists = false
		localDataExists = false
	}

	// check if this is existing cluster
	rootDir := app.GetLocalDir(clusterName)
	pluginDir := filepath.Join(rootDir, "node1", "plugins")
	// make sure rootDir exists
	if err := os.MkdirAll(rootDir, 0o700); err != nil {
		return fmt.Errorf("could not create root directory %s: %w", rootDir, err)
	}
	// make sure pluginDir exists
	if err := os.MkdirAll(pluginDir, 0o700); err != nil {
		return fmt.Errorf("could not create plugin directory %s: %w", pluginDir, err)
	}

	ctx, cancel := utils.GetANRContext()
	defer cancel()

	// starts server
	avalancheGoVersion := "latest"
	if avalanchegoBinaryPath == "" {
		avalancheGoVersion, err = GetAvalancheGoVersion(app, avaGoVersionSetting)
		if err != nil {
			return err
		}
		_, avagoDir, err := binutils.SetupAvalanchego(app, avalancheGoVersion)
		if err != nil {
			return fmt.Errorf("failed installing Avalanche Go version %s: %w", avalancheGoVersion, err)
		}
		avalanchegoBinaryPath = filepath.Join(avagoDir, "avalanchego")
		ux.Logger.PrintToUser("Using AvalancheGo version: %s", avalancheGoVersion)
	}
	serverLogPath := filepath.Join(rootDir, "server.log")
	sd := subnet.NewLocalDeployer(app, avalancheGoVersion, avalanchegoBinaryPath, "", true)
	if err := sd.StartServer(
		constants.ServerRunFileLocalClusterPrefix,
		binutils.LocalClusterGRPCServerPort,
		binutils.LocalClusterGRPCGatewayPort,
		rootDir,
		serverLogPath,
	); err != nil {
		return err
	}
	avalancheGoBinPath, err := sd.SetupLocalEnv()
	if err != nil {
		return err
	}
	ux.Logger.PrintToUser("AvalancheGo path: %s\n", avalancheGoBinPath)
	cli, err := binutils.NewGRPCClientWithEndpoint(binutils.LocalClusterGRPCServerEndpoint)
	if err != nil {
		return err
	}
	alreadyBootstrapped, err := localnet.IsBootstrapped(ctx, cli)
	if err != nil {
		return err
	}
	if alreadyBootstrapped {
		ux.Logger.PrintToUser("")
		ux.Logger.PrintToUser("A local cluster is already executing")
		ux.Logger.PrintToUser("please stop it by calling 'node local stop'")
		return nil
	}

	if nodeConfig == nil {
		nodeConfig = map[string]interface{}{}
	}
	nodeConfig[config.NetworkAllowPrivateIPsKey] = true

	nodeConfigBytes, err := json.Marshal(nodeConfig)
	if err != nil {
		return err
	}
	nodeConfigStr := string(nodeConfigBytes)
	if localClusterExists && localDataExists {
		ux.Logger.GreenCheckmarkToUser("Local cluster %s found. Booting up...", clusterName)
		loadSnapshotOpts := []client.OpOption{
			client.WithExecPath(avalancheGoBinPath),
			client.WithReassignPortsIfUsed(true),
			client.WithPluginDir(pluginDir),
			client.WithSnapshotPath(rootDir),
			client.WithGlobalNodeConfig(nodeConfigStr),
		}
		// load snapshot for existing network
		if _, err := cli.LoadSnapshot(
			ctx,
			clusterName,
			true, // in-place
			loadSnapshotOpts...,
		); err != nil {
			return fmt.Errorf("failed to load snapshot: %w", err)
		}
	} else {
		ux.Logger.GreenCheckmarkToUser("Local cluster %s not found. Creating...", clusterName)
		if network.Kind == models.Undefined {
			switch {
			case useEtnaDevnet:
				network = models.NewNetwork(
					models.Devnet,
					constants.EtnaDevnetNetworkID,
					constants.EtnaDevnetEndpoint,
					clusterName,
				)
			default:
				network, err = networkoptions.GetNetworkFromCmdLineFlags(
					app,
					"",
					networkFlags,
					false,
					true,
					supportedNetworkOptions,
					"",
				)
				if err != nil {
					return err
				}
			}
		}
		network.ClusterName = clusterName
		if network.Kind == models.Fuji {
			ux.Logger.PrintToUser(logging.Yellow.Wrap("Warning: Fuji Bootstrapping can take several minutes"))
		} else if network.Kind == models.Mainnet {
			ux.Logger.PrintToUser(logging.Yellow.Wrap("Warning: Mainnet Bootstrapping can take 1-2 hours"))
<<<<<<< HEAD
		}
		if network.Kind == models.Local {
			clusterInfo, err := localnet.GetClusterInfo()
=======
		} else if network.Kind == models.Local {
			cli, err := binutils.NewGRPCClient()
			if err != nil {
				return err
			}
			if isBootstrapped, err := localnet.IsBootstrapped(ctx, cli); err != nil {
				return err
			} else if !isBootstrapped {
				return fmt.Errorf("no local network is running")
			}
			status, err := cli.Status(ctx)
>>>>>>> c1823a8a
			if err != nil {
				return fmt.Errorf("failure trying to connect to local network: %w", err)
			}
			rootDataDir := clusterInfo.RootDataDir
			networkJSONPath := filepath.Join(rootDataDir, "network.json")
			bs, err := os.ReadFile(networkJSONPath)
			if err != nil {
				return fmt.Errorf("could not read local network config file %s: %w", networkJSONPath, err)
			}
			var networkJSON anrnetwork.Config
			if err := json.Unmarshal(bs, &networkJSON); err != nil {
				return err
			}
			for id, ip := range networkJSON.BeaconConfig {
				anrSettings.BootstrapIDs = append(anrSettings.BootstrapIDs, id.String())
				anrSettings.BootstrapIPs = append(anrSettings.BootstrapIPs, ip.String())
			}
			// prepare genesis and upgrade files for anr
			genesisFile, err := os.CreateTemp("", "local_network_genesis")
			if err != nil {
				return fmt.Errorf("could not create local network genesis file: %w", err)
			}
			if _, err := genesisFile.Write([]byte(networkJSON.Genesis)); err != nil {
				return fmt.Errorf("could not write local network genesis file: %w", err)
			}
			if err := genesisFile.Close(); err != nil {
				return fmt.Errorf("could not close local network genesis file: %w", err)
			}
			anrSettings.GenesisPath = genesisFile.Name()
			defer os.Remove(anrSettings.GenesisPath)
			upgradeFile, err := os.CreateTemp("", "local_network_upgrade")
			if err != nil {
				return fmt.Errorf("could not create local network upgrade file: %w", err)
			}
			if _, err := upgradeFile.Write([]byte(networkJSON.Upgrade)); err != nil {
				return fmt.Errorf("could not write local network upgrade file: %w", err)
			}
			anrSettings.UpgradePath = upgradeFile.Name()
			if err := upgradeFile.Close(); err != nil {
				return fmt.Errorf("could not close local network upgrade file: %w", err)
			}
			defer os.Remove(anrSettings.UpgradePath)
		}
		if err := preLocalChecks(anrSettings, avaGoVersionSetting, useEtnaDevnet, networkFlags); err != nil {
			return err
		}
		if useEtnaDevnet {
			anrSettings.BootstrapIDs = constants.EtnaDevnetBootstrapNodeIDs
			anrSettings.BootstrapIPs = constants.EtnaDevnetBootstrapIPs
			// prepare genesis and upgrade files for anr
			genesisFile, err := os.CreateTemp("", "etna_devnet_genesis")
			if err != nil {
				return fmt.Errorf("could not create save Etna Devnet genesis file: %w", err)
			}
			if _, err := genesisFile.Write(constants.EtnaDevnetGenesisData); err != nil {
				return fmt.Errorf("could not write Etna Devnet genesis data: %w", err)
			}
			if err := genesisFile.Close(); err != nil {
				return fmt.Errorf("could not close Etna Devnet genesis file: %w", err)
			}
			anrSettings.GenesisPath = genesisFile.Name()
			defer os.Remove(anrSettings.GenesisPath)

			upgradeFile, err := os.CreateTemp("", "etna_devnet_upgrade")
			if err != nil {
				return fmt.Errorf("could not create save Etna Devnet upgrade file: %w", err)
			}
			if _, err := upgradeFile.Write(constants.EtnaDevnetUpgradeData); err != nil {
				return fmt.Errorf("could not write Etna Devnet upgrade data: %w", err)
			}
			anrSettings.UpgradePath = upgradeFile.Name()
			if err := upgradeFile.Close(); err != nil {
				return fmt.Errorf("could not close Etna Devnet upgrade file: %w", err)
			}
			defer os.Remove(anrSettings.UpgradePath)
		}

		if anrSettings.StakingTLSKeyPath != "" && anrSettings.StakingCertKeyPath != "" && anrSettings.StakingSignerKeyPath != "" {
			if err := os.MkdirAll(filepath.Join(rootDir, "node1", "staking"), 0o700); err != nil {
				return fmt.Errorf("could not create root directory %s: %w", rootDir, err)
			}
			if err := utils.FileCopy(anrSettings.StakingTLSKeyPath, filepath.Join(rootDir, "node1", "staking", "staker.key")); err != nil {
				return err
			}
			if err := utils.FileCopy(anrSettings.StakingCertKeyPath, filepath.Join(rootDir, "node1", "staking", "staker.crt")); err != nil {
				return err
			}
			if err := utils.FileCopy(anrSettings.StakingSignerKeyPath, filepath.Join(rootDir, "node1", "staking", "signer.key")); err != nil {
				return err
			}
		}

		anrOpts := []client.OpOption{
			client.WithNumNodes(numNodes),
			client.WithNetworkID(network.ID),
			client.WithExecPath(avalancheGoBinPath),
			client.WithRootDataDir(rootDir),
			client.WithReassignPortsIfUsed(true),
			client.WithPluginDir(pluginDir),
			client.WithFreshStakingIds(true),
			client.WithZeroIP(false),
			client.WithGlobalNodeConfig(nodeConfigStr),
		}
		if anrSettings.GenesisPath != "" && utils.FileExists(anrSettings.GenesisPath) {
			anrOpts = append(anrOpts, client.WithGenesisPath(anrSettings.GenesisPath))
		}
		if anrSettings.UpgradePath != "" && utils.FileExists(anrSettings.UpgradePath) {
			anrOpts = append(anrOpts, client.WithUpgradePath(anrSettings.UpgradePath))
		}
		if anrSettings.BootstrapIDs != nil {
			anrOpts = append(anrOpts, client.WithBootstrapNodeIDs(anrSettings.BootstrapIDs))
		}
		if anrSettings.BootstrapIPs != nil {
			anrOpts = append(anrOpts, client.WithBootstrapNodeIPPortPairs(anrSettings.BootstrapIPs))
		}

		ctx, cancel = network.BootstrappingContext()
		defer cancel()

		ux.Logger.PrintToUser("Starting local avalanchego node using root: %s ...", rootDir)
		spinSession := ux.NewUserSpinner()
		spinner := spinSession.SpinToUser("Booting Network. Wait until healthy...")
		if _, err := cli.Start(ctx, avalancheGoBinPath, anrOpts...); err != nil {
			ux.SpinFailWithError(spinner, "", err)
			_ = DestroyLocalNode(app, clusterName)
			return fmt.Errorf("failed to start local avalanchego: %w", err)
		}
		ux.SpinComplete(spinner)
		spinSession.Stop()
		// save cluster config for the new local cluster
		if err := addLocalClusterConfig(app, network); err != nil {
			return err
		}
	}

	ux.Logger.GreenCheckmarkToUser("Avalanchego started and ready to use from %s", rootDir)
	ux.Logger.PrintToUser("")
	ux.Logger.PrintToUser("Node logs directory: %s/node1/logs", rootDir)
	ux.Logger.PrintToUser("")
	ux.Logger.PrintToUser("Network ready to use.")
	ux.Logger.PrintToUser("")

	status, err := cli.Status(ctx)
	if err != nil {
		return err
	}
	for _, nodeInfo := range status.ClusterInfo.NodeInfos {
		ux.Logger.PrintToUser("URI: %s", nodeInfo.Uri)
		ux.Logger.PrintToUser("NodeID: %s", nodeInfo.Id)
		ux.Logger.PrintToUser("")
	}

	return nil
}

// add additional validator to local node
func UpsizeLocalNode(
	app *application.Avalanche,
	network models.Network,
	blockchainName string,
	blockchainID ids.ID,
	subnetID ids.ID,
	avalancheGoBinPath string,
	nodeConfig map[string]interface{},
	anrSettings ANRSettings,
) (
	string, // added nodeName
	error,
) {
	clusterName, err := GetRunnningLocalNodeClusterName(app)
	if err != nil {
		return "", err
	}
	rootDir := app.GetLocalDir(clusterName)
	pluginDir := filepath.Join(rootDir, "node1", "plugins")

	if nodeConfig == nil {
		nodeConfig = map[string]interface{}{}
	}
	nodeConfig[config.NetworkAllowPrivateIPsKey] = true
	nodeConfigBytes, err := json.Marshal(nodeConfig)
	if err != nil {
		return "", err
	}
	nodeConfigStr := string(nodeConfigBytes)

	// we will remove this code soon, so it can be not DRY
	if network.Kind == models.EtnaDevnet {
		anrSettings.BootstrapIDs = constants.EtnaDevnetBootstrapNodeIDs
		anrSettings.BootstrapIPs = constants.EtnaDevnetBootstrapIPs
		// prepare genesis and upgrade files for anr
		genesisFile, err := os.CreateTemp("", "etna_devnet_genesis")
		if err != nil {
			return "", fmt.Errorf("could not create save Etna Devnet genesis file: %w", err)
		}
		if _, err := genesisFile.Write(constants.EtnaDevnetGenesisData); err != nil {
			return "", fmt.Errorf("could not write Etna Devnet genesis data: %w", err)
		}
		if err := genesisFile.Close(); err != nil {
			return "", fmt.Errorf("could not close Etna Devnet genesis file: %w", err)
		}
		anrSettings.GenesisPath = genesisFile.Name()
		defer os.Remove(anrSettings.GenesisPath)

		upgradeFile, err := os.CreateTemp("", "etna_devnet_upgrade")
		if err != nil {
			return "", fmt.Errorf("could not create save Etna Devnet upgrade file: %w", err)
		}
		if _, err := upgradeFile.Write(constants.EtnaDevnetUpgradeData); err != nil {
			return "", fmt.Errorf("could not write Etna Devnet upgrade data: %w", err)
		}
		anrSettings.UpgradePath = upgradeFile.Name()
		if err := upgradeFile.Close(); err != nil {
			return "", fmt.Errorf("could not close Etna Devnet upgrade file: %w", err)
		}
		defer os.Remove(anrSettings.UpgradePath)
	}
	// end of code to be removed
	anrOpts := []client.OpOption{
		client.WithNetworkID(network.ID),
		client.WithExecPath(avalancheGoBinPath),
		client.WithRootDataDir(rootDir),
		client.WithWhitelistedSubnets(subnetID.String()),
		client.WithReassignPortsIfUsed(true),
		client.WithPluginDir(pluginDir),
		client.WithFreshStakingIds(true),
		client.WithZeroIP(false),
		client.WithGlobalNodeConfig(nodeConfigStr),
	}
	if anrSettings.GenesisPath != "" && utils.FileExists(anrSettings.GenesisPath) {
		anrOpts = append(anrOpts, client.WithGenesisPath(anrSettings.GenesisPath))
	}
	if anrSettings.UpgradePath != "" && utils.FileExists(anrSettings.UpgradePath) {
		anrOpts = append(anrOpts, client.WithUpgradePath(anrSettings.UpgradePath))
	}
	if anrSettings.BootstrapIDs != nil {
		anrOpts = append(anrOpts, client.WithBootstrapNodeIDs(anrSettings.BootstrapIDs))
	}
	if anrSettings.BootstrapIPs != nil {
		anrOpts = append(anrOpts, client.WithBootstrapNodeIPPortPairs(anrSettings.BootstrapIPs))
	}

	cli, err := binutils.NewGRPCClientWithEndpoint(
		binutils.LocalClusterGRPCServerEndpoint,
		binutils.WithAvoidRPCVersionCheck(true),
		binutils.WithDialTimeout(constants.FastGRPCDialTimeout),
	)
	if err != nil {
		return "", err
	}

	ctx, cancel := network.BootstrappingContext()
	defer cancel()

	newNodeName, err := GetNextNodeName()
	if err != nil {
		return "", fmt.Errorf("failed to generate a new node name: %w", err)
	}

	spinSession := ux.NewUserSpinner()
	spinner := spinSession.SpinToUser("Creating new node with name %s on local machine", newNodeName)
	// add new local node
	if _, err := cli.AddNode(ctx, newNodeName, avalancheGoBinPath, anrOpts...); err != nil {
		ux.SpinFailWithError(spinner, "", err)
		return newNodeName, fmt.Errorf("failed to add local validator: %w", err)
	}
	ux.Logger.Info("Waiting for node: %s to be healthy", newNodeName)
	_, err = subnet.WaitForHealthy(ctx, cli)
	if err != nil {
		return newNodeName, fmt.Errorf("failed waiting for node %s to be healthy: %w", newNodeName, err)
	}
	ux.SpinComplete(spinner)
	spinner = spinSession.SpinToUser("Tracking blockchain %s", blockchainName)
	time.Sleep(10 * time.Second) // delay before restarting new node
	if err := LocalNodeTrackSubnet(ctx,
		cli,
		app,
		rootDir,
		avalancheGoBinPath,
		blockchainName,
		blockchainID,
		subnetID,
		newNodeName); err != nil {
		ux.SpinFailWithError(spinner, "", err)
		return newNodeName, fmt.Errorf("failed to track blockchain: %w", err)
	}
	// wait until cluster is healthy
	spinner = spinSession.SpinToUser("Waiting for blockchain to be healthy")
	clusterInfo, err := subnet.WaitForHealthy(ctx, cli)
	if err != nil {
		return newNodeName, fmt.Errorf("failed waiting for blockchain to become healthy: %w", err)
	}
	ux.SpinComplete(spinner)
	spinSession.Stop()

	ux.Logger.PrintToUser("")
	ux.Logger.PrintToUser("Node logs directory: %s/%s/logs", rootDir, newNodeName)
	ux.Logger.PrintToUser("")

	nodeInfo := clusterInfo.NodeInfos[newNodeName]
	ux.Logger.PrintToUser("Node name: %s ", newNodeName)
	ux.Logger.PrintToUser("URI: %s", nodeInfo.Uri)
	ux.Logger.PrintToUser("Node-ID: %s", nodeInfo.Id)
	ux.Logger.PrintToUser("")
	return newNodeName, nil
}

func localClusterDataExists(app *application.Avalanche, clusterName string) bool {
	rootDir := app.GetLocalDir(clusterName)
	return utils.FileExists(filepath.Join(rootDir, "state.json"))
}

// stub for now
func preLocalChecks(
	anrSettings ANRSettings,
	avaGoVersionSettings AvalancheGoVersionSettings,
	useEtnaDevnet bool,
	networkFlags networkoptions.NetworkFlags,
) error {
	// expand passed paths
	if anrSettings.GenesisPath != "" {
		anrSettings.GenesisPath = utils.ExpandHome(anrSettings.GenesisPath)
	}
	if anrSettings.UpgradePath != "" {
		anrSettings.UpgradePath = utils.ExpandHome(anrSettings.UpgradePath)
	}
	// checks
	if avaGoVersionSettings.UseCustomAvalanchegoVersion != "" && (avaGoVersionSettings.UseLatestAvalanchegoReleaseVersion || avaGoVersionSettings.UseLatestAvalanchegoPreReleaseVersion) {
		return fmt.Errorf("specify either --custom-avalanchego-version or --latest-avalanchego-version")
	}
	if useEtnaDevnet && (networkFlags.UseDevnet || networkFlags.UseFuji) {
		return fmt.Errorf("etna devnet can only be used with devnet")
	}
	if useEtnaDevnet && anrSettings.GenesisPath != "" {
		return fmt.Errorf("etna devnet uses predefined genesis file")
	}
	if useEtnaDevnet && anrSettings.UpgradePath != "" {
		return fmt.Errorf("etna devnet uses predefined upgrade file")
	}
	if useEtnaDevnet && (len(anrSettings.BootstrapIDs) != 0 || len(anrSettings.BootstrapIPs) != 0) {
		return fmt.Errorf("etna devnet uses predefined bootstrap configuration")
	}
	if len(anrSettings.BootstrapIDs) != len(anrSettings.BootstrapIPs) {
		return fmt.Errorf("number of bootstrap IDs and bootstrap IP:port pairs must be equal")
	}
	if anrSettings.GenesisPath != "" && !utils.FileExists(anrSettings.GenesisPath) {
		return fmt.Errorf("genesis file %s does not exist", anrSettings.GenesisPath)
	}
	if anrSettings.UpgradePath != "" && !utils.FileExists(anrSettings.UpgradePath) {
		return fmt.Errorf("upgrade file %s does not exist", anrSettings.UpgradePath)
	}
	return nil
}

func addLocalClusterConfig(app *application.Avalanche, network models.Network) error {
	clusterName := network.ClusterName
	clustersConfig, err := app.LoadClustersConfig()
	if err != nil {
		return err
	}
	clusterConfig := clustersConfig.Clusters[clusterName]
	clusterConfig.Local = true
	clusterConfig.Network = network
	clustersConfig.Clusters[clusterName] = clusterConfig
	return app.WriteClustersConfigFile(&clustersConfig)
}

func DestroyLocalNode(app *application.Avalanche, clusterName string) error {
	_ = StopLocalNode(app)

	rootDir := app.GetLocalDir(clusterName)
	if err := os.RemoveAll(rootDir); err != nil {
		return err
	}

	if ok, err := CheckClusterIsLocal(app, clusterName); err != nil || !ok {
		return fmt.Errorf("local cluster %q not found", clusterName)
	}

	clustersConfig, err := app.LoadClustersConfig()
	if err != nil {
		return err
	}
	delete(clustersConfig.Clusters, clusterName)
	if err := app.WriteClustersConfigFile(&clustersConfig); err != nil {
		return err
	}

	ux.Logger.GreenCheckmarkToUser("Local node %s cleaned up.", clusterName)
	return nil
}

func StopLocalNode(app *application.Avalanche) error {
	cli, err := binutils.NewGRPCClientWithEndpoint(
		binutils.LocalClusterGRPCServerEndpoint,
		binutils.WithAvoidRPCVersionCheck(true),
		binutils.WithDialTimeout(constants.FastGRPCDialTimeout),
	)
	if err != nil {
		return err
	}
	ctx, cancel := utils.GetANRContext()
	defer cancel()
	bootstrapped, err := localnet.IsBootstrapped(ctx, cli)
	if err != nil {
		return err
	}
	if bootstrapped {
		if _, err = cli.Stop(ctx); err != nil {
			return fmt.Errorf("failed to stop avalanchego: %w", err)
		}
	}
	if err := binutils.KillgRPCServerProcess(
		app,
		binutils.LocalClusterGRPCServerEndpoint,
		constants.ServerRunFileLocalClusterPrefix,
	); err != nil {
		return err
	}
	ux.Logger.GreenCheckmarkToUser("avalanchego stopped")
	return nil
}

func listLocalClusters(app *application.Avalanche, clusterNamesToInclude []string) (map[string]string, error) {
	localClusters := map[string]string{} // map[clusterName]rootDir
	clustersConfig, err := app.GetClustersConfig()
	if err != nil {
		return localClusters, err
	}
	for clusterName := range clustersConfig.Clusters {
		if len(clusterNamesToInclude) == 0 || slices.Contains(clusterNamesToInclude, clusterName) {
			if ok, err := CheckClusterIsLocal(app, clusterName); err == nil && ok {
				localClusters[clusterName] = app.GetLocalDir(clusterName)
			}
		}
	}
	return localClusters, nil
}

func DestroyCurrentIfLocalNetwork(app *application.Avalanche) error {
	ctx, cancel := utils.GetANRContext()
	defer cancel()
	currentlyRunningRootDir := ""
	cli, _ := binutils.NewGRPCClientWithEndpoint( // ignore error as ANR might be not running
		binutils.LocalClusterGRPCServerEndpoint,
		binutils.WithAvoidRPCVersionCheck(true),
		binutils.WithDialTimeout(constants.FastGRPCDialTimeout),
	)
	if cli != nil {
		status, _ := cli.Status(ctx) // ignore error as ANR might be not running
		if status != nil && status.ClusterInfo != nil {
			if status.ClusterInfo.RootDataDir != "" {
				currentlyRunningRootDir = status.ClusterInfo.RootDataDir
			}
		}
	}
	if currentlyRunningRootDir == "" {
		return nil
	}
	localClusters, err := listLocalClusters(app, nil)
	if err != nil {
		return fmt.Errorf("failed to list local clusters: %w", err)
	}
	for clusterName, rootDir := range localClusters {
		clusterConf, err := app.GetClusterConfig(clusterName)
		if err != nil {
			return fmt.Errorf("failed to get cluster config: %w", err)
		}
		network := models.ConvertClusterToNetwork(clusterConf.Network)
		if rootDir == currentlyRunningRootDir && network.Kind == models.Local {
			_ = DestroyLocalNode(app, clusterName)
		}
	}
	return nil
}

func StopCurrentIfLocalNetwork(app *application.Avalanche) error {
	ctx, cancel := utils.GetANRContext()
	defer cancel()
	currentlyRunningRootDir := ""
	cli, _ := binutils.NewGRPCClientWithEndpoint( // ignore error as ANR might be not running
		binutils.LocalClusterGRPCServerEndpoint,
		binutils.WithAvoidRPCVersionCheck(true),
		binutils.WithDialTimeout(constants.FastGRPCDialTimeout),
	)
	if cli != nil {
		status, _ := cli.Status(ctx) // ignore error as ANR might be not running
		if status != nil && status.ClusterInfo != nil {
			if status.ClusterInfo.RootDataDir != "" {
				currentlyRunningRootDir = status.ClusterInfo.RootDataDir
			}
		}
	}
	if currentlyRunningRootDir == "" {
		return nil
	}
	localClusters, err := listLocalClusters(app, nil)
	if err != nil {
		return fmt.Errorf("failed to list local clusters: %w", err)
	}
	for clusterName, rootDir := range localClusters {
		clusterConf, err := app.GetClusterConfig(clusterName)
		if err != nil {
			return fmt.Errorf("failed to get cluster config: %w", err)
		}
		network := models.ConvertClusterToNetwork(clusterConf.Network)
		if rootDir == currentlyRunningRootDir && network.Kind == models.Local {
			return StopLocalNode(app)
		}
	}
	return nil
}

func LocalStatus(app *application.Avalanche, clusterName string, blockchainName string) error {
	clustersToList := make([]string, 0)
	if clusterName != "" {
		if ok, err := CheckClusterIsLocal(app, clusterName); err != nil || !ok {
			return fmt.Errorf("local cluster %q not found", clusterName)
		}
		clustersToList = append(clustersToList, clusterName)
	}

	// get currently running local cluster
	ctx, cancel := utils.GetANRContext()
	defer cancel()
	currentlyRunningRootDir := ""
	isHealthy := false
	cli, _ := binutils.NewGRPCClientWithEndpoint( // ignore error as ANR might be not running
		binutils.LocalClusterGRPCServerEndpoint,
		binutils.WithAvoidRPCVersionCheck(true),
		binutils.WithDialTimeout(constants.FastGRPCDialTimeout),
	)
	runningAvagoURIs := []string{}
	if cli != nil {
		status, _ := cli.Status(ctx) // ignore error as ANR might be not running
		if status != nil && status.ClusterInfo != nil {
			if status.ClusterInfo.RootDataDir != "" {
				currentlyRunningRootDir = status.ClusterInfo.RootDataDir
			}
			isHealthy = status.ClusterInfo.Healthy
			// get list of the nodes
			for _, nodeInfo := range status.ClusterInfo.NodeInfos {
				runningAvagoURIs = append(runningAvagoURIs, nodeInfo.Uri)
			}
		}
	}
	localClusters, err := listLocalClusters(app, clustersToList)
	if err != nil {
		return fmt.Errorf("failed to list local clusters: %w", err)
	}
	if clusterName != "" {
		ux.Logger.PrintToUser("%s %s", logging.Blue.Wrap("Local cluster:"), logging.Green.Wrap(clusterName))
	} else {
		ux.Logger.PrintToUser(logging.Blue.Wrap("Local clusters:"))
	}
	for clusterName, rootDir := range localClusters {
		currenlyRunning := ""
		healthStatus := ""
		avagoURIOuput := ""

		clusterConf, err := app.GetClusterConfig(clusterName)
		if err != nil {
			return fmt.Errorf("failed to get cluster config: %w", err)
		}
		network := models.ConvertClusterToNetwork(clusterConf.Network)
		networkKind := fmt.Sprintf(" [%s]", logging.Orange.Wrap(network.Name()))

		// load sidecar and cluster config for the cluster  if blockchainName is not empty
		blockchainID := ids.Empty
		if blockchainName != "" {
			sc, err := app.LoadSidecar(blockchainName)
			if err != nil {
				return err
			}
			blockchainID = sc.Networks[network.Name()].BlockchainID
		}
		if rootDir == currentlyRunningRootDir {
			currenlyRunning = fmt.Sprintf(" [%s]", logging.Blue.Wrap("Running"))
			if isHealthy {
				healthStatus = fmt.Sprintf(" [%s]", logging.Green.Wrap("Healthy"))
			} else {
				healthStatus = fmt.Sprintf(" [%s]", logging.Red.Wrap("Unhealthy"))
			}
			for _, avagoURI := range runningAvagoURIs {
				nodeID, nodePOP, isBoot, err := GetInfo(avagoURI, blockchainID.String())
				if err != nil {
					ux.Logger.RedXToUser("failed to get node  %s info: %v", avagoURI, err)
					continue
				}
				nodePOPPubKey := "0x" + hex.EncodeToString(nodePOP.PublicKey[:])
				nodePOPProof := "0x" + hex.EncodeToString(nodePOP.ProofOfPossession[:])

				isBootStr := "Primary:" + logging.Red.Wrap("Not Bootstrapped")
				if isBoot {
					isBootStr = "Primary:" + logging.Green.Wrap("Bootstrapped")
				}

				blockchainStatus := ""
				if blockchainID != ids.Empty {
					blockchainStatus, _ = GetBlockchainStatus(avagoURI, blockchainID.String()) // silence errors
				}

				avagoURIOuput += fmt.Sprintf("   - %s [%s] [%s]\n     publicKey: %s \n     proofOfPossession: %s \n",
					logging.LightBlue.Wrap(avagoURI),
					nodeID,
					strings.TrimRight(strings.Join([]string{isBootStr, "L1:" + logging.Orange.Wrap(blockchainStatus)}, " "), " "),
					nodePOPPubKey,
					nodePOPProof,
				)
			}
		} else {
			currenlyRunning = fmt.Sprintf(" [%s]", logging.Black.Wrap("Stopped"))
		}
		ux.Logger.PrintToUser("- %s: %s %s %s %s", clusterName, rootDir, networkKind, currenlyRunning, healthStatus)
		ux.Logger.PrintToUser(avagoURIOuput)
	}

	return nil
}

func GetInfo(uri string, blockchainID string) (
	ids.NodeID, // nodeID
	*signer.ProofOfPossession, // nodePOP
	bool, // isBootstrapped
	error, // error
) {
	client := info.NewClient(uri)
	ctx, cancel := utils.GetAPILargeContext()
	defer cancel()
	nodeID, nodePOP, err := client.GetNodeID(ctx)
	if err != nil {
		return ids.EmptyNodeID, &signer.ProofOfPossession{}, false, err
	}
	isBootstrapped, err := client.IsBootstrapped(ctx, blockchainID)
	if err != nil {
		return nodeID, nodePOP, isBootstrapped, err
	}
	return nodeID, nodePOP, isBootstrapped, err
}

func GetBlockchainStatus(uri string, blockchainID string) (
	string, // status
	error, // error
) {
	client := platformvm.NewClient(uri)
	ctx, cancel := utils.GetAPILargeContext()
	defer cancel()
	status, err := client.GetBlockchainStatus(ctx, blockchainID)
	if err != nil {
		return "", err
	}
	if status.String() == "" {
		return "Not Syncing", nil
	}
	return status.String(), nil
}<|MERGE_RESOLUTION|>--- conflicted
+++ resolved
@@ -335,23 +335,8 @@
 			ux.Logger.PrintToUser(logging.Yellow.Wrap("Warning: Fuji Bootstrapping can take several minutes"))
 		} else if network.Kind == models.Mainnet {
 			ux.Logger.PrintToUser(logging.Yellow.Wrap("Warning: Mainnet Bootstrapping can take 1-2 hours"))
-<<<<<<< HEAD
-		}
-		if network.Kind == models.Local {
+		} else if network.Kind == models.Local {
 			clusterInfo, err := localnet.GetClusterInfo()
-=======
-		} else if network.Kind == models.Local {
-			cli, err := binutils.NewGRPCClient()
-			if err != nil {
-				return err
-			}
-			if isBootstrapped, err := localnet.IsBootstrapped(ctx, cli); err != nil {
-				return err
-			} else if !isBootstrapped {
-				return fmt.Errorf("no local network is running")
-			}
-			status, err := cli.Status(ctx)
->>>>>>> c1823a8a
 			if err != nil {
 				return fmt.Errorf("failure trying to connect to local network: %w", err)
 			}
