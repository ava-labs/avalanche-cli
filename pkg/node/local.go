// Copyright (C) 2022, Ava Labs, Inc. All rights reserved.
// See the file LICENSE for licensing terms.
package node

import (
	"context"
	"encoding/hex"
	"encoding/json"
	"fmt"
	"os"
	"path/filepath"
	"slices"
	"strings"
	"time"

	"github.com/ava-labs/avalanche-cli/pkg/application"
	"github.com/ava-labs/avalanche-cli/pkg/binutils"
	"github.com/ava-labs/avalanche-cli/pkg/constants"
	"github.com/ava-labs/avalanche-cli/pkg/evm"
	"github.com/ava-labs/avalanche-cli/pkg/localnet"
	"github.com/ava-labs/avalanche-cli/pkg/models"
	"github.com/ava-labs/avalanche-cli/pkg/networkoptions"
	"github.com/ava-labs/avalanche-cli/pkg/subnet"
	"github.com/ava-labs/avalanche-cli/pkg/utils"
	"github.com/ava-labs/avalanche-cli/pkg/ux"
	"github.com/ava-labs/avalanche-network-runner/client"
	anrnetwork "github.com/ava-labs/avalanche-network-runner/network"
	anrutils "github.com/ava-labs/avalanche-network-runner/utils"
	"github.com/ava-labs/avalanchego/api/info"
	"github.com/ava-labs/avalanchego/config"
	"github.com/ava-labs/avalanchego/ids"
	"github.com/ava-labs/avalanchego/utils/logging"
	"github.com/ava-labs/avalanchego/vms/platformvm"
	"github.com/ava-labs/avalanchego/vms/platformvm/signer"
)

func TrackSubnetWithLocalMachine(
	app *application.Avalanche,
	clusterName,
	blockchainName string,
	avalancheGoBinPath string,
) error {
	if ok, err := CheckClusterIsLocal(app, clusterName); err != nil || !ok {
		return fmt.Errorf("local node %q is not found", clusterName)
	}
	sc, err := app.LoadSidecar(blockchainName)
	if err != nil {
		return err
	}
	clustersConfig, err := app.LoadClustersConfig()
	if err != nil {
		return err
	}
	clusterConfig := clustersConfig.Clusters[clusterName]
	network := models.GetNetworkFromCluster(clusterConfig)
	if network.ClusterName != "" {
		network = models.ConvertClusterToNetwork(network)
	}
	if sc.Networks[network.Name()].BlockchainID == ids.Empty {
		return fmt.Errorf("blockchain %s has not been deployed to %s", blockchainName, network.Name())
	}
	subnetID := sc.Networks[network.Name()].SubnetID
	blockchainID := sc.Networks[network.Name()].BlockchainID
	vmID, err := anrutils.VMID(blockchainName)
	if err != nil {
		return fmt.Errorf("failed to create VM ID from %s: %w", blockchainName, err)
	}
	var vmBin string
	switch sc.VM {
	case models.SubnetEvm:
		_, vmBin, err = binutils.SetupSubnetEVM(app, sc.VMVersion)
		if err != nil {
			return fmt.Errorf("failed to install subnet-evm: %w", err)
		}
	case models.CustomVM:
		vmBin = binutils.SetupCustomBin(app, blockchainName)
	default:
		return fmt.Errorf("unknown vm: %s", sc.VM)
	}
	rootDir := app.GetLocalDir(clusterName)
	pluginPath := filepath.Join(rootDir, "node1", "plugins", vmID.String())
	if err := utils.FileCopy(vmBin, pluginPath); err != nil {
		return err
	}
	if err := os.Chmod(pluginPath, constants.DefaultPerms755); err != nil {
		return err
	}

	cli, err := binutils.NewGRPCClientWithEndpoint(
		binutils.LocalClusterGRPCServerEndpoint,
		binutils.WithAvoidRPCVersionCheck(true),
		binutils.WithDialTimeout(constants.FastGRPCDialTimeout),
	)
	if err != nil {
		return err
	}
	ctx, cancel := network.BootstrappingContext()
	defer cancel()
	status, err := cli.Status(ctx)
	if err != nil {
		return err
	}
	networkInfo := sc.Networks[network.Name()]
	rpcEndpoints := []string{}
	for _, nodeInfo := range status.ClusterInfo.NodeInfos {
		ux.Logger.PrintToUser("Restarting node %s to track newly deployed network", nodeInfo.Name)
		if err := LocalNodeTrackSubnet(
			ctx,
			cli,
			app,
			rootDir,
			avalancheGoBinPath,
			blockchainName,
			blockchainID,
			subnetID,
			nodeInfo.Name,
		); err != nil {
			return err
		}
		if err := AddNodeInfoToSidecar(&sc, nodeInfo, network); err != nil {
			return fmt.Errorf("failed to update sidecar with new node info: %w", err)
		}
		rpcEndpoints = append(rpcEndpoints, models.GetRPCEndpoint(nodeInfo.Uri, networkInfo.BlockchainID.String()))
	}
	ux.Logger.PrintToUser("Waiting for blockchain %s to be bootstrapped", blockchainName)
	if err := WaitBootstrapped(ctx, cli, blockchainID.String()); err != nil {
		return fmt.Errorf("failure waiting for local cluster %s bootstrapping: %w", blockchainName, err)
	}
	for _, rpcURL := range rpcEndpoints {
		ux.Logger.PrintToUser("Waiting for rpc %s to be available", rpcURL)
		if err := evm.WaitForRPC(ctx, rpcURL); err != nil {
			return err
		}
	}
	if err := app.UpdateSidecar(&sc); err != nil {
		return err
	}
	ux.Logger.GreenCheckmarkToUser("%s successfully tracking %s", clusterName, blockchainName)
	return nil
}

func LocalNodeTrackSubnet(
	ctx context.Context,
	cli client.Client,
	app *application.Avalanche,
	rootDir string,
	avalancheGoBinPath string,
	blockchainName string,
	blockchainID ids.ID,
	subnetID ids.ID,
	nodeName string,
) error {
	if app.ChainConfigExists(blockchainName) {
		inputChainConfigPath := app.GetChainConfigPath(blockchainName)
		outputChainConfigPath := filepath.Join(rootDir, nodeName, "configs", "chains", blockchainID.String(), "config.json")
		ux.Logger.Info("Creating chain conf directory %s", filepath.Dir(outputChainConfigPath))
		if err := os.MkdirAll(filepath.Dir(outputChainConfigPath), 0o700); err != nil {
			return fmt.Errorf("could not create chain conf directory %s: %w", filepath.Dir(outputChainConfigPath), err)
		}
		ux.Logger.Info("Copying %s to %s", inputChainConfigPath, outputChainConfigPath)
		if err := utils.FileCopy(inputChainConfigPath, outputChainConfigPath); err != nil {
			return err
		}
	}

	opts := []client.OpOption{
		client.WithWhitelistedSubnets(subnetID.String()),
		client.WithRootDataDir(rootDir),
		client.WithExecPath(avalancheGoBinPath),
	}
	ux.Logger.Info("Using client options: %v", opts)
	ux.Logger.Info("Restarting node %s", nodeName)
	if _, err := cli.RestartNode(ctx, nodeName, opts...); err != nil {
		return err
	}

	return nil
}

func CheckClusterIsLocal(app *application.Avalanche, clusterName string) (bool, error) {
	clustersConfig, err := app.GetClustersConfig()
	if err != nil {
		return false, err
	}
	clusterConf, ok := clustersConfig.Clusters[clusterName]
	return ok && clusterConf.Local, nil
}

func StartLocalNode(
	app *application.Avalanche,
	clusterName string,
	avalanchegoBinaryPath string,
	numNodes uint32,
	nodeConfig map[string]interface{},
	anrSettings ANRSettings,
	avaGoVersionSetting AvalancheGoVersionSettings,
	network models.Network,
	networkFlags networkoptions.NetworkFlags,
	supportedNetworkOptions []networkoptions.NetworkOption,
) error {
	var err error

	// ensure data consistency
	localClusterExists := false
	if clusterExists, err := CheckClusterExists(app, clusterName); err != nil {
		return fmt.Errorf("error checking clusters info: %w", err)
	} else if clusterExists {
		if localClusterExists, err = CheckClusterIsLocal(app, clusterName); err != nil {
			return fmt.Errorf("error verifying if cluster is local: %w", err)
		} else if !localClusterExists {
			return fmt.Errorf("cluster %s is not a local one", clusterName)
		}
	}
	localDataExists := localClusterDataExists(app, clusterName)
	if (localClusterExists && !localDataExists) || (!localClusterExists && localDataExists) {
		ux.Logger.RedXToUser("Inconsistent state for cluster: Cleaning up")
		_ = DestroyLocalNode(app, clusterName)
		localClusterExists = false
		localDataExists = false
	}

	// check if this is existing cluster
	rootDir := app.GetLocalDir(clusterName)
	pluginDir := filepath.Join(rootDir, "node1", "plugins")
	// make sure rootDir exists
	if err := os.MkdirAll(rootDir, 0o700); err != nil {
		return fmt.Errorf("could not create root directory %s: %w", rootDir, err)
	}
	// make sure pluginDir exists
	if err := os.MkdirAll(pluginDir, 0o700); err != nil {
		return fmt.Errorf("could not create plugin directory %s: %w", pluginDir, err)
	}

	ctx, cancel := utils.GetANRContext()
	defer cancel()

	// starts server
	avalancheGoVersion := "latest"
	if avalanchegoBinaryPath == "" {
		avalancheGoVersion, err = GetAvalancheGoVersion(app, avaGoVersionSetting)
		if err != nil {
			return err
		}
		_, avagoDir, err := binutils.SetupAvalanchego(app, avalancheGoVersion)
		if err != nil {
			return fmt.Errorf("failed installing Avalanche Go version %s: %w", avalancheGoVersion, err)
		}
		avalanchegoBinaryPath = filepath.Join(avagoDir, "avalanchego")
		ux.Logger.PrintToUser("Using AvalancheGo version: %s", avalancheGoVersion)
	}
	serverLogPath := filepath.Join(rootDir, "server.log")
	sd := subnet.NewLocalDeployer(app, avalancheGoVersion, avalanchegoBinaryPath, "", true)
	if err := sd.StartServer(
		constants.ServerRunFileLocalClusterPrefix,
		binutils.LocalClusterGRPCServerPort,
		binutils.LocalClusterGRPCGatewayPort,
		rootDir,
		serverLogPath,
	); err != nil {
		return err
	}
	avalancheGoBinPath, err := sd.SetupLocalEnv()
	if err != nil {
		return err
	}
	ux.Logger.PrintToUser("AvalancheGo path: %s\n", avalancheGoBinPath)
	cli, err := binutils.NewGRPCClientWithEndpoint(binutils.LocalClusterGRPCServerEndpoint)
	if err != nil {
		return err
	}
	alreadyBootstrapped, err := localnet.IsBootstrapped(ctx, cli)
	if err != nil {
		return err
	}
	if alreadyBootstrapped {
		ux.Logger.PrintToUser("")
		ux.Logger.PrintToUser("A local cluster is already executing")
		ux.Logger.PrintToUser("please stop it by calling 'node local stop'")
		return nil
	}

	if nodeConfig == nil {
		nodeConfig = map[string]interface{}{}
	}
	nodeConfig[config.NetworkAllowPrivateIPsKey] = true
	nodeConfig[config.IndexEnabledKey] = false
	nodeConfig[config.IndexAllowIncompleteKey] = true

	nodeConfigBytes, err := json.Marshal(nodeConfig)
	if err != nil {
		return err
	}
	nodeConfigStr := string(nodeConfigBytes)
	if localClusterExists && localDataExists {
		ux.Logger.GreenCheckmarkToUser("Local cluster %s found. Booting up...", clusterName)
		loadSnapshotOpts := []client.OpOption{
			client.WithExecPath(avalancheGoBinPath),
			client.WithReassignPortsIfUsed(true),
			client.WithPluginDir(pluginDir),
			client.WithSnapshotPath(rootDir),
			client.WithGlobalNodeConfig(nodeConfigStr),
		}
		// load snapshot for existing network
		if _, err := cli.LoadSnapshot(
			ctx,
			clusterName,
			true, // in-place
			loadSnapshotOpts...,
		); err != nil {
			return fmt.Errorf("failed to load snapshot: %w", err)
		}
	} else {
		ux.Logger.GreenCheckmarkToUser("Local cluster %s not found. Creating...", clusterName)
		if network.Kind == models.Undefined {
			network, err = networkoptions.GetNetworkFromCmdLineFlags(
				app,
				"",
				networkFlags,
				false,
				true,
				supportedNetworkOptions,
				"",
			)
			if err != nil {
				return err
			}
		}
<<<<<<< HEAD
		if network.Kind == models.Fuji {
			// disable indexing for fuji
			nodeConfig[config.IndexEnabledKey] = false
			nodeConfigBytes, err := json.Marshal(nodeConfig)
			if err != nil {
				return err
			}
			nodeConfigStr = string(nodeConfigBytes)
			ux.Logger.PrintToUser(logging.Yellow.Wrap("Warning: Fuji Bootstrapping can take several minutes"))
		}
		if err := preLocalChecks(anrSettings, avaGoVersionSetting, useEtnaDevnet, globalNetworkFlags); err != nil {
=======
		network.ClusterName = clusterName

		if err := preLocalChecks(anrSettings, avaGoVersionSetting); err != nil {
>>>>>>> 7415a3be
			return err
		}

		switch {
		case network.Kind == models.Fuji:
			ux.Logger.PrintToUser(logging.Yellow.Wrap("Warning: Fuji Bootstrapping can take several minutes"))
		case network.Kind == models.Mainnet:
			ux.Logger.PrintToUser(logging.Yellow.Wrap("Warning: Mainnet Bootstrapping can take 6-24 hours"))
		case network.Kind == models.Local:
			clusterInfo, err := localnet.GetClusterInfo()
			if err != nil {
				return fmt.Errorf("failure trying to connect to local network: %w", err)
			}
			rootDataDir := clusterInfo.RootDataDir
			networkJSONPath := filepath.Join(rootDataDir, "network.json")
			bs, err := os.ReadFile(networkJSONPath)
			if err != nil {
				return fmt.Errorf("could not read local network config file %s: %w", networkJSONPath, err)
			}
			var networkJSON anrnetwork.Config
			if err := json.Unmarshal(bs, &networkJSON); err != nil {
				return err
			}
			for id, ip := range networkJSON.BeaconConfig {
				anrSettings.BootstrapIDs = append(anrSettings.BootstrapIDs, id.String())
				anrSettings.BootstrapIPs = append(anrSettings.BootstrapIPs, ip.String())
			}
			// prepare genesis and upgrade files for anr
			genesisFile, err := os.CreateTemp("", "local_network_genesis")
			if err != nil {
				return fmt.Errorf("could not create local network genesis file: %w", err)
			}
			if _, err := genesisFile.Write([]byte(networkJSON.Genesis)); err != nil {
				return fmt.Errorf("could not write local network genesis file: %w", err)
			}
			if err := genesisFile.Close(); err != nil {
				return fmt.Errorf("could not close local network genesis file: %w", err)
			}
			anrSettings.GenesisPath = genesisFile.Name()
			defer os.Remove(anrSettings.GenesisPath)
			upgradeFile, err := os.CreateTemp("", "local_network_upgrade")
			if err != nil {
				return fmt.Errorf("could not create local network upgrade file: %w", err)
			}
			if _, err := upgradeFile.Write([]byte(networkJSON.Upgrade)); err != nil {
				return fmt.Errorf("could not write local network upgrade file: %w", err)
			}
			anrSettings.UpgradePath = upgradeFile.Name()
			if err := upgradeFile.Close(); err != nil {
				return fmt.Errorf("could not close local network upgrade file: %w", err)
			}
			defer os.Remove(anrSettings.UpgradePath)
		}

		if anrSettings.StakingTLSKeyPath != "" && anrSettings.StakingCertKeyPath != "" && anrSettings.StakingSignerKeyPath != "" {
			if err := os.MkdirAll(filepath.Join(rootDir, "node1", "staking"), 0o700); err != nil {
				return fmt.Errorf("could not create root directory %s: %w", rootDir, err)
			}
			if err := utils.FileCopy(anrSettings.StakingTLSKeyPath, filepath.Join(rootDir, "node1", "staking", "staker.key")); err != nil {
				return err
			}
			if err := utils.FileCopy(anrSettings.StakingCertKeyPath, filepath.Join(rootDir, "node1", "staking", "staker.crt")); err != nil {
				return err
			}
			if err := utils.FileCopy(anrSettings.StakingSignerKeyPath, filepath.Join(rootDir, "node1", "staking", "signer.key")); err != nil {
				return err
			}
		}

		anrOpts := []client.OpOption{
			client.WithNumNodes(numNodes),
			client.WithNetworkID(network.ID),
			client.WithExecPath(avalancheGoBinPath),
			client.WithRootDataDir(rootDir),
			client.WithReassignPortsIfUsed(true),
			client.WithPluginDir(pluginDir),
			client.WithFreshStakingIds(true),
			client.WithZeroIP(false),
			client.WithGlobalNodeConfig(nodeConfigStr),
		}
		if anrSettings.GenesisPath != "" && utils.FileExists(anrSettings.GenesisPath) {
			anrOpts = append(anrOpts, client.WithGenesisPath(anrSettings.GenesisPath))
		}
		if anrSettings.UpgradePath != "" && utils.FileExists(anrSettings.UpgradePath) {
			anrOpts = append(anrOpts, client.WithUpgradePath(anrSettings.UpgradePath))
		}
		if anrSettings.BootstrapIDs != nil {
			anrOpts = append(anrOpts, client.WithBootstrapNodeIDs(anrSettings.BootstrapIDs))
		}
		if anrSettings.BootstrapIPs != nil {
			anrOpts = append(anrOpts, client.WithBootstrapNodeIPPortPairs(anrSettings.BootstrapIPs))
		}

		ctx, cancel = network.BootstrappingContext()
		defer cancel()

		ux.Logger.PrintToUser("Starting local avalanchego node using root: %s ...", rootDir)
		spinSession := ux.NewUserSpinner()
		spinner := spinSession.SpinToUser("Booting Network. Wait until healthy...")
		// preseed nodes data from public archive. ignore errors
		nodeNames := []string{}
		for i := 1; i <= int(numNodes); i++ {
			nodeNames = append(nodeNames, fmt.Sprintf("node%d", i))
		}
		err := SeedClusterData(network, rootDir, nodeNames)
		ux.Logger.Info("seeding public archive data finished with error: %v. Ignored if any", err)

		if _, err := cli.Start(ctx, avalancheGoBinPath, anrOpts...); err != nil {
			ux.SpinFailWithError(spinner, "", err)
			_ = DestroyLocalNode(app, clusterName)
			return fmt.Errorf("failed to start local avalanchego: %w", err)
		}
		ux.SpinComplete(spinner)
		spinSession.Stop()
		// save cluster config for the new local cluster
		if err := addLocalClusterConfig(app, network); err != nil {
			return err
		}
	}

	ux.Logger.PrintToUser("Waiting for P-Chain to be bootstrapped")
	if err := WaitBootstrapped(ctx, cli, "P"); err != nil {
		return fmt.Errorf("failure waiting for local cluster P-Chain bootstrapping: %w", err)
	}

	ux.Logger.GreenCheckmarkToUser("Avalanchego started and ready to use from %s", rootDir)
	ux.Logger.PrintToUser("")
	ux.Logger.PrintToUser("Node logs directory: %s/node1/logs", rootDir)
	ux.Logger.PrintToUser("")
	ux.Logger.PrintToUser("Network ready to use.")
	ux.Logger.PrintToUser("")

	status, err := cli.Status(ctx)
	if err != nil {
		return err
	}
	for _, nodeInfo := range status.ClusterInfo.NodeInfos {
		ux.Logger.PrintToUser("URI: %s", nodeInfo.Uri)
		ux.Logger.PrintToUser("NodeID: %s", nodeInfo.Id)
		ux.Logger.PrintToUser("")
	}

	return nil
}

// add additional validator to local node
func UpsizeLocalNode(
	app *application.Avalanche,
	network models.Network,
	blockchainName string,
	blockchainID ids.ID,
	subnetID ids.ID,
	avalancheGoBinPath string,
	nodeConfig map[string]interface{},
	anrSettings ANRSettings,
) (
	string, // added nodeName
	error,
) {
	clusterName, err := GetRunnningLocalNodeClusterName(app)
	if err != nil {
		return "", err
	}
	rootDir := app.GetLocalDir(clusterName)
	pluginDir := filepath.Join(rootDir, "node1", "plugins")

	if nodeConfig == nil {
		nodeConfig = map[string]interface{}{}
	}
	nodeConfig[config.NetworkAllowPrivateIPsKey] = true
	if network.Kind == models.Fuji {
		nodeConfig[config.IndexEnabledKey] = false // disable index for Fuji
	}
	nodeConfigBytes, err := json.Marshal(nodeConfig)
	if err != nil {
		return "", err
	}
	nodeConfigStr := string(nodeConfigBytes)

	// we will remove this code soon, so it can be not DRY
	if network.Kind == models.Local {
		clusterInfo, err := localnet.GetClusterInfo()
		if err != nil {
			return "", fmt.Errorf("failure trying to connect to local network: %w", err)
		}
		rootDataDir := clusterInfo.RootDataDir
		networkJSONPath := filepath.Join(rootDataDir, "network.json")
		bs, err := os.ReadFile(networkJSONPath)
		if err != nil {
			return "", fmt.Errorf("could not read local network config file %s: %w", networkJSONPath, err)
		}
		var networkJSON anrnetwork.Config
		if err := json.Unmarshal(bs, &networkJSON); err != nil {
			return "", err
		}
		for id, ip := range networkJSON.BeaconConfig {
			anrSettings.BootstrapIDs = append(anrSettings.BootstrapIDs, id.String())
			anrSettings.BootstrapIPs = append(anrSettings.BootstrapIPs, ip.String())
		}
		// prepare genesis and upgrade files for anr
		genesisFile, err := os.CreateTemp("", "local_network_genesis")
		if err != nil {
			return "", fmt.Errorf("could not create local network genesis file: %w", err)
		}
		if _, err := genesisFile.Write([]byte(networkJSON.Genesis)); err != nil {
			return "", fmt.Errorf("could not write local network genesis file: %w", err)
		}
		if err := genesisFile.Close(); err != nil {
			return "", fmt.Errorf("could not close local network genesis file: %w", err)
		}
		anrSettings.GenesisPath = genesisFile.Name()
		defer os.Remove(anrSettings.GenesisPath)
		upgradeFile, err := os.CreateTemp("", "local_network_upgrade")
		if err != nil {
			return "", fmt.Errorf("could not create local network upgrade file: %w", err)
		}
		if _, err := upgradeFile.Write([]byte(networkJSON.Upgrade)); err != nil {
			return "", fmt.Errorf("could not write local network upgrade file: %w", err)
		}
		anrSettings.UpgradePath = upgradeFile.Name()
		if err := upgradeFile.Close(); err != nil {
			return "", fmt.Errorf("could not close local network upgrade file: %w", err)
		}
		defer os.Remove(anrSettings.UpgradePath)
	}
	// end of code to be removed
	anrOpts := []client.OpOption{
		client.WithNetworkID(network.ID),
		client.WithExecPath(avalancheGoBinPath),
		client.WithRootDataDir(rootDir),
		client.WithWhitelistedSubnets(subnetID.String()),
		client.WithReassignPortsIfUsed(true),
		client.WithPluginDir(pluginDir),
		client.WithFreshStakingIds(true),
		client.WithZeroIP(false),
		client.WithGlobalNodeConfig(nodeConfigStr),
	}
	if anrSettings.GenesisPath != "" && utils.FileExists(anrSettings.GenesisPath) {
		anrOpts = append(anrOpts, client.WithGenesisPath(anrSettings.GenesisPath))
	}
	if anrSettings.UpgradePath != "" && utils.FileExists(anrSettings.UpgradePath) {
		anrOpts = append(anrOpts, client.WithUpgradePath(anrSettings.UpgradePath))
	}
	if anrSettings.BootstrapIDs != nil {
		anrOpts = append(anrOpts, client.WithBootstrapNodeIDs(anrSettings.BootstrapIDs))
	}
	if anrSettings.BootstrapIPs != nil {
		anrOpts = append(anrOpts, client.WithBootstrapNodeIPPortPairs(anrSettings.BootstrapIPs))
	}

	cli, err := binutils.NewGRPCClientWithEndpoint(
		binutils.LocalClusterGRPCServerEndpoint,
		binutils.WithAvoidRPCVersionCheck(true),
		binutils.WithDialTimeout(constants.FastGRPCDialTimeout),
	)
	if err != nil {
		return "", err
	}

	ctx, cancel := network.BootstrappingContext()
	defer cancel()

	newNodeName, err := GetNextNodeName()
	if err != nil {
		return "", fmt.Errorf("failed to generate a new node name: %w", err)
	}

	spinSession := ux.NewUserSpinner()
	spinner := spinSession.SpinToUser("Creating new node with name %s on local machine", newNodeName)
	err = SeedClusterData(network, rootDir, []string{newNodeName})
	ux.Logger.Info("seeding public archive data finished with error: %v. Ignored if any", err)
	// add new local node
	if _, err := cli.AddNode(ctx, newNodeName, avalancheGoBinPath, anrOpts...); err != nil {
		ux.SpinFailWithError(spinner, "", err)
		return newNodeName, fmt.Errorf("failed to add local validator: %w", err)
	}
	ux.Logger.Info("Waiting for node: %s to be bootstrapping P-Chain", newNodeName)
	if err := WaitBootstrapped(ctx, cli, "P"); err != nil {
		return newNodeName, fmt.Errorf("failure waiting for local cluster P-Chain bootstrapping: %w", err)
	}
	ux.Logger.Info("Waiting for node: %s to be healthy", newNodeName)
	_, err = subnet.WaitForHealthy(ctx, cli)
	if err != nil {
		return newNodeName, fmt.Errorf("failed waiting for node %s to be healthy: %w", newNodeName, err)
	}
	ux.SpinComplete(spinner)
	spinner = spinSession.SpinToUser("Tracking blockchain %s", blockchainName)
	time.Sleep(10 * time.Second) // delay before restarting new node
	if err := LocalNodeTrackSubnet(ctx,
		cli,
		app,
		rootDir,
		avalancheGoBinPath,
		blockchainName,
		blockchainID,
		subnetID,
		newNodeName); err != nil {
		ux.SpinFailWithError(spinner, "", err)
		return newNodeName, fmt.Errorf("failed to track blockchain: %w", err)
	}
	// wait until cluster is healthy
	ux.Logger.Info("Waiting for node: %s to be bootstrapping %s", newNodeName, blockchainName)
	if err := WaitBootstrapped(ctx, cli, blockchainID.String()); err != nil {
		return newNodeName, fmt.Errorf("failure waiting for local cluster blockchain bootstrapping: %w", err)
	}
	spinner = spinSession.SpinToUser("Waiting for blockchain to be healthy")
	clusterInfo, err := subnet.WaitForHealthy(ctx, cli)
	if err != nil {
		return newNodeName, fmt.Errorf("failed waiting for blockchain to become healthy: %w", err)
	}
	ux.SpinComplete(spinner)
	spinSession.Stop()

	ux.Logger.PrintToUser("")
	ux.Logger.PrintToUser("Node logs directory: %s/%s/logs", rootDir, newNodeName)
	ux.Logger.PrintToUser("")

	nodeInfo := clusterInfo.NodeInfos[newNodeName]
	ux.Logger.PrintToUser("Node name: %s ", newNodeName)
	ux.Logger.PrintToUser("URI: %s", nodeInfo.Uri)
	ux.Logger.PrintToUser("Node-ID: %s", nodeInfo.Id)
	ux.Logger.PrintToUser("")
	return newNodeName, nil
}

func localClusterDataExists(app *application.Avalanche, clusterName string) bool {
	rootDir := app.GetLocalDir(clusterName)
	return utils.FileExists(filepath.Join(rootDir, "state.json"))
}

// stub for now
func preLocalChecks(
	anrSettings ANRSettings,
	avaGoVersionSettings AvalancheGoVersionSettings,
) error {
	// expand passed paths
	if anrSettings.GenesisPath != "" {
		anrSettings.GenesisPath = utils.ExpandHome(anrSettings.GenesisPath)
	}
	if anrSettings.UpgradePath != "" {
		anrSettings.UpgradePath = utils.ExpandHome(anrSettings.UpgradePath)
	}
	// checks
	if avaGoVersionSettings.UseCustomAvalanchegoVersion != "" && (avaGoVersionSettings.UseLatestAvalanchegoReleaseVersion || avaGoVersionSettings.UseLatestAvalanchegoPreReleaseVersion) {
		return fmt.Errorf("specify either --custom-avalanchego-version or --latest-avalanchego-version")
	}
	if len(anrSettings.BootstrapIDs) != len(anrSettings.BootstrapIPs) {
		return fmt.Errorf("number of bootstrap IDs and bootstrap IP:port pairs must be equal")
	}
	if anrSettings.GenesisPath != "" && !utils.FileExists(anrSettings.GenesisPath) {
		return fmt.Errorf("genesis file %s does not exist", anrSettings.GenesisPath)
	}
	if anrSettings.UpgradePath != "" && !utils.FileExists(anrSettings.UpgradePath) {
		return fmt.Errorf("upgrade file %s does not exist", anrSettings.UpgradePath)
	}
	return nil
}

func addLocalClusterConfig(app *application.Avalanche, network models.Network) error {
	clusterName := network.ClusterName
	clustersConfig, err := app.LoadClustersConfig()
	if err != nil {
		return err
	}
	clusterConfig := clustersConfig.Clusters[clusterName]
	clusterConfig.Local = true
	clusterConfig.Network = network
	clustersConfig.Clusters[clusterName] = clusterConfig
	return app.WriteClustersConfigFile(&clustersConfig)
}

func DestroyLocalNode(app *application.Avalanche, clusterName string) error {
	_ = StopLocalNode(app)

	rootDir := app.GetLocalDir(clusterName)
	if err := os.RemoveAll(rootDir); err != nil {
		return err
	}

	if ok, err := CheckClusterIsLocal(app, clusterName); err != nil || !ok {
		return fmt.Errorf("local cluster %q not found", clusterName)
	}

	clustersConfig, err := app.LoadClustersConfig()
	if err != nil {
		return err
	}
	delete(clustersConfig.Clusters, clusterName)
	if err := app.WriteClustersConfigFile(&clustersConfig); err != nil {
		return err
	}

	ux.Logger.GreenCheckmarkToUser("Local node %s cleaned up.", clusterName)
	return nil
}

func StopLocalNode(app *application.Avalanche) error {
	cli, err := binutils.NewGRPCClientWithEndpoint(
		binutils.LocalClusterGRPCServerEndpoint,
		binutils.WithAvoidRPCVersionCheck(true),
		binutils.WithDialTimeout(constants.FastGRPCDialTimeout),
	)
	if err != nil {
		return err
	}
	ctx, cancel := utils.GetANRContext()
	defer cancel()
	bootstrapped, err := localnet.IsBootstrapped(ctx, cli)
	if err != nil {
		return err
	}
	if bootstrapped {
		if _, err = cli.Stop(ctx); err != nil {
			return fmt.Errorf("failed to stop avalanchego: %w", err)
		}
	}
	if err := binutils.KillgRPCServerProcess(
		app,
		binutils.LocalClusterGRPCServerEndpoint,
		constants.ServerRunFileLocalClusterPrefix,
	); err != nil {
		return err
	}
	ux.Logger.GreenCheckmarkToUser("avalanchego stopped")
	return nil
}

func listLocalClusters(app *application.Avalanche, clusterNamesToInclude []string) (map[string]string, error) {
	localClusters := map[string]string{} // map[clusterName]rootDir
	clustersConfig, err := app.GetClustersConfig()
	if err != nil {
		return localClusters, err
	}
	for clusterName := range clustersConfig.Clusters {
		if len(clusterNamesToInclude) == 0 || slices.Contains(clusterNamesToInclude, clusterName) {
			if ok, err := CheckClusterIsLocal(app, clusterName); err == nil && ok {
				localClusters[clusterName] = app.GetLocalDir(clusterName)
			}
		}
	}
	return localClusters, nil
}

// ConnectedToLocalNetwork returns true if a local cluster is running
// and it is connected to a local network.
// It also returns the name of the cluster that is connected to the local network
func ConnectedToLocalNetwork(app *application.Avalanche) (bool, string, error) {
	ctx, cancel := utils.GetANRContext()
	defer cancel()
	currentlyRunningRootDir := ""
	cli, _ := binutils.NewGRPCClientWithEndpoint( // ignore error as ANR might be not running
		binutils.LocalClusterGRPCServerEndpoint,
		binutils.WithAvoidRPCVersionCheck(true),
		binutils.WithDialTimeout(constants.FastGRPCDialTimeout),
	)
	if cli != nil {
		status, _ := cli.Status(ctx) // ignore error as ANR might be not running
		if status != nil && status.ClusterInfo != nil {
			if status.ClusterInfo.RootDataDir != "" {
				currentlyRunningRootDir = status.ClusterInfo.RootDataDir
			}
		}
	}
	if currentlyRunningRootDir == "" {
		return false, "", nil
	}
	localClusters, err := listLocalClusters(app, nil)
	if err != nil {
		return false, "", fmt.Errorf("failed to list local clusters: %w", err)
	}
	for clusterName, rootDir := range localClusters {
		clusterConf, err := app.GetClusterConfig(clusterName)
		if err != nil {
			return false, "", fmt.Errorf("failed to get cluster config: %w", err)
		}
		network := models.ConvertClusterToNetwork(clusterConf.Network)
		if rootDir == currentlyRunningRootDir && network.Kind == models.Local {
			return true, clusterName, nil
		}
	}
	return false, "", nil
}

func DestroyLocalNetworkConnectedCluster(app *application.Avalanche) error {
	isLocal, clusterName, err := ConnectedToLocalNetwork(app)
	if err != nil {
		return err
	}
	if isLocal {
		_ = DestroyLocalNode(app, clusterName)
	}
	return nil
}

func StopLocalNetworkConnectedCluster(app *application.Avalanche) error {
	isLocal, _, err := ConnectedToLocalNetwork(app)
	if err != nil {
		return err
	}
	if isLocal {
		return StopLocalNode(app)
	}
	return nil
}

func LocalStatus(app *application.Avalanche, clusterName string, blockchainName string) error {
	clustersToList := make([]string, 0)
	if clusterName != "" {
		if ok, err := CheckClusterIsLocal(app, clusterName); err != nil || !ok {
			return fmt.Errorf("local cluster %q not found", clusterName)
		}
		clustersToList = append(clustersToList, clusterName)
	}

	// get currently running local cluster
	ctx, cancel := utils.GetANRContext()
	defer cancel()
	currentlyRunningRootDir := ""
	isHealthy := false
	cli, _ := binutils.NewGRPCClientWithEndpoint( // ignore error as ANR might be not running
		binutils.LocalClusterGRPCServerEndpoint,
		binutils.WithAvoidRPCVersionCheck(true),
		binutils.WithDialTimeout(constants.FastGRPCDialTimeout),
	)
	runningAvagoURIs := []string{}
	if cli != nil {
		status, _ := cli.Status(ctx) // ignore error as ANR might be not running
		if status != nil && status.ClusterInfo != nil {
			if status.ClusterInfo.RootDataDir != "" {
				currentlyRunningRootDir = status.ClusterInfo.RootDataDir
			}
			isHealthy = status.ClusterInfo.Healthy
			// get list of the nodes
			for _, nodeInfo := range status.ClusterInfo.NodeInfos {
				runningAvagoURIs = append(runningAvagoURIs, nodeInfo.Uri)
			}
		}
	}
	localClusters, err := listLocalClusters(app, clustersToList)
	if err != nil {
		return fmt.Errorf("failed to list local clusters: %w", err)
	}
	if clusterName != "" {
		ux.Logger.PrintToUser("%s %s", logging.Blue.Wrap("Local cluster:"), logging.Green.Wrap(clusterName))
	} else {
		ux.Logger.PrintToUser(logging.Blue.Wrap("Local clusters:"))
	}
	for clusterName, rootDir := range localClusters {
		currenlyRunning := ""
		healthStatus := ""
		avagoURIOuput := ""

		clusterConf, err := app.GetClusterConfig(clusterName)
		if err != nil {
			return fmt.Errorf("failed to get cluster config: %w", err)
		}
		network := models.ConvertClusterToNetwork(clusterConf.Network)
		networkKind := fmt.Sprintf(" [%s]", logging.Orange.Wrap(network.Name()))

		// load sidecar and cluster config for the cluster  if blockchainName is not empty
		blockchainID := ids.Empty
		if blockchainName != "" {
			sc, err := app.LoadSidecar(blockchainName)
			if err != nil {
				return err
			}
			blockchainID = sc.Networks[network.Name()].BlockchainID
		}
		if rootDir == currentlyRunningRootDir {
			currenlyRunning = fmt.Sprintf(" [%s]", logging.Blue.Wrap("Running"))
			if isHealthy {
				healthStatus = fmt.Sprintf(" [%s]", logging.Green.Wrap("Healthy"))
			} else {
				healthStatus = fmt.Sprintf(" [%s]", logging.Red.Wrap("Unhealthy"))
			}
			for _, avagoURI := range runningAvagoURIs {
				nodeID, nodePOP, isBoot, err := GetInfo(avagoURI, blockchainID.String())
				if err != nil {
					ux.Logger.RedXToUser("failed to get node  %s info: %v", avagoURI, err)
					continue
				}
				nodePOPPubKey := "0x" + hex.EncodeToString(nodePOP.PublicKey[:])
				nodePOPProof := "0x" + hex.EncodeToString(nodePOP.ProofOfPossession[:])

				isBootStr := "Primary:" + logging.Red.Wrap("Not Bootstrapped")
				if isBoot {
					isBootStr = "Primary:" + logging.Green.Wrap("Bootstrapped")
				}

				blockchainStatus := ""
				if blockchainID != ids.Empty {
					blockchainStatus, _ = GetBlockchainStatus(avagoURI, blockchainID.String()) // silence errors
				}

				avagoURIOuput += fmt.Sprintf("   - %s [%s] [%s]\n     publicKey: %s \n     proofOfPossession: %s \n",
					logging.LightBlue.Wrap(avagoURI),
					nodeID,
					strings.TrimRight(strings.Join([]string{isBootStr, "L1:" + logging.Orange.Wrap(blockchainStatus)}, " "), " "),
					nodePOPPubKey,
					nodePOPProof,
				)
			}
		} else {
			currenlyRunning = fmt.Sprintf(" [%s]", logging.Black.Wrap("Stopped"))
		}
		ux.Logger.PrintToUser("- %s: %s %s %s %s", clusterName, rootDir, networkKind, currenlyRunning, healthStatus)
		ux.Logger.PrintToUser(avagoURIOuput)
	}

	return nil
}

func GetInfo(uri string, blockchainID string) (
	ids.NodeID, // nodeID
	*signer.ProofOfPossession, // nodePOP
	bool, // isBootstrapped
	error, // error
) {
	client := info.NewClient(uri)
	ctx, cancel := utils.GetAPILargeContext()
	defer cancel()
	nodeID, nodePOP, err := client.GetNodeID(ctx)
	if err != nil {
		return ids.EmptyNodeID, &signer.ProofOfPossession{}, false, err
	}
	isBootstrapped, err := client.IsBootstrapped(ctx, blockchainID)
	if err != nil {
		return nodeID, nodePOP, isBootstrapped, err
	}
	return nodeID, nodePOP, isBootstrapped, err
}

func GetBlockchainStatus(uri string, blockchainID string) (
	string, // status
	error, // error
) {
	client := platformvm.NewClient(uri)
	ctx, cancel := utils.GetAPILargeContext()
	defer cancel()
	status, err := client.GetBlockchainStatus(ctx, blockchainID)
	if err != nil {
		return "", err
	}
	if status.String() == "" {
		return "Not Syncing", nil
	}
	return status.String(), nil
}

func WaitBootstrapped(ctx context.Context, cli client.Client, blockchainID string) error {
	blockchainBootstrapCheckFrequency := time.Second
	status, err := cli.Status(ctx)
	if err != nil {
		return err
	}
	for _, nodeInfo := range status.ClusterInfo.NodeInfos {
		for {
			infoClient := info.NewClient(nodeInfo.GetUri())
			boostrapped, err := infoClient.IsBootstrapped(ctx, blockchainID)
			if err != nil && !strings.Contains(err.Error(), "there is no chain with alias/ID") {
				return err
			}
			if boostrapped {
				break
			}
			select {
			case <-ctx.Done():
				return ctx.Err()
			case <-time.After(blockchainBootstrapCheckFrequency):
			}
		}
	}
	return err
}<|MERGE_RESOLUTION|>--- conflicted
+++ resolved
@@ -325,23 +325,9 @@
 				return err
 			}
 		}
-<<<<<<< HEAD
-		if network.Kind == models.Fuji {
-			// disable indexing for fuji
-			nodeConfig[config.IndexEnabledKey] = false
-			nodeConfigBytes, err := json.Marshal(nodeConfig)
-			if err != nil {
-				return err
-			}
-			nodeConfigStr = string(nodeConfigBytes)
-			ux.Logger.PrintToUser(logging.Yellow.Wrap("Warning: Fuji Bootstrapping can take several minutes"))
-		}
-		if err := preLocalChecks(anrSettings, avaGoVersionSetting, useEtnaDevnet, globalNetworkFlags); err != nil {
-=======
 		network.ClusterName = clusterName
 
 		if err := preLocalChecks(anrSettings, avaGoVersionSetting); err != nil {
->>>>>>> 7415a3be
 			return err
 		}
 
