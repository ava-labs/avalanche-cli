--- conflicted
+++ resolved
@@ -518,7 +518,6 @@
 	return PostOverSSH(host, "/ext/bc/P", requestBody)
 }
 
-<<<<<<< HEAD
 // StreamOverSSH runs provided script path over ssh.
 // This script can be template as it will be rendered using scriptInputs vars
 func StreamOverSSH(
@@ -546,7 +545,7 @@
 		return err
 	}
 	return nil
-=======
+}
 // RunSSHWhitelistPubKey downloads the authorized_keys file from the specified host, appends the provided sshPubKey to it, and uploads the file back to the host.
 func RunSSHWhitelistPubKey(host *models.Host, sshPubKey string) error {
 	const sshAuthFile = "/home/ubuntu/.ssh/authorized_keys"
@@ -567,5 +566,4 @@
 		return err
 	}
 	return host.Upload(tmpFile.Name(), sshAuthFile, constants.SSHFileOpsTimeout)
->>>>>>> 98cd78a5
 }