// Copyright (C) 2023, Ava Labs, Inc. All rights reserved.
// See the file LICENSE for licensing terms.
package ssh

import (
	"bytes"
	"embed"
	"fmt"
	"net/url"
	"os"
	"path/filepath"
<<<<<<< HEAD
	"strconv"
	"strings"
=======
>>>>>>> e9e7cba6
	"text/template"
	"time"

	"github.com/ava-labs/avalanche-cli/pkg/monitoring"
	"github.com/ava-labs/avalanche-cli/pkg/utils"

	"github.com/ava-labs/avalanche-cli/pkg/constants"
	"github.com/ava-labs/avalanche-cli/pkg/models"
)

type scriptInputs struct {
	AvalancheGoVersion      string
	CLIVersion              string
	SubnetExportFileName    string
	SubnetName              string
	GoVersion               string
	CliBranch               string
	IsDevNet                bool
	IsE2E                   bool
	NetworkFlag             string
	SubnetEVMBinaryPath     string
	SubnetEVMReleaseURL     string
	SubnetEVMArchive        string
	MonitoringDashboardPath string
	LoadTestRepoDir         string
	LoadTestRepo            string
	LoadTestPath            string
	LoadTestCommand         string
	LoadTestBranch          string
	LoadTestGitCommit       string
	CheckoutCommit          bool
	LoadTestResultFile      string
}

//go:embed shell/*.sh
var script embed.FS

// RunOverSSH runs provided script path over ssh.
// This script can be template as it will be rendered using scriptInputs vars
func RunOverSSH(
	scriptDesc string,
	host *models.Host,
	timeout time.Duration,
	scriptPath string,
	templateVars scriptInputs,
) error {
	shellScript, err := script.ReadFile(scriptPath)
	if err != nil {
		return err
	}
	var script bytes.Buffer
	t, err := template.New(scriptDesc).Parse(string(shellScript))
	if err != nil {
		return err
	}
	err = t.Execute(&script, templateVars)
	if err != nil {
		return err
	}

	if output, err := host.Command(script.String(), nil, timeout); err != nil {
		return fmt.Errorf("%w: %s", err, string(output))
	}
	return nil
}

func PostOverSSH(host *models.Host, path string, requestBody string) ([]byte, error) {
	if path == "" {
		path = "/ext/info"
	}
	localhost, err := url.Parse(constants.LocalAPIEndpoint)
	if err != nil {
		return nil, err
	}
	requestHeaders := fmt.Sprintf("POST %s HTTP/1.1\r\n"+
		"Host: %s\r\n"+
		"Content-Length: %d\r\n"+
		"Content-Type: application/json\r\n\r\n", path, localhost.Host, len(requestBody))
	httpRequest := requestHeaders + requestBody
	return host.Forward(httpRequest, constants.SSHPOSTTimeout)
}

// RunSSHSetupNode runs script to setup node
func RunSSHSetupNode(host *models.Host, configPath, avalancheGoVersion string, cliVersion string, isDevNet bool) error {
	if err := RunOverSSH(
		"Setup Node",
		host,
		constants.SSHScriptTimeout,
		"shell/setupNode.sh",
		scriptInputs{AvalancheGoVersion: avalancheGoVersion, CLIVersion: cliVersion, IsDevNet: isDevNet, IsE2E: utils.IsE2E()},
	); err != nil {
		return err
	}
	if utils.IsE2E() && utils.E2EDocker() {
		if err := RunOverSSH(
			"E2E Start Avalanchego",
			host,
			constants.SSHScriptTimeout,
			"shell/e2e_startNode.sh",
			scriptInputs{},
		); err != nil {
			return err
		}
	}
	// name: copy metrics config to cloud server
	return host.Upload(
		configPath,
		filepath.Join(constants.CloudNodeCLIConfigBasePath, filepath.Base(configPath)),
		constants.SSHFileOpsTimeout,
	)
}

// RunSSHRestartNode runs script to restart avalanchego
func RunSSHRestartNode(host *models.Host) error {
	return RunOverSSH(
		"Restart Avalanchego",
		host,
		constants.SSHScriptTimeout,
		"shell/restartNode.sh",
		scriptInputs{},
	)
}

// RunSSHUpgradeAvalanchego runs script to upgrade avalanchego
func RunSSHUpgradeAvalanchego(host *models.Host, avalancheGoVersion string) error {
	if utils.IsE2E() && utils.E2EDocker() {
		return RunOverSSH(
			"E2E Upgrade Avalanchego",
			host,
			constants.SSHScriptTimeout,
			"shell/e2e_upgradeAvalancheGo.sh",
			scriptInputs{AvalancheGoVersion: avalancheGoVersion},
		)
	}
	return RunOverSSH(
		"Upgrade Avalanchego",
		host,
		constants.SSHScriptTimeout,
		"shell/upgradeAvalancheGo.sh",
		scriptInputs{AvalancheGoVersion: avalancheGoVersion},
	)
}

// RunSSHStartNode runs script to start avalanchego
func RunSSHStartNode(host *models.Host) error {
	if utils.IsE2E() && utils.E2EDocker() {
		return RunOverSSH(
			"E2E Start Avalanchego",
			host,
			constants.SSHScriptTimeout,
			"shell/e2e_startNode.sh",
			scriptInputs{},
		)
	}
	return RunOverSSH(
		"Start Avalanchego",
		host,
		constants.SSHScriptTimeout,
		"shell/startNode.sh",
		scriptInputs{},
	)
}

// RunSSHStopNode runs script to stop avalanchego
func RunSSHStopNode(host *models.Host) error {
	if utils.IsE2E() && utils.E2EDocker() {
		return RunOverSSH(
			"E2E Stop Avalanchego",
			host,
			constants.SSHScriptTimeout,
			"shell/e2e_stopNode.sh",
			scriptInputs{},
		)
	}
	return RunOverSSH(
		"Stop Avalanchego",
		host,
		constants.SSHScriptTimeout,
		"shell/stopNode.sh",
		scriptInputs{},
	)
}

// RunSSHUpgradeSubnetEVM runs script to upgrade subnet evm
func RunSSHUpgradeSubnetEVM(host *models.Host, subnetEVMBinaryPath string) error {
	return RunOverSSH(
		"Upgrade Subnet EVM",
		host,
		constants.SSHScriptTimeout,
		"shell/upgradeSubnetEVM.sh",
		scriptInputs{SubnetEVMBinaryPath: subnetEVMBinaryPath},
	)
}

func RunSSHCopyMonitoringDashboards(host *models.Host, monitoringDashboardPath string) error {
	// TODO: download dashboards from github instead
	remoteDashboardsPath := "/home/ubuntu/dashboards"
	if !utils.DirectoryExists(monitoringDashboardPath) {
		return fmt.Errorf("%s does not exist", monitoringDashboardPath)
	}
	if err := host.MkdirAll(remoteDashboardsPath, constants.SSHFileOpsTimeout); err != nil {
		return err
	}
	dashboards, err := os.ReadDir(monitoringDashboardPath)
	if err != nil {
		return err
	}
	for _, dashboard := range dashboards {
		if err := host.Upload(
			filepath.Join(monitoringDashboardPath, dashboard.Name()),
			filepath.Join(remoteDashboardsPath, dashboard.Name()),
			constants.SSHFileOpsTimeout,
		); err != nil {
			return err
		}
	}
	return RunOverSSH(
		"Sync Grafana Dashboards",
		host,
		constants.SSHScriptTimeout,
		"shell/updateGrafanaDashboards.sh",
		scriptInputs{},
	)
}

func RunSSHCopyYAMLFile(host *models.Host, yamlFilePath string) error {
	if err := host.Upload(
		yamlFilePath,
		fmt.Sprintf("/home/ubuntu/%s", filepath.Base(yamlFilePath)),
		constants.SSHFileOpsTimeout,
	); err != nil {
		return err
	}
	return nil
}

func RunSSHSetupMachineMetrics(host *models.Host) error {
	return RunOverSSH(
		"Setup Machine Metrics",
		host,
		constants.SSHScriptTimeout,
		"shell/setupMachineMetrics.sh",
		scriptInputs{},
	)
}

func RunSSHSetupSeparateMonitoring(host *models.Host) error {
	return RunOverSSH(
		"Setup Prometheus and Grafana",
		host,
		constants.SSHScriptTimeout,
		"shell/setupMonitoring.sh",
		scriptInputs{
			IsE2E: utils.IsE2E(),
		},
	)
}

func RunSSHUpdatePrometheusConfig(host *models.Host, avalancheGoPorts, machinePorts []string) error {
	const cloudNodePrometheusConfigTemp = "/tmp/prometheus.yml"
	promConfig, err := os.CreateTemp("", "prometheus")
	if err != nil {
		return err
	}
	defer os.Remove(promConfig.Name())
	if err := monitoring.WritePrometheusConfig(promConfig.Name(), avalancheGoPorts, machinePorts); err != nil {
		return err
	}
	if err := host.Upload(
		promConfig.Name(),
		cloudNodePrometheusConfigTemp,
		constants.SSHFileOpsTimeout,
	); err != nil {
		return err
	}
	return RunOverSSH(
		"Update Prometheus Config",
		host,
		constants.SSHScriptTimeout,
		"shell/updatePrometheusConfig.sh",
		scriptInputs{},
	)
}

func RunSSHUpdateLokiConfig(host *models.Host, port int) error {
	const cloudNodeLokiConfigTemp = "/tmp/loki.yml"
	lokiConfig, err := os.CreateTemp("", "loki")
	if err != nil {
		return err
	}
	defer os.Remove(lokiConfig.Name())
	if err := monitoring.WriteLokiConfig(lokiConfig.Name(), strconv.Itoa(port)); err != nil {
		return err
	}
	if err := host.Upload(
		lokiConfig.Name(),
		cloudNodeLokiConfigTemp,
		constants.SSHFileOpsTimeout,
	); err != nil {
		return err
	}
	return RunOverSSH(
		"Update Loki Config",
		host,
		constants.SSHScriptTimeout,
		"shell/updateLokiConfig.sh",
		scriptInputs{},
	)
}

func RunSSHSetupPromtail(host *models.Host) error {
	return RunOverSSH(
		"Setup Promtail",
		host,
		constants.SSHScriptTimeout,
		"shell/setupPromtail.sh",
		scriptInputs{},
	)
}

func RunSSHSetupLoki(host *models.Host) error {
	return RunOverSSH(
		"Setup Loki",
		host,
		constants.SSHScriptTimeout,
		"shell/setupLoki.sh",
		scriptInputs{},
	)
}

func RunSSHUpdatePromtailConfig(host *models.Host, ip string, port int, cloudID string, nodeID string) error {
	const cloudNodePromtailConfigTemp = "/tmp/promtail.yml"
	promtailConfig, err := os.CreateTemp("", "promtail")
	if err != nil {
		return err
	}
	defer os.Remove(promtailConfig.Name())
	//get NodeID
	if err := monitoring.WritePromtailConfig(promtailConfig.Name(), ip, strconv.Itoa(port), cloudID, nodeID); err != nil {
		return err
	}
	if err := host.Upload(
		promtailConfig.Name(),
		cloudNodePromtailConfigTemp,
		constants.SSHFileOpsTimeout,
	); err != nil {
		return err
	}
	return RunOverSSH(
		"Update Promtail Config",
		host,
		constants.SSHScriptTimeout,
		"shell/updatePromtailConfig.sh",
		scriptInputs{},
	)
}

func RunSSHDownloadNodePrometheusConfig(host *models.Host, nodeInstanceDirPath string) error {
	return host.Download(
		constants.CloudNodePrometheusConfigPath,
		filepath.Join(nodeInstanceDirPath, constants.NodePrometheusConfigFileName),
		constants.SSHFileOpsTimeout,
	)
}

func RunSSHDownloadNodeMonitoringConfig(host *models.Host, nodeInstanceDirPath string) error {
	return host.Download(
		filepath.Join(constants.CloudNodeConfigPath, constants.NodeFileName),
		filepath.Join(nodeInstanceDirPath, constants.NodeFileName),
		constants.SSHFileOpsTimeout,
	)
}

func RunSSHUploadNodeMonitoringConfig(host *models.Host, nodeInstanceDirPath string) error {
	if err := host.MkdirAll(
		constants.CloudNodeConfigPath,
		constants.SSHDirOpsTimeout,
	); err != nil {
		return err
	}
	return host.Upload(
		filepath.Join(nodeInstanceDirPath, constants.NodeFileName),
		filepath.Join(constants.CloudNodeConfigPath, constants.NodeFileName),
		constants.SSHFileOpsTimeout,
	)
}

// RunSSHGetNewSubnetEVMRelease runs script to download new subnet evm
func RunSSHGetNewSubnetEVMRelease(host *models.Host, subnetEVMReleaseURL, subnetEVMArchive string) error {
	return RunOverSSH(
		"Get Subnet EVM Release",
		host,
		constants.SSHScriptTimeout,
		"shell/getNewSubnetEVMRelease.sh",
		scriptInputs{SubnetEVMReleaseURL: subnetEVMReleaseURL, SubnetEVMArchive: subnetEVMArchive},
	)
}

// RunSSHSetupDevNet runs script to setup devnet
func RunSSHSetupDevNet(host *models.Host, nodeInstanceDirPath string) error {
	if err := host.MkdirAll(
		constants.CloudNodeConfigPath,
		constants.SSHDirOpsTimeout,
	); err != nil {
		return err
	}
	if err := host.Upload(
		filepath.Join(nodeInstanceDirPath, constants.GenesisFileName),
		filepath.Join(constants.CloudNodeConfigPath, constants.GenesisFileName),
		constants.SSHFileOpsTimeout,
	); err != nil {
		return err
	}
	if err := host.Upload(
		filepath.Join(nodeInstanceDirPath, constants.NodeFileName),
		filepath.Join(constants.CloudNodeConfigPath, constants.NodeFileName),
		constants.SSHFileOpsTimeout,
	); err != nil {
		return err
	}
	// name: setup devnet
	return RunOverSSH(
		"Setup DevNet",
		host,
		constants.SSHScriptTimeout,
		"shell/setupDevnet.sh",
		scriptInputs{IsE2E: utils.IsE2E()},
	)
}

func RunSSHUploadClustersConfig(host *models.Host, localClustersConfigPath string) error {
	remoteNodesDir := filepath.Join(constants.CloudNodeCLIConfigBasePath, constants.NodesDir)
	if err := host.MkdirAll(
		remoteNodesDir,
		constants.SSHDirOpsTimeout,
	); err != nil {
		return err
	}
	remoteClustersConfigPath := filepath.Join(remoteNodesDir, constants.ClustersConfigFileName)
	return host.Upload(
		localClustersConfigPath,
		remoteClustersConfigPath,
		constants.SSHFileOpsTimeout,
	)
}

// RunSSHUploadStakingFiles uploads staking files to a remote host via SSH.
func RunSSHUploadStakingFiles(host *models.Host, nodeInstanceDirPath string) error {
	if err := host.MkdirAll(
		constants.CloudNodeStakingPath,
		constants.SSHDirOpsTimeout,
	); err != nil {
		return err
	}
	if err := host.Upload(
		filepath.Join(nodeInstanceDirPath, constants.StakerCertFileName),
		filepath.Join(constants.CloudNodeStakingPath, constants.StakerCertFileName),
		constants.SSHFileOpsTimeout,
	); err != nil {
		return err
	}
	if err := host.Upload(
		filepath.Join(nodeInstanceDirPath, constants.StakerKeyFileName),
		filepath.Join(constants.CloudNodeStakingPath, constants.StakerKeyFileName),
		constants.SSHFileOpsTimeout,
	); err != nil {
		return err
	}
	return host.Upload(
		filepath.Join(nodeInstanceDirPath, constants.BLSKeyFileName),
		filepath.Join(constants.CloudNodeStakingPath, constants.BLSKeyFileName),
		constants.SSHFileOpsTimeout,
	)
}

// RunSSHExportSubnet exports deployed Subnet from local machine to cloud server
func RunSSHExportSubnet(host *models.Host, exportPath, cloudServerSubnetPath string) error {
	// name: copy exported subnet VM spec to cloud server
	return host.Upload(
		exportPath,
		cloudServerSubnetPath,
		constants.SSHFileOpsTimeout,
	)
}

// RunSSHTrackSubnet enables tracking of specified subnet
func RunSSHTrackSubnet(host *models.Host, subnetName, importPath, networkFlag string) error {
	return RunOverSSH(
		"Track Subnet",
		host,
		constants.SSHScriptTimeout,
		"shell/trackSubnet.sh",
		scriptInputs{SubnetName: subnetName, SubnetExportFileName: importPath, NetworkFlag: networkFlag},
	)
}

// RunSSHUpdateSubnet runs avalanche subnet join <subnetName> in cloud server using update subnet info
func RunSSHUpdateSubnet(host *models.Host, subnetName, importPath string) error {
	return RunOverSSH(
		"Update Subnet",
		host,
		constants.SSHScriptTimeout,
		"shell/updateSubnet.sh",
		scriptInputs{SubnetName: subnetName, SubnetExportFileName: importPath},
	)
}

// RunSSHSetupBuildEnv installs gcc, golang, rust and etc
func RunSSHSetupBuildEnv(host *models.Host) error {
	return RunOverSSH(
		"Setup Build Env",
		host,
		constants.SSHScriptTimeout,
		"shell/setupBuildEnv.sh",
		scriptInputs{GoVersion: constants.BuildEnvGolangVersion},
	)
}

func RunSSHBuildLoadTestCode(host *models.Host, loadTestRepo, loadTestPath, loadTestGitCommit, repoDirName, loadTestBranch string, checkoutCommit bool) error {
	return StreamOverSSH(
		"Build Load Test",
		host,
		constants.SSHScriptTimeout,
		"shell/buildLoadTest.sh",
		scriptInputs{
			LoadTestRepoDir: repoDirName,
			LoadTestRepo:    loadTestRepo, LoadTestPath: loadTestPath, LoadTestGitCommit: loadTestGitCommit,
			CheckoutCommit: checkoutCommit, LoadTestBranch: loadTestBranch,
		},
	)
}

func RunSSHBuildLoadTestDependencies(host *models.Host) error {
	return RunOverSSH(
		"Build Load Test",
		host,
		constants.SSHScriptTimeout,
		"shell/buildLoadTestDeps.sh",
		scriptInputs{GoVersion: constants.BuildEnvGolangVersion},
	)
}

func RunSSHRunLoadTest(host *models.Host, loadTestCommand, loadTestName string) error {
	return RunOverSSH(
		"Run Load Test",
		host,
		constants.SSHScriptTimeout,
		"shell/runLoadTest.sh",
		scriptInputs{GoVersion: constants.BuildEnvGolangVersion, LoadTestCommand: loadTestCommand, LoadTestResultFile: fmt.Sprintf("/home/ubuntu/loadtest_%s.txt", loadTestName)},
	)
}

// RunSSHSetupCLIFromSource installs any CLI branch from source
func RunSSHSetupCLIFromSource(host *models.Host, cliBranch string) error {
	if !constants.EnableSetupCLIFromSource {
		return nil
	}
	timeout := constants.SSHScriptTimeout
	if utils.IsE2E() && utils.E2EDocker() {
		timeout = 10 * time.Minute
	}
	return RunOverSSH(
		"Setup CLI From Source",
		host,
		timeout,
		"shell/setupCLIFromSource.sh",
		scriptInputs{CliBranch: cliBranch},
	)
}

// RunSSHCheckAvalancheGoVersion checks node avalanchego version
func RunSSHCheckAvalancheGoVersion(host *models.Host) ([]byte, error) {
	// Craft and send the HTTP POST request
	requestBody := "{\"jsonrpc\":\"2.0\", \"id\":1,\"method\" :\"info.getNodeVersion\"}"
	return PostOverSSH(host, "", requestBody)
}

// RunSSHCheckBootstrapped checks if node is bootstrapped to primary network
func RunSSHCheckBootstrapped(host *models.Host) ([]byte, error) {
	// Craft and send the HTTP POST request
	requestBody := "{\"jsonrpc\":\"2.0\", \"id\":1,\"method\" :\"info.isBootstrapped\", \"params\": {\"chain\":\"X\"}}"
	return PostOverSSH(host, "", requestBody)
}

// RunSSHCheckHealthy checks if node is healthy
func RunSSHCheckHealthy(host *models.Host) ([]byte, error) {
	// Craft and send the HTTP POST request
	requestBody := "{\"jsonrpc\":\"2.0\", \"id\":1,\"method\":\"health.health\",\"params\": {\"tags\": [\"P\"]}}"
	return PostOverSSH(host, "/ext/health", requestBody)
}

// RunSSHGetNodeID reads nodeID from avalanchego
func RunSSHGetNodeID(host *models.Host) ([]byte, error) {
	// Craft and send the HTTP POST request
	requestBody := "{\"jsonrpc\":\"2.0\", \"id\":1,\"method\" :\"info.getNodeID\"}"
	return PostOverSSH(host, "", requestBody)
}

// SubnetSyncStatus checks if node is synced to subnet
func RunSSHSubnetSyncStatus(host *models.Host, blockchainID string) ([]byte, error) {
	// Craft and send the HTTP POST request
	requestBody := fmt.Sprintf("{\"jsonrpc\":\"2.0\", \"id\":1,\"method\" :\"platform.getBlockchainStatus\", \"params\": {\"blockchainID\":\"%s\"}}", blockchainID)
	return PostOverSSH(host, "/ext/bc/P", requestBody)
}

// StreamOverSSH runs provided script path over ssh.
// This script can be template as it will be rendered using scriptInputs vars
func StreamOverSSH(
	scriptDesc string,
	host *models.Host,
	timeout time.Duration,
	scriptPath string,
	templateVars scriptInputs,
) error {
	shellScript, err := script.ReadFile(scriptPath)
	if err != nil {
		return err
	}
	var script bytes.Buffer
	t, err := template.New(scriptDesc).Parse(string(shellScript))
	if err != nil {
		return err
	}
	err = t.Execute(&script, templateVars)
	if err != nil {
		return err
	}

	if err := host.StreamSSHCommand(script.String(), nil, timeout); err != nil {
		return err
	}
	return nil
}

// RunSSHWhitelistPubKey downloads the authorized_keys file from the specified host, appends the provided sshPubKey to it, and uploads the file back to the host.
func RunSSHWhitelistPubKey(host *models.Host, sshPubKey string) error {
	const sshAuthFile = "/home/ubuntu/.ssh/authorized_keys"
	tmpName := filepath.Join(os.TempDir(), utils.RandomString(10))
	defer os.Remove(tmpName)
	if err := host.Download(sshAuthFile, tmpName, constants.SSHFileOpsTimeout); err != nil {
		return err
	}
	// write ssh public key
	tmpFile, err := os.OpenFile(tmpName, os.O_APPEND|os.O_WRONLY, 0o644)
	if err != nil {
		return err
	}
	if _, err := tmpFile.WriteString(sshPubKey + "\n"); err != nil {
		return err
	}
	if err := tmpFile.Close(); err != nil {
		return err
	}
	return host.Upload(tmpFile.Name(), sshAuthFile, constants.SSHFileOpsTimeout)
}

// RunSSHDownloadFile downloads specified file from the specified host
func RunSSHDownloadFile(host *models.Host, filePath string, localFilePath string) error {
	return host.Download(filePath, localFilePath, constants.SSHFileOpsTimeout)
}<|MERGE_RESOLUTION|>--- conflicted
+++ resolved
@@ -9,11 +9,7 @@
 	"net/url"
 	"os"
 	"path/filepath"
-<<<<<<< HEAD
 	"strconv"
-	"strings"
-=======
->>>>>>> e9e7cba6
 	"text/template"
 	"time"
 
