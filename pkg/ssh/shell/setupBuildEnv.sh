#!/usr/bin/env bash
set -e
#name:TASK [install gcc if not available]
<<<<<<< HEAD
gcc --version || DEBIAN_FRONTEND=noninteractive sudo apt-get -y -o DPkg::Lock::Timeout=120 install gcc
=======
sudo apt-get -y update
gcc --version || DEBIAN_FRONTEND=noninteractive sudo apt-get -y install gcc
>>>>>>> fb84d651
#name:TASK [install go]
install_go() {
  GOFILE=go{{ .GoVersion }}.linux-amd64.tar.gz
  cd ~
  sudo rm -rf $GOFILE go
  wget -nv https://go.dev/dl/$GOFILE
  tar xfz $GOFILE
  echo >> ~/.bashrc
  echo export PATH=\$PATH:~/go/bin:~/bin >> ~/.bashrc
  echo export CGO_ENABLED=1 >> ~/.bashrc
}
go version || install_go
#name:TASK [install rust]
install_rust() {
  curl --proto '=https' --tlsv1.2 -sSf https://sh.rustup.rs | sh -s - -y
  echo >> ~/.bashrc
  echo export PATH=\$PATH:~/.cargo/bin >> ~/.bashrc 
}
cargo version || install_rust<|MERGE_RESOLUTION|>--- conflicted
+++ resolved
@@ -1,12 +1,8 @@
 #!/usr/bin/env bash
 set -e
 #name:TASK [install gcc if not available]
-<<<<<<< HEAD
+sudo apt-get -y -o DPkg::Lock::Timeout=120 update
 gcc --version || DEBIAN_FRONTEND=noninteractive sudo apt-get -y -o DPkg::Lock::Timeout=120 install gcc
-=======
-sudo apt-get -y update
-gcc --version || DEBIAN_FRONTEND=noninteractive sudo apt-get -y install gcc
->>>>>>> fb84d651
 #name:TASK [install go]
 install_go() {
   GOFILE=go{{ .GoVersion }}.linux-amd64.tar.gz
