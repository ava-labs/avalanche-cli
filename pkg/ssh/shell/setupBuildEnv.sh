--- conflicted
+++ resolved
@@ -1,15 +1,7 @@
 #!/usr/bin/env bash
 set -e
 #name:TASK [install gcc if not available]
-<<<<<<< HEAD
-hostname
-uname -a
-pwd
-ls -l
-ls -l /.dockerenv || echo NO DOCKER ENV FOUND
-=======
 sudo apt-get -y update
->>>>>>> 4e9e2f81
 gcc --version || DEBIAN_FRONTEND=noninteractive sudo apt-get -y install gcc
 #name:TASK [install go]
 install_go() {
