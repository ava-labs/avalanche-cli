--- conflicted
+++ resolved
@@ -88,22 +88,7 @@
 
 	setFeeConfig(params, conf)
 
-<<<<<<< HEAD
-	allocations, err := getAllocation(
-		params,
-		app,
-		subnetName,
-		defaultEvmAirdropAmount,
-		OneAvax,
-		params.UseExternalGasToken,
-	)
-	if err != nil {
-		return nil, err
-	}
-
-=======
 	// Validity checks on the parameter settings.
->>>>>>> 4c5be38f
 	if params.enableTransactionPrecompile {
 		if someoneWasAllowed(params.transactionPrecompileAllowList) &&
 			!someAllowedHasBalance(params.transactionPrecompileAllowList, params.initialTokenAllocation) {
