--- conflicted
+++ resolved
@@ -38,10 +38,6 @@
 	PrefundedEwoqAddress = common.HexToAddress("0x8db97C7cEcE249c2b98bDC0226Cc4C2A57BF52FC")
 	PrefundedEwoqPrivate = "56289e99c94b6912bfc12adc093c9b51124f0dc54ac7a766b2bc5ccf558d8027"
 
-<<<<<<< HEAD
-	OneAvax = new(big.Int).SetUint64(1000000000000000000)
-=======
-	oneAvax                 = new(big.Int).SetUint64(1000000000000000000)
+	OneAvax                 = new(big.Int).SetUint64(1000000000000000000)
 	defaultEVMAirdropAmount = new(big.Int).Exp(big.NewInt(10), big.NewInt(24), nil) // 10^24
->>>>>>> 4c5be38f
 )