// Copyright (C) 2022, Ava Labs, Inc. All rights reserved.
// See the file LICENSE for licensing terms.
package vm

import (
	"fmt"
	"math/big"
	"os"

	"github.com/ava-labs/avalanche-cli/pkg/application"
	"github.com/ava-labs/avalanche-cli/pkg/binutils"
	"github.com/ava-labs/avalanche-cli/pkg/constants"
	"github.com/ava-labs/avalanche-cli/pkg/models"
	"github.com/ava-labs/avalanche-cli/pkg/ux"
	"github.com/ava-labs/subnet-evm/plugin/evm"
	"github.com/ethereum/go-ethereum/common"

	"github.com/ava-labs/avalanchego/utils/logging"
)

const (
	latest                       = "latest"
	preRelease                   = "pre-release"
	explainOption                = "Explain the difference"
	enableExternalGasTokenPrompt = false
)

type InitialTokenAllocation struct {
	allocToNewKey bool
	allocToEwoq   bool
	customAddress common.Address
	customBalance uint64
}

type FeeConfig struct {
	lowThroughput    bool
	mediumThroughput bool
	highThroughput   bool
	useDynamicFees   bool
	gasLimit         *big.Int
	blockRate        *big.Int
	minBaseFee       *big.Int
	targetGas        *big.Int
	baseDenominator  *big.Int
	minBlockGas      *big.Int
	maxBlockGas      *big.Int
	gasStep          *big.Int
}

type SubnetEVMGenesisParams struct {
	chainID                             uint64
	UseTeleporter                       bool
	UseExternalGasToken                 bool
	initialTokenAllocation              InitialTokenAllocation
	feeConfig                           FeeConfig
	enableNativeMinterPrecompile        bool
	nativeMinterPrecompileAllowList     AllowList
	enableFeeManagerPrecompile          bool
	feeManagerPrecompileAllowList       AllowList
	enableRewardManagerPrecompile       bool
	rewardManagerPrecompileAllowList    AllowList
	enableTransactionPrecompile         bool
	transactionPrecompileAllowList      AllowList
	enableContractDeployerPrecompile    bool
	contractDeployerPrecompileAllowList AllowList
	enableWarpPrecompile                bool
}

func PromptTokenSymbol(
	app *application.Avalanche,
	tokenSymbol string,
) (string, error) {
	if tokenSymbol != "" {
		return tokenSymbol, nil
	}
	return app.Prompt.CaptureString("Token Symbol")
}

func PromptVMType(
	app *application.Avalanche,
	useSubnetEvm bool,
	useCustom bool,
) (models.VMType, error) {
	if useSubnetEvm {
		return models.SubnetEvm, nil
	}
	if useCustom {
		return models.CustomVM, nil
	}
	subnetEvmOption := "Subnet-EVM"
	customVMOption := "Custom VM"
	options := []string{subnetEvmOption, customVMOption, explainOption}
	var subnetTypeStr string
	for {
		option, err := app.Prompt.CaptureList(
			"Which Virtual Machine would you like to use?",
			options,
		)
		if err != nil {
			return "", err
		}
		switch option {
		case subnetEvmOption:
			subnetTypeStr = models.SubnetEvm
		case customVMOption:
			subnetTypeStr = models.CustomVM
		case explainOption:
			ux.Logger.PrintToUser("Virtual machines are the blueprint the defines the application-level logic of a blockchain. It determines the language and rules for writing and executing smart contracts, as well as other blockchain logic.")
			ux.Logger.PrintToUser("")
			ux.Logger.PrintToUser("Subnet-EVM is an EVM-compatible virtual machine that supports smart contract development in Solidity. This VM is an out-of-the-box solution for Subnet deployers who want a dApp development experience that is nearly identical to Ethereum, without having to manage or create a custom virtual machine. For more information, please visit: https://github.com/ava-labs/subnet-evm")
			ux.Logger.PrintToUser("")
			ux.Logger.PrintToUser("Custom VMs are virtual machines created using SDKs such as Precompile-EVM, HyperSDK, Rust-SDK. For more information please visit: https://docs.avax.network/learn/avalanche/virtual-machines.")
			continue
		}
		break
	}
	return models.VMTypeFromString(subnetTypeStr), nil
}

// ux to get the needed params to build a genesis for a SubnetEVM based VM
//
// if useDefaults is true, it will:
// - use native gas token, allocating 1m to a newly created key
// - customize fee config for low throughput
// - use teleporter
// - enable warp precompile
// - disable the other precompiles
// in the other case, will prompt for all these settings
//
// tokenSymbol is not needed to build a genesis but is needed in the ux flow
// as such, is returned separately from the genesis params
//
// prompts the user for chainID, tokenSymbol, and useTeleporter, unless
// provided in call args
func PromptSubnetEVMGenesisParams(
	app *application.Avalanche,
	version string,
	chainID uint64,
	tokenSymbol string,
	useTeleporter *bool,
	useDefaults bool,
	useWarp bool,
	useExternalGasToken bool,
) (SubnetEVMGenesisParams, string, error) {
	var (
		err    error
		params SubnetEVMGenesisParams
	)
	// Chain ID
	params.chainID = chainID
	if params.chainID == 0 {
		params.chainID, err = app.Prompt.CaptureUint64("Chain ID")
		if err != nil {
			return SubnetEVMGenesisParams{}, "", err
		}
	}
	// Gas Kind
	params, err = promptGasTokenKind(app, useDefaults, useExternalGasToken, params)
	if err != nil {
		return SubnetEVMGenesisParams{}, "", err
	}
	// Native Gas Details
	if !params.UseExternalGasToken {
		params, tokenSymbol, err = promptNativeGasToken(app, version, tokenSymbol, useDefaults, params)
		if err != nil {
			return SubnetEVMGenesisParams{}, "", err
		}
	}
	// Transaction / Gas Fees
	params, err = promptFeeConfig(app, version, useDefaults, params)
	if err != nil {
		return SubnetEVMGenesisParams{}, "", err
	}
	// Interoperability
	params.UseTeleporter, err = PromptInteropt(app, useTeleporter, useDefaults, params.UseExternalGasToken)
	if err != nil {
		return SubnetEVMGenesisParams{}, "", err
	}
	// Warp
	params.enableWarpPrecompile = useWarp
	if (params.UseTeleporter || params.UseExternalGasToken) && !params.enableWarpPrecompile {
		return SubnetEVMGenesisParams{}, "", fmt.Errorf("warp should be enabled for teleporter to work")
	}
	// Permissioning
	params, err = promptPermissioning(app, version, useDefaults, params)
	if err != nil {
		return SubnetEVMGenesisParams{}, "", err
	}
	return params, tokenSymbol, nil
}

// prompts for wether to use a remote or native gas token
func promptGasTokenKind(
	app *application.Avalanche,
	useDefaults bool,
	useExternalGasToken bool,
	params SubnetEVMGenesisParams,
) (SubnetEVMGenesisParams, error) {
	if useExternalGasToken {
		params.UseExternalGasToken = true
	} else if enableExternalGasTokenPrompt && !useDefaults {
		var err error
		nativeTokenOption := "The blockchain's native token"
		externalTokenOption := "A token from another blockchain"
		options := []string{nativeTokenOption, externalTokenOption, explainOption}
		for {
			var option string
			if enableExternalGasTokenPrompt {
				option, err = app.Prompt.CaptureList(
					"Which token will be used for transaction fee payments?",
					options,
				)
				if err != nil {
					return SubnetEVMGenesisParams{}, err
				}
			} else {
				option = nativeTokenOption
			}
			switch option {
			case externalTokenOption:
				params.UseExternalGasToken = true
			case nativeTokenOption:
			case explainOption:
				ux.Logger.PrintToUser("Every blockchain uses a token to manage access to its limited resources. For example, ETH is the native token of Ethereum, and AVAX is the native token of the Avalanche C-Chain. Users pay transaction fees with these tokens. If demand exceeds capacity, transaction fees increase, requiring users to pay more tokens for their transactions.")
				ux.Logger.PrintToUser("")
				ux.Logger.PrintToUser(logging.Bold.Wrap("The blockchain's native token"))
				ux.Logger.PrintToUser("Each blockchain on Avalanche has its own transaction fee token. To issue transactions users don't need to acquire ETH or AVAX and therefore the transaction fees are completely isolated.")
				ux.Logger.PrintToUser("")
				ux.Logger.PrintToUser(logging.Bold.Wrap("A token from another blockchain"))
				ux.Logger.PrintToUser("Use an ERC-20 token (USDC, WETH, etc.) or the native token (e.g. AVAX) of another blockchain within the Avalanche network as the transaction fee token.")
				ux.Logger.PrintToUser("")
				ux.Logger.PrintToUser("If a token from another blockchain is used, the interoperability protocol Teleporter will be activated automatically. For more info on Teleporter, visit: https://github.com/ava-labs/teleporter")
				continue
			}
			break
		}
	}
	return params, nil
}

// prompts for wether to use defaults to build the config
func PromptDefaults(
	app *application.Avalanche,
	useDefaults bool,
) (bool, error) {
	if !useDefaults {
		useDefaultsOption := "Use default values"
		specifyMyValuesOption := "Don't use default values"
		options := []string{useDefaultsOption, specifyMyValuesOption, explainOption}
		for {
			option, err := app.Prompt.CaptureList(
				"Do you want to use default values for the Blockchain configuration?",
				options,
			)
			if err != nil {
				return false, err
			}
			switch option {
			case useDefaultsOption:
				useDefaults = true
			case specifyMyValuesOption:
				useDefaults = false
			case explainOption:
				ux.Logger.PrintToUser("Subnet configuration default values:\n- Use latest Subnet-EVM release\n- Allocate 1 million tokens to a newly created key\n- Supply of the native token will be hard-capped\n- Set gas fee config as low throughput (12 mil gas per block)\n- Use constant gas prices\n- Disable further adjustments in transaction fee configuration\n- Transaction fees are burned\n- Enable interoperation with other blockchains\n- Allow any user to deploy smart contracts, send transactions, and interact with your blockchain.")
				continue
			}
			break
		}
	}
	return useDefaults, nil
}

// prompts for token symbol, initial token allocation, and native minter precompile
// configuration
//
// if tokenSymbol is not defined, will prompt for it
// is useDefaults is true, will:
// - use native gas token, allocating 1m to a newly created key
// - disable native minter precompile
func promptNativeGasToken(
	app *application.Avalanche,
	version string,
	tokenSymbol string,
	useDefaults bool,
	params SubnetEVMGenesisParams,
) (SubnetEVMGenesisParams, string, error) {
	var (
		err    error
		cancel bool
	)
	tokenSymbol, err = PromptTokenSymbol(app, tokenSymbol)
	if err != nil {
		return SubnetEVMGenesisParams{}, "", err
	}
	if useDefaults {
		params.initialTokenAllocation.allocToNewKey = true
	} else {
		allocateToNewKeyOption := "Allocate 1m tokens to a new account"
		allocateToEwoqOption := "Allocate 1m to the ewoq account 0x8db...2FC (Only recommended for testing, not recommended for production)"
		customAllocationOption := "Define a custom allocation (Recommended for production)"
		options := []string{allocateToNewKeyOption, allocateToEwoqOption, customAllocationOption}
		option, err := app.Prompt.CaptureList(
			"How should the initial token allocation be structured?",
			options,
		)
		if err != nil {
			return SubnetEVMGenesisParams{}, "", err
		}
		switch option {
		case allocateToNewKeyOption:
			params.initialTokenAllocation.allocToNewKey = true
		case allocateToEwoqOption:
			params.initialTokenAllocation.allocToEwoq = true
		case customAllocationOption:
			params.initialTokenAllocation.customAddress, err = app.Prompt.CaptureAddress("Address to allocate to")
			if err != nil {
				return SubnetEVMGenesisParams{}, "", err
			}
			params.initialTokenAllocation.customBalance, err = app.Prompt.CaptureUint64(fmt.Sprintf("Amount to allocate (in %s units)", tokenSymbol))
			if err != nil {
				return SubnetEVMGenesisParams{}, "", err
			}
		}
		for {
			fixedSupplyOption := "No, I want the supply of the native tokens be hard-capped"
			dynamicSupplyOption := "Yes, I want to be able to mint additional the native tokens (Native Minter Precompile ON)"
			options = []string{fixedSupplyOption, dynamicSupplyOption}
			option, err = app.Prompt.CaptureList(
				"Allow minting of new native tokens?",
				options,
			)
			if err != nil {
				return SubnetEVMGenesisParams{}, "", err
			}
			switch option {
			case fixedSupplyOption:
			case dynamicSupplyOption:
				params.nativeMinterPrecompileAllowList, cancel, err = GenerateAllowList(app, "mint native tokens", version)
				if err != nil {
					return SubnetEVMGenesisParams{}, "", err
				}
				if cancel {
					continue
				}
				params.enableNativeMinterPrecompile = true
			}
			break
		}
	}
	return params, tokenSymbol, nil
}

// prompts for transaction fees, fee manager precompile
// and reward manager precompile configuration
//
// is useDefaults is true, will:
// - customize fee config for low throughput
// - disable fee manager precompile
// - disable reward manager precompile
func promptFeeConfig(
	app *application.Avalanche,
	version string,
	useDefaults bool,
	params SubnetEVMGenesisParams,
) (SubnetEVMGenesisParams, error) {
	if useDefaults {
		params.feeConfig.lowThroughput = true
		params.feeConfig.useDynamicFees = false
		return params, nil
	}
	var cancel bool
	customizeOption := "Customize fee config"
	lowOption := "Low block size    / Low Throughput    12 mil gas per block"
	mediumOption := "Medium block size / Medium Throughput 15 mil gas per block (C-Chain's setting)"
	highOption := "High block size   / High Throughput   20 mil gas per block"
	options := []string{lowOption, mediumOption, highOption, customizeOption, explainOption}
	for {
		option, err := app.Prompt.CaptureList(
			"How should the transaction fees be configured on your Blockchain?",
			options,
		)
		if err != nil {
			return SubnetEVMGenesisParams{}, err
		}
		const (
			setGasLimit                 = "Set gas limit"
			setBlockRate                = "Set target block rate"
			setMinBaseFee               = "Set min base fee"
			setTargetGas                = "Set target gas"
			setBaseFeeChangeDenominator = "Set base fee change denominator"
			setMinBlockGas              = "Set min block gas cost"
			setMaxBlockGas              = "Set max block gas cost"
			setGasStep                  = "Set block gas cost step"
		)
		switch option {
		case lowOption:
			params.feeConfig.lowThroughput = true
		case mediumOption:
			params.feeConfig.mediumThroughput = true
		case highOption:
			params.feeConfig.highThroughput = true
		case customizeOption:
			params.feeConfig.gasLimit, err = app.Prompt.CapturePositiveBigInt(setGasLimit)
			if err != nil {
				return SubnetEVMGenesisParams{}, err
			}
			params.feeConfig.blockRate, err = app.Prompt.CapturePositiveBigInt(setBlockRate)
			if err != nil {
				return SubnetEVMGenesisParams{}, err
			}
			params.feeConfig.minBaseFee, err = app.Prompt.CapturePositiveBigInt(setMinBaseFee)
			if err != nil {
				return SubnetEVMGenesisParams{}, err
			}
			params.feeConfig.targetGas, err = app.Prompt.CapturePositiveBigInt(setTargetGas)
			if err != nil {
				return SubnetEVMGenesisParams{}, err
			}
			params.feeConfig.baseDenominator, err = app.Prompt.CapturePositiveBigInt(setBaseFeeChangeDenominator)
			if err != nil {
				return SubnetEVMGenesisParams{}, err
			}
			params.feeConfig.minBlockGas, err = app.Prompt.CapturePositiveBigInt(setMinBlockGas)
			if err != nil {
				return SubnetEVMGenesisParams{}, err
			}
			params.feeConfig.maxBlockGas, err = app.Prompt.CapturePositiveBigInt(setMaxBlockGas)
			if err != nil {
				return SubnetEVMGenesisParams{}, err
			}
			params.feeConfig.gasStep, err = app.Prompt.CapturePositiveBigInt(setGasStep)
			if err != nil {
				return SubnetEVMGenesisParams{}, err
			}
		case explainOption:
			ux.Logger.PrintToUser("Gas limit is the maximum amount of gas that fits in a block and gas target is the expected amount of gas consumed in a rolling ten-second period")
			ux.Logger.PrintToUser("")
			ux.Logger.PrintToUser("Higher gas limit and higher gas target both increase your max throughput. If the targeted amount of gas is not consumed, the dynamic fee algorithm will decrease the base fee until it reaches the minimum.")
			ux.Logger.PrintToUser("")
			ux.Logger.PrintToUser("By allowing more transactions to occur on your network, the network state will increase at a faster rate, which will lead to higher infrastructure costs.")
			continue
		}
		break
	}
<<<<<<< HEAD
	dontUseDynamicFeesOption := "No, I prefer to have constant gas prices"
	useDynamicFeesOption := "Yes, I would like my blockchain to have dynamic fees"
	options = []string{dontUseDynamicFeesOption, useDynamicFeesOption, explainOption}
	for {
		option, err := app.Prompt.CaptureList(
			"Do you want dynamic fees on your blockchain?",
			options,
		)
		if err != nil {
			return SubnetEVMGenesisParams{}, err
		}
		switch option {
		case dontUseDynamicFeesOption:
			params.feeConfig.useDynamicFees = false
		case useDynamicFeesOption:
			params.feeConfig.useDynamicFees = true
		case explainOption:
			ux.Logger.PrintToUser("By disabling dynamic fees you effectively make your gas fees constant. In that case, you may\nwant to have your own congestion control, by fully controlling activity on the chain.\nIf setting dynamic fees, gas fees will be automatically adjusted giving automatic congestion control.")
			continue
		}
		break
	}
	dontChangeFeeSettingsOption := "No, use the transaction fee configuration set in the genesis block. (Fee Manager Precompile OFF)"
	changeFeeSettingsOption := "Yes, allow adjustment of the transaction fee configuration as needed. Recommended for production. (Fee Manager Precompile ON)"
=======
	dontChangeFeeSettingsOption := "No, use the transaction fee configuration set in the genesis block"
	changeFeeSettingsOption := "Yes, allow adjustment of the transaction fee configuration as needed. Recommended for production (Fee Manager Precompile ON)"
>>>>>>> 7e61813f
	options = []string{dontChangeFeeSettingsOption, changeFeeSettingsOption, explainOption}
	for {
		option, err := app.Prompt.CaptureList(
			"Should transaction fees be adjustable without a network upgrade?",
			options,
		)
		if err != nil {
			return SubnetEVMGenesisParams{}, err
		}
		switch option {
		case dontChangeFeeSettingsOption:
		case changeFeeSettingsOption:
			params.feeManagerPrecompileAllowList, cancel, err = GenerateAllowList(app, "adjust the gas fees", version)
			if err != nil {
				return SubnetEVMGenesisParams{}, err
			}
			if cancel {
				continue
			}
			params.enableFeeManagerPrecompile = true
		case explainOption:
			ux.Logger.PrintToUser("The Fee Manager Precompile enables specified accounts to change the fee parameters without a network upgrade.")
			continue
		}
		break
	}
	burnFees := "Yes, I want the transaction fees to be burned"
	distributeFees := "No, I want to customize accumulated transaction fees distribution (Reward Manager Precompile ON)"
	options = []string{burnFees, distributeFees, explainOption}
	for {
		option, err := app.Prompt.CaptureList(
			"Do you want the transaction fees to be burned (sent to a blackhole address)? All transaction fees on Avalanche are burned by default",
			options,
		)
		if err != nil {
			return SubnetEVMGenesisParams{}, err
		}
		switch option {
		case burnFees:
		case distributeFees:
			params.rewardManagerPrecompileAllowList, cancel, err = GenerateAllowList(app, "customize gas fees distribution", version)
			if err != nil {
				return SubnetEVMGenesisParams{}, err
			}
			if cancel {
				continue
			}
			params.enableRewardManagerPrecompile = true
		case explainOption:
			ux.Logger.PrintToUser("Fee reward mechanism is configured with stateful precompile contract RewardManager. The configuration can include burning fees, sending fees to a predefined address, or enabling fees to be collected by block producers. For more info, please visit: https://docs.avax.network/build/subnet/upgrade/customize-a-subnet#changing-fee-reward-mechanisms")
			continue
		}
		break
	}
	return params, nil
}

// if useTeleporter is defined, will enable/disable teleporter based on it
// is useDefaults is true, will enable teleporter
// if using external gas token, will assume teleporter to be enabled
// if other cases, prompts the user for wether to enable teleporter
func PromptInteropt(
	app *application.Avalanche,
	useTeleporterFlag *bool,
	useDefaults bool,
	useExternalGasToken bool,
) (bool, error) {
	switch {
	case useTeleporterFlag != nil:
		return *useTeleporterFlag, nil
	case useDefaults:
		return true, nil
	case useExternalGasToken:
		return true, nil
	default:
		interoperatingBlockchainOption := "Yes, I want to enable my blockchain to interoperate with other blockchains and the C-Chain"
		isolatedBlockchainOption := "No, I want to run my blockchain isolated"
		options := []string{interoperatingBlockchainOption, isolatedBlockchainOption, explainOption}
		for {
			option, err := app.Prompt.CaptureList(
				"Do you want to connect your blockchain with other blockchains or the C-Chain?",
				options,
			)
			if err != nil {
				return false, err
			}
			switch option {
			case isolatedBlockchainOption:
				return false, nil
			case interoperatingBlockchainOption:
				return true, nil
			case explainOption:
				ux.Logger.PrintToUser("Avalanche enables native interoperability between blockchains through Avalanche Warp Messaging protocol (AWM). For more information about interoperability in Avalanche, please visit: https://docs.avax.network/build/cross-chain/awm/overview")
				continue
			}
		}
	}
}

func promptPermissioning(
	app *application.Avalanche,
	version string,
	useDefaults bool,
	params SubnetEVMGenesisParams,
) (SubnetEVMGenesisParams, error) {
	if useDefaults {
		return params, nil
	}
	var cancel bool
	noOption := "No"
	yesOption := "Yes"
	options := []string{yesOption, noOption, explainOption}
	for {
		option, err := app.Prompt.CaptureList(
			"Do you want to enable anyone to issue transactions and deploy smart contracts to your blockchain?",
			options,
		)
		if err != nil {
			return SubnetEVMGenesisParams{}, err
		}
		switch option {
		case noOption:
			anyoneCanSubmitTransactionsOption := "Yes, I want anyone to be able to issue transactions on my blockchain"
			approvedCanSubmitTransactionsOption := "No, I want only approved addresses to issue transactions on my blockchain (Transaction Allow List ON)"
			options := []string{anyoneCanSubmitTransactionsOption, approvedCanSubmitTransactionsOption, explainOption}
			for {
				option, err := app.Prompt.CaptureList(
					"Do you want to enable anyone to issue transactions to your blockchain?",
					options,
				)
				if err != nil {
					return SubnetEVMGenesisParams{}, err
				}
				switch option {
				case approvedCanSubmitTransactionsOption:
					params.transactionPrecompileAllowList, cancel, err = GenerateAllowList(app, "issue transactions", version)
					if err != nil {
						return SubnetEVMGenesisParams{}, err
					}
					if cancel {
						continue
					}
					params.enableTransactionPrecompile = true
				case explainOption:
					ux.Logger.PrintToUser("The Transaction Allow List is a precompile contract that allows you to specify a list of addresses that are allowed to submit transactions to your blockchain. This list can be dynamically changed by calling the precompile.")
					ux.Logger.PrintToUser("")
					ux.Logger.PrintToUser("This feature is useful for permissioning your blockchain and lets you easiliy implement KYC measures. Only authorized users can send transactions or deploy smart contracts on your blockchain. For more information, please visit: https://docs.avax.network/build/subnet/upgrade/customize-a-subnet#restricting-who-can-submit-transactions.")
					continue
				}
				break
			}
			anyoneCanDeployContractsOption := "Yes, I want anyone to be able to deploy smart contracts on my blockchain"
			approvedCanDeployContractsOption := "No, I want only approved addresses to deploy smart contracts on my blockchain (Smart Contract Deployer Allow List ON)"
			options = []string{anyoneCanDeployContractsOption, approvedCanDeployContractsOption, explainOption}
			for {
				option, err := app.Prompt.CaptureList(
					"Do you want to enable anyone to deploy smart contracts on your blockchain?",
					options,
				)
				if err != nil {
					return SubnetEVMGenesisParams{}, err
				}
				switch option {
				case approvedCanDeployContractsOption:
					params.contractDeployerPrecompileAllowList, cancel, err = GenerateAllowList(app, "deploy smart contracts", version)
					if err != nil {
						return SubnetEVMGenesisParams{}, err
					}
					if cancel {
						continue
					}
					params.enableContractDeployerPrecompile = true
				case explainOption:
					ux.Logger.PrintToUser("While you may wish to allow anyone to interact with the contract on your blockchain to your blockchain, you may want to restrict who can deploy smart contracts and create dApps on your chain.")
					ux.Logger.PrintToUser("")
					ux.Logger.PrintToUser("The Smart Contract Deployer Allow List is a precompile contract that allows you to specify a list of addresses that are allowed to deploy smart contracts on your blockchain. For more information, please visit: https://docs.avax.network/build/subnet/upgrade/customize-a-subnet#restricting-smart-contract-deployers.")
					continue
				}
				break
			}
		case explainOption:
			ux.Logger.PrintToUser("You can permission your chain at different levels of interaction with EVM-Precompiles. These precompiles act as allowlists, preventing unapproved users from deploying smart contracts, sending transactions, or interacting with your blockchain. You may choose to apply as many or as little of these rules as you see fit.")
			continue
		}
		break
	}
	return params, nil
}

func PromptVMVersion(
	app *application.Avalanche,
	repoName string,
	vmVersion string,
) (string, error) {
	switch vmVersion {
	case latest:
		return app.Downloader.GetLatestReleaseVersion(binutils.GetGithubLatestReleaseURL(
			constants.AvaLabsOrg,
			repoName,
		))
	case preRelease:
		return app.Downloader.GetLatestPreReleaseVersion(
			constants.AvaLabsOrg,
			repoName,
		)
	case "":
		return promptUserForVMVersion(app, repoName)
	}
	return vmVersion, nil
}

func promptUserForVMVersion(
	app *application.Avalanche,
	repoName string,
) (string, error) {
	var (
		latestReleaseVersion    string
		latestPreReleaseVersion string
		err                     error
	)
	if os.Getenv(constants.OperateOfflineEnvVarName) == "" {
		latestReleaseVersion, err = app.Downloader.GetLatestReleaseVersion(
			binutils.GetGithubLatestReleaseURL(
				constants.AvaLabsOrg,
				repoName,
			),
		)
		if err != nil {
			return "", err
		}
		latestPreReleaseVersion, err = app.Downloader.GetLatestPreReleaseVersion(
			constants.AvaLabsOrg,
			repoName,
		)
		if err != nil {
			return "", err
		}
	} else {
		latestReleaseVersion = evm.Version
		latestPreReleaseVersion = evm.Version
	}

	useCustom := "Specify custom version"
	useLatestRelease := "Use latest release version"
	useLatestPreRelease := "Use latest pre-release version"

	defaultPrompt := "Version"

	versionOptions := []string{useLatestRelease, useCustom}
	if latestPreReleaseVersion != latestReleaseVersion {
		versionOptions = []string{useLatestPreRelease, useLatestRelease, useCustom}
	}

	versionOption, err := app.Prompt.CaptureList(
		defaultPrompt,
		versionOptions,
	)
	if err != nil {
		return "", err
	}

	if versionOption == useLatestPreRelease {
		return latestPreReleaseVersion, err
	}

	if versionOption == useLatestRelease {
		return latestReleaseVersion, err
	}

	// prompt for version
	versions, err := app.Downloader.GetAllReleasesForRepo(
		constants.AvaLabsOrg,
		constants.SubnetEVMRepoName,
	)
	if err != nil {
		return "", err
	}
	version, err := app.Prompt.CaptureList("Pick the version for this VM", versions)
	if err != nil {
		return "", err
	}

	return version, nil
}<|MERGE_RESOLUTION|>--- conflicted
+++ resolved
@@ -442,7 +442,6 @@
 		}
 		break
 	}
-<<<<<<< HEAD
 	dontUseDynamicFeesOption := "No, I prefer to have constant gas prices"
 	useDynamicFeesOption := "Yes, I would like my blockchain to have dynamic fees"
 	options = []string{dontUseDynamicFeesOption, useDynamicFeesOption, explainOption}
@@ -465,12 +464,8 @@
 		}
 		break
 	}
-	dontChangeFeeSettingsOption := "No, use the transaction fee configuration set in the genesis block. (Fee Manager Precompile OFF)"
-	changeFeeSettingsOption := "Yes, allow adjustment of the transaction fee configuration as needed. Recommended for production. (Fee Manager Precompile ON)"
-=======
 	dontChangeFeeSettingsOption := "No, use the transaction fee configuration set in the genesis block"
 	changeFeeSettingsOption := "Yes, allow adjustment of the transaction fee configuration as needed. Recommended for production (Fee Manager Precompile ON)"
->>>>>>> 7e61813f
 	options = []string{dontChangeFeeSettingsOption, changeFeeSettingsOption, explainOption}
 	for {
 		option, err := app.Prompt.CaptureList(
