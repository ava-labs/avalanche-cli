--- conflicted
+++ resolved
@@ -261,11 +261,7 @@
 			case specifyMyValuesOption:
 				useDefaults = false
 			case explainOption:
-<<<<<<< HEAD
 				ux.Logger.PrintToUser("Subnet configuration default values:\n- Use latest Subnet-EVM release\n- Allocate 1 million tokens to a newly created key\n- Supply of the native token will be hard-capped\n- Set gas fee config as low throughput (12 mil gas per block)\n- Use constant gas prices\n- Disable further adjustments in transaction fee configuration\n- Transaction fees are burned\n- Enable interoperation with other blockchains\n- Allow any user to deploy smart contracts, send transactions, and interact with your blockchain.")
-=======
-				ux.Logger.PrintToUser("Subnet configuration default values:\n- Use latest Subnet-EVM release\n- Allocate 1 million tokens to a newly created key\n- Supply of the native token will be hard-capped\n- Set gas fee config as low throughput (12 mil gas per block)\n- Disable further adjustments in transaction fee configuration\n- Transaction fees are burned\n- Enable interoperation with other blockchains\n- Allow any user to deploy smart contracts, send transactions, and interact with your blockchain.")
->>>>>>> 13410375
 				continue
 			}
 			break
