// Copyright (C) 2022, Ava Labs, Inc. All rights reserved.
// See the file LICENSE for licensing terms.
package vm

import (
	"fmt"
	"math/big"
	"os"

	"github.com/ava-labs/avalanche-cli/pkg/application"
	"github.com/ava-labs/avalanche-cli/pkg/binutils"
	"github.com/ava-labs/avalanche-cli/pkg/constants"
	"github.com/ava-labs/avalanche-cli/pkg/models"
	"github.com/ava-labs/avalanche-cli/pkg/ux"
	"github.com/ava-labs/subnet-evm/plugin/evm"
	"github.com/ethereum/go-ethereum/common"

	"github.com/ava-labs/avalanchego/utils/logging"
)

const (
	latest                       = "latest"
	preRelease                   = "pre-release"
	explainOption                = "Explain the difference"
	enableExternalGasTokenPrompt = false
)

type InitialTokenAllocation struct {
	allocToNewKey bool
	allocToEwoq   bool
	customAddress common.Address
	customBalance uint64
}

type FeeConfig struct {
	lowThroughput    bool
	mediumThroughput bool
	highThroughput   bool
	gasLimit         *big.Int
	blockRate        *big.Int
	minBaseFee       *big.Int
	targetGas        *big.Int
	baseDenominator  *big.Int
	minBlockGas      *big.Int
	maxBlockGas      *big.Int
	gasStep          *big.Int
}

type SubnetEVMGenesisParams struct {
	chainID                             uint64
	UseTeleporter                       bool
	UseExternalGasToken                 bool
	initialTokenAllocation              InitialTokenAllocation
	feeConfig                           FeeConfig
	enableNativeMinterPrecompile        bool
	nativeMinterPrecompileAllowList     AllowList
	enableFeeManagerPrecompile          bool
	feeManagerPrecompileAllowList       AllowList
	enableRewardManagerPrecompile       bool
	rewardManagerPrecompileAllowList    AllowList
	enableTransactionPrecompile         bool
	transactionPrecompileAllowList      AllowList
	enableContractDeployerPrecompile    bool
	contractDeployerPrecompileAllowList AllowList
	enableWarpPrecompile                bool
}

func PromptTokenSymbol(
	app *application.Avalanche,
	tokenSymbol string,
) (string, error) {
	if tokenSymbol != "" {
		return tokenSymbol, nil
	}
	return app.Prompt.CaptureString("Token Symbol")
}

func PromptVMType(
	app *application.Avalanche,
	useSubnetEvm bool,
	useCustom bool,
) (models.VMType, error) {
	if useSubnetEvm {
		return models.SubnetEvm, nil
	}
	if useCustom {
		return models.CustomVM, nil
	}
	subnetEvmOption := "Subnet-EVM"
	customVMOption := "Custom VM"
	options := []string{subnetEvmOption, customVMOption, explainOption}
	var subnetTypeStr string
	for {
		option, err := app.Prompt.CaptureList(
			"Which Virtual Machine would you like to use?",
			options,
		)
		if err != nil {
			return "", err
		}
		switch option {
		case subnetEvmOption:
			subnetTypeStr = models.SubnetEvm
		case customVMOption:
			subnetTypeStr = models.CustomVM
		case explainOption:
			ux.Logger.PrintToUser("Virtual machines are the blueprint the defines the application-level logic of a blockchain. It determines the language and rules for writing and executing smart contracts, as well as other blockchain logic.")
			ux.Logger.PrintToUser("")
			ux.Logger.PrintToUser("Subnet-EVM is an EVM-compatible virtual machine that supports smart contract development in Solidity. This VM is an out-of-the-box solution for Subnet deployers who want a dApp development experience that is nearly identical to Ethereum, without having to manage or create a custom virtual machine. For more information, please visit: https://github.com/ava-labs/subnet-evm")
			ux.Logger.PrintToUser("")
			ux.Logger.PrintToUser("Custom VMs are virtual machines created using SDKs such as Precompile-EVM, HyperSDK, Rust-SDK. For more information please visit: https://docs.avax.network/learn/avalanche/virtual-machines.")
			continue
		}
		break
	}
	return models.VMTypeFromString(subnetTypeStr), nil
}

// ux to get the needed params to build a genesis for a SubnetEVM based VM
//
// if useDefaults is true, it will:
// - use native gas token, allocating 1m to a newly created key
// - customize fee config for low throughput
// - use teleporter
// - enable warp precompile
// - disable the other precompiles
// in the other case, will prompt for all these settings
//
// tokenSymbol is not needed to build a genesis but is needed in the ux flow
// as such, is returned separately from the genesis params
//
// prompts the user for chainID, tokenSymbol, and useTeleporter, unless
// provided in call args
func PromptSubnetEVMGenesisParams(
	app *application.Avalanche,
	version string,
	chainID uint64,
	tokenSymbol string,
	useTeleporter *bool,
	useDefaults bool,
	useWarp bool,
	useExternalGasToken bool,
) (SubnetEVMGenesisParams, string, error) {
	var (
		err    error
		params SubnetEVMGenesisParams
	)
	// Chain ID
	params.chainID = chainID
	if params.chainID == 0 {
		params.chainID, err = app.Prompt.CaptureUint64("Chain ID")
		if err != nil {
			return SubnetEVMGenesisParams{}, "", err
		}
	}
	// Gas Kind
	params, err = promptGasTokenKind(app, useDefaults, useExternalGasToken, params)
	if err != nil {
		return SubnetEVMGenesisParams{}, "", err
	}
	// Native Gas Details
	if !params.UseExternalGasToken {
		params, tokenSymbol, err = promptNativeGasToken(app, version, tokenSymbol, useDefaults, params)
		if err != nil {
			return SubnetEVMGenesisParams{}, "", err
		}
	}
	// Transaction / Gas Fees
	params, err = promptFeeConfig(app, version, useDefaults, params)
	if err != nil {
		return SubnetEVMGenesisParams{}, "", err
	}
	// Interoperability
	params.UseTeleporter, err = PromptInteropt(app, useTeleporter, useDefaults, params.UseExternalGasToken)
	if err != nil {
		return SubnetEVMGenesisParams{}, "", err
	}
	// Warp
	params.enableWarpPrecompile = useWarp
	if (params.UseTeleporter || params.UseExternalGasToken) && !params.enableWarpPrecompile {
		return SubnetEVMGenesisParams{}, "", fmt.Errorf("warp should be enabled for teleporter to work")
	}
	// Permissioning
	params, err = promptPermissioning(app, version, useDefaults, params)
	if err != nil {
		return SubnetEVMGenesisParams{}, "", err
	}
	return params, tokenSymbol, nil
}

// prompts for wether to use a remote or native gas token
func promptGasTokenKind(
	app *application.Avalanche,
	useDefaults bool,
	useExternalGasToken bool,
	params SubnetEVMGenesisParams,
) (SubnetEVMGenesisParams, error) {
	if useExternalGasToken {
		params.UseExternalGasToken = true
	} else if enableExternalGasTokenPrompt && !useDefaults {
		var err error
		nativeTokenOption := "The blockchain's native token"
		externalTokenOption := "A token from another blockchain"
		options := []string{nativeTokenOption, externalTokenOption, explainOption}
		for {
			var option string
			if enableExternalGasTokenPrompt {
				option, err = app.Prompt.CaptureList(
					"Which token will be used for transaction fee payments?",
					options,
				)
				if err != nil {
					return SubnetEVMGenesisParams{}, err
				}
			} else {
				option = nativeTokenOption
			}
			switch option {
			case externalTokenOption:
				params.UseExternalGasToken = true
			case nativeTokenOption:
			case explainOption:
				ux.Logger.PrintToUser("Every blockchain uses a token to manage access to its limited resources. For example, ETH is the native token of Ethereum, and AVAX is the native token of the Avalanche C-Chain. Users pay transaction fees with these tokens. If demand exceeds capacity, transaction fees increase, requiring users to pay more tokens for their transactions.")
				ux.Logger.PrintToUser(" ")
				ux.Logger.PrintToUser(logging.Bold.Wrap("The blockchain's native token"))
				ux.Logger.PrintToUser("Each blockchain on Avalanche has its own transaction fee token. To issue transactions users don't need to acquire ETH or AVAX and therefore the transaction fees are completely isolated.")
				ux.Logger.PrintToUser(" ")
				ux.Logger.PrintToUser(logging.Bold.Wrap("A token from another blockchain"))
				ux.Logger.PrintToUser("You can use an ERC-20 token (e.g., USDC, WETH) or the native token (e.g., AVAX) of another blockchain within the Avalanche network as the transaction fee token. This is achieved through a bridge contract and the Native Minter Precompile. When a user bridges a token from another blockchain, it is locked on the home chain, a message is relayed to the Subnet, and the token is minted to the sender’s account.")
				ux.Logger.PrintToUser(" ")
				ux.Logger.PrintToUser("If a token from another blockchain is used, the interoperability protocol Teleporter is required and activated automatically.")
				continue
			}
			break
		}
	}
	return params, nil
}

// prompts for wether to use defaults to build the config
func PromptDefaults(
	app *application.Avalanche,
	useDefaults bool,
) (bool, error) {
	if !useDefaults {
		useDefaultsOption := "Use default values"
		specifyMyValuesOption := "Don't use default values"
		options := []string{useDefaultsOption, specifyMyValuesOption, explainOption}
		for {
			option, err := app.Prompt.CaptureList(
				"Do you want to use default values for the Blockchain configuration?",
				options,
			)
			if err != nil {
				return false, err
			}
			switch option {
			case useDefaultsOption:
				useDefaults = true
			case specifyMyValuesOption:
				useDefaults = false
			case explainOption:
				ux.Logger.PrintToUser("Subnet configuration default values:\n- Use latest Subnet-EVM release\n- Allocate 1 million tokens to a newly created key\n- Supply of the native token will be hard-capped\n- Set gas fee config as low throughput (12 mil gas per block)\n- Disable further adjustments in transaction fee configuration\n- Transaction fees are burned\n- Enable interoperation with other blockchains\n- Allow any user to deploy smart contracts, send transactions, and interact with your blockchain.")
				continue
			}
			break
		}
	}
	return useDefaults, nil
}

// prompts for token symbol, initial token allocation, and native minter precompile
// configuration
//
// if tokenSymbol is not defined, will prompt for it
// is useDefaults is true, will:
// - use native gas token, allocating 1m to a newly created key
// - disable native minter precompile
func promptNativeGasToken(
	app *application.Avalanche,
	version string,
	tokenSymbol string,
	useDefaults bool,
	params SubnetEVMGenesisParams,
) (SubnetEVMGenesisParams, string, error) {
	var (
		err    error
		cancel bool
	)
	tokenSymbol, err = PromptTokenSymbol(app, tokenSymbol)
	if err != nil {
		return SubnetEVMGenesisParams{}, "", err
	}
	if useDefaults {
		params.initialTokenAllocation.allocToNewKey = true
	} else {
		allocateToNewKeyOption := "Allocate 1m tokens to a newly created account"
		allocateToEwoqOption := "Allocate 1m to the ewoq account 0x8db...2FC (Only recommended for testing, not recommended for production)"
		customAllocationOption := "Define a custom allocation (Recommended for production)"
		options := []string{allocateToNewKeyOption, allocateToEwoqOption, customAllocationOption}
		option, err := app.Prompt.CaptureList(
			"How should the initial token allocation be structured?",
			options,
		)
		if err != nil {
			return SubnetEVMGenesisParams{}, "", err
		}
		switch option {
		case allocateToNewKeyOption:
			params.initialTokenAllocation.allocToNewKey = true
		case allocateToEwoqOption:
			params.initialTokenAllocation.allocToEwoq = true
		case customAllocationOption:
			params.initialTokenAllocation.customAddress, err = app.Prompt.CaptureAddress("Address to allocate to")
			if err != nil {
				return SubnetEVMGenesisParams{}, "", err
			}
<<<<<<< HEAD
			params.initialTokenAllocation.customBalance, err = app.Prompt.CaptureUint64(fmt.Sprintf("Amount to allocate (in %s units)", tokenSymbol))
			if err != nil {
				return SubnetEVMGenesisParams{}, "", err
			}
		}
		for {
			fixedSupplyOption := "No, I want the supply of the native token be hard-capped. (Native Minter Precompile OFF)"
			dynamicSupplyOption := "Yes, I want to be able to mint additional the native tokens. (Native Minter Precompile ON)"
			options = []string{fixedSupplyOption, dynamicSupplyOption}
			option, err = app.Prompt.CaptureList(
				"Allow minting new native Tokens? (Native Minter Precompile)",
=======
			allocateToNewKeyOption := "Allocate 1m tokens to a new account"
			allocateToEwoqOption := "Allocate 1m to the ewoq account 0x8db...2FC (Only recommended for testing, not recommended for production)"
			customAllocationOption := "Define a custom allocation (Recommended for production)"
			options := []string{allocateToNewKeyOption, allocateToEwoqOption, customAllocationOption}
			option, err := app.Prompt.CaptureList(
				"How should the initial token allocation be structured?",
>>>>>>> 5e2b16c4
				options,
			)
			if err != nil {
				return SubnetEVMGenesisParams{}, "", err
			}
			switch option {
<<<<<<< HEAD
			case fixedSupplyOption:
			case dynamicSupplyOption:
				params.nativeMinterPrecompileAllowList, cancel, err = GenerateAllowList(app, "mint native tokens", version)
=======
			case allocateToNewKeyOption:
				params.initialTokenAllocation.allocToNewKey = true
			case allocateToEwoqOption:
				params.initialTokenAllocation.allocToEwoq = true
			case customAllocationOption:
				params.initialTokenAllocation.customAddress, err = app.Prompt.CaptureAddress("Address to allocate to")
				if err != nil {
					return SubnetEVMGenesisParams{}, "", err
				}
				params.initialTokenAllocation.customBalance, err = app.Prompt.CaptureUint64(fmt.Sprintf("Amount to allocate (in %s units)", tokenSymbol))
				if err != nil {
					return SubnetEVMGenesisParams{}, "", err
				}
			}
			for {
				fixedSupplyOption := "No, I want the supply of the native tokens be hard-capped"
				dynamicSupplyOption := "Yes, I want to be able to mint additional the native tokens (Native Minter Precompile ON)"
				options = []string{fixedSupplyOption, dynamicSupplyOption}
				option, err = app.Prompt.CaptureList(
					"Allow minting of new native tokens?",
					options,
				)
>>>>>>> 5e2b16c4
				if err != nil {
					return SubnetEVMGenesisParams{}, "", err
				}
				if cancel {
					continue
				}
				params.enableNativeMinterPrecompile = true
			}
<<<<<<< HEAD
			break
=======
		case explainOption:
			ux.Logger.PrintToUser("Every blockchain uses a token to manage access to its limited resources. For example, ETH is the native token of Ethereum, and AVAX is the native token of the Avalanche C-Chain. Users pay transaction fees with these tokens. If demand exceeds capacity, transaction fees increase, requiring users to pay more tokens for their transactions.")
			ux.Logger.PrintToUser("")
			ux.Logger.PrintToUser(logging.Bold.Wrap("The blockchain's native token"))
			ux.Logger.PrintToUser("Each blockchain on Avalanche has its own transaction fee token. To issue transactions users don't need to acquire ETH or AVAX and therefore the transaction fees are completely isolated.")
			ux.Logger.PrintToUser("")
			ux.Logger.PrintToUser(logging.Bold.Wrap("A token from another blockchain"))
			ux.Logger.PrintToUser("Use an ERC-20 token (USDC, WETH, etc.) or the native token (e.g. AVAX) of another blockchain within the Avalanche network as the transaction fee token.")
			ux.Logger.PrintToUser("")
			ux.Logger.PrintToUser("If a token from another blockchain is used, the interoperability protocol Teleporter will be activated automatically. For more info on Teleporter, visit: https://github.com/ava-labs/teleporter")
			continue
>>>>>>> 5e2b16c4
		}
	}
	return params, tokenSymbol, nil
}

// prompts for transaction fees, fee manager precompile
// and reward manager precompile configuration
//
// is useDefaults is true, will:
// - customize fee config for low throughput
// - disable fee manager precompile
// - disable reward manager precompile
func promptFeeConfig(
	app *application.Avalanche,
	version string,
	useDefaults bool,
	params SubnetEVMGenesisParams,
) (SubnetEVMGenesisParams, error) {
	if useDefaults {
		params.feeConfig.lowThroughput = true
		return params, nil
	}
	var cancel bool
	customizeOption := "Customize fee config"
	lowOption := "Low disk use    / Low Throughput    1.5 mil gas/s (C-Chain's setting)"
	mediumOption := "Medium disk use / Medium Throughput 2 mil   gas/s"
	highOption := "High disk use   / High Throughput   5 mil   gas/s"
	options := []string{lowOption, mediumOption, highOption, customizeOption, explainOption}
	for {
		option, err := app.Prompt.CaptureList(
			"How should the transaction fees be configured on your Blockchain?",
			options,
		)
		if err != nil {
			return SubnetEVMGenesisParams{}, err
		}
		const (
			setGasLimit                 = "Set gas limit"
			setBlockRate                = "Set target block rate"
			setMinBaseFee               = "Set min base fee"
			setTargetGas                = "Set target gas"
			setBaseFeeChangeDenominator = "Set base fee change denominator"
			setMinBlockGas              = "Set min block gas cost"
			setMaxBlockGas              = "Set max block gas cost"
			setGasStep                  = "Set block gas cost step"
		)
		switch option {
		case lowOption:
			params.feeConfig.lowThroughput = true
		case mediumOption:
			params.feeConfig.mediumThroughput = true
		case highOption:
			params.feeConfig.highThroughput = true
		case customizeOption:
			params.feeConfig.gasLimit, err = app.Prompt.CapturePositiveBigInt(setGasLimit)
			if err != nil {
				return SubnetEVMGenesisParams{}, err
			}
			params.feeConfig.blockRate, err = app.Prompt.CapturePositiveBigInt(setBlockRate)
			if err != nil {
				return SubnetEVMGenesisParams{}, err
			}
			params.feeConfig.minBaseFee, err = app.Prompt.CapturePositiveBigInt(setMinBaseFee)
			if err != nil {
				return SubnetEVMGenesisParams{}, err
			}
			params.feeConfig.targetGas, err = app.Prompt.CapturePositiveBigInt(setTargetGas)
			if err != nil {
				return SubnetEVMGenesisParams{}, err
			}
			params.feeConfig.baseDenominator, err = app.Prompt.CapturePositiveBigInt(setBaseFeeChangeDenominator)
			if err != nil {
				return SubnetEVMGenesisParams{}, err
			}
			params.feeConfig.minBlockGas, err = app.Prompt.CapturePositiveBigInt(setMinBlockGas)
			if err != nil {
				return SubnetEVMGenesisParams{}, err
			}
			params.feeConfig.maxBlockGas, err = app.Prompt.CapturePositiveBigInt(setMaxBlockGas)
			if err != nil {
				return SubnetEVMGenesisParams{}, err
			}
			params.feeConfig.gasStep, err = app.Prompt.CapturePositiveBigInt(setGasStep)
			if err != nil {
				return SubnetEVMGenesisParams{}, err
			}
		case explainOption:
			ux.Logger.PrintToUser("Gas limit is the maximum amount of gas that fits in a block and gas target is the expected amount of gas consumed in a rolling ten-second period")
			ux.Logger.PrintToUser("")
			ux.Logger.PrintToUser("Higher gas limit and higher gas target both increase your max throughput. If the targeted amount of gas is not consumed, the dynamic fee algorithm will decrease the base fee until it reaches the minimum.")
			ux.Logger.PrintToUser("")
			ux.Logger.PrintToUser("By allowing more transactions to occur on your network, the network state will increase at a faster rate, which will lead to higher infrastructure costs.")
			continue
		}
		break
	}
	dontChangeFeeSettingsOption := "No, use the transaction fee configuration set in the genesis block"
	changeFeeSettingsOption := "Yes, allow adjustment of the transaction fee configuration as needed. Recommended for production (Fee Manager Precompile ON)"
	options = []string{dontChangeFeeSettingsOption, changeFeeSettingsOption, explainOption}
	for {
		option, err := app.Prompt.CaptureList(
			"Should transaction fees be adjustable without a network upgrade?",
			options,
		)
		if err != nil {
			return SubnetEVMGenesisParams{}, err
		}
		switch option {
		case dontChangeFeeSettingsOption:
		case changeFeeSettingsOption:
			params.feeManagerPrecompileAllowList, cancel, err = GenerateAllowList(app, "adjust the gas fees", version)
			if err != nil {
				return SubnetEVMGenesisParams{}, err
			}
			if cancel {
				continue
			}
			params.enableFeeManagerPrecompile = true
		case explainOption:
			ux.Logger.PrintToUser("The Fee Manager Precompile enables specified accounts to change the fee parameters without a network upgrade.")
			continue
		}
		break
	}
	burnFees := "Yes, I want the transaction fees to be burned"
	distributeFees := "No, I want to customize accumulated transaction fees distribution (Reward Manager Precompile ON)"
	options = []string{burnFees, distributeFees, explainOption}
	for {
		option, err := app.Prompt.CaptureList(
			"Do you want the transaction fees to be burned (sent to a blackhole address)? All transaction fees on Avalanche are burned by default",
			options,
		)
		if err != nil {
			return SubnetEVMGenesisParams{}, err
		}
		switch option {
		case burnFees:
		case distributeFees:
			params.rewardManagerPrecompileAllowList, cancel, err = GenerateAllowList(app, "customize gas fees distribution", version)
			if err != nil {
				return SubnetEVMGenesisParams{}, err
			}
			if cancel {
				continue
			}
			params.enableRewardManagerPrecompile = true
		case explainOption:
			ux.Logger.PrintToUser("Fee reward mechanism is configured with stateful precompile contract RewardManager. The configuration can include burning fees, sending fees to a predefined address, or enabling fees to be collected by block producers. For more info, please visit: https://docs.avax.network/build/subnet/upgrade/customize-a-subnet#changing-fee-reward-mechanisms")
			continue
		}
		break
	}
	return params, nil
}

// if useTeleporter is defined, will enable/disable teleporter based on it
// is useDefaults is true, will enable teleporter
// if using external gas token, will assume teleporter to be enabled
// if other cases, prompts the user for wether to enable teleporter
func PromptInteropt(
	app *application.Avalanche,
	useTeleporterFlag *bool,
	useDefaults bool,
	useExternalGasToken bool,
) (bool, error) {
	switch {
	case useTeleporterFlag != nil:
		return *useTeleporterFlag, nil
	case useDefaults:
		return true, nil
	case useExternalGasToken:
		return true, nil
	default:
		interoperatingBlockchainOption := "Yes, I want to enable my blockchain to interoperate with other blockchains and the C-Chain"
		isolatedBlockchainOption := "No, I want to run my blockchain isolated"
		options := []string{interoperatingBlockchainOption, isolatedBlockchainOption, explainOption}
		for {
			option, err := app.Prompt.CaptureList(
				"Do you want to connect your blockchain with other blockchains or the C-Chain?",
				options,
			)
			if err != nil {
				return false, err
			}
			switch option {
			case isolatedBlockchainOption:
				return false, nil
			case interoperatingBlockchainOption:
				return true, nil
			case explainOption:
				ux.Logger.PrintToUser("Avalanche enables native interoperability between blockchains through Avalanche Warp Messaging protocol (AWM). For more information about interoperability in Avalanche, please visit: https://docs.avax.network/build/cross-chain/awm/overview")
				continue
			}
		}
	}
}

func promptPermissioning(
	app *application.Avalanche,
	version string,
	useDefaults bool,
	params SubnetEVMGenesisParams,
) (SubnetEVMGenesisParams, error) {
	if useDefaults {
		return params, nil
	}
	var cancel bool
	noOption := "No"
	yesOption := "Yes"
	options := []string{yesOption, noOption, explainOption}
	for {
		option, err := app.Prompt.CaptureList(
			"Do you want to enable anyone to issue transactions and deploy smart contracts to your blockchain?",
			options,
		)
		if err != nil {
			return SubnetEVMGenesisParams{}, err
		}
		switch option {
		case noOption:
			anyoneCanSubmitTransactionsOption := "Yes, I want anyone to be able to issue transactions on my blockchain"
			approvedCanSubmitTransactionsOption := "No, I want only approved addresses to issue transactions on my blockchain (Transaction Allow List ON)"
			options := []string{anyoneCanSubmitTransactionsOption, approvedCanSubmitTransactionsOption, explainOption}
			for {
				option, err := app.Prompt.CaptureList(
					"Do you want to enable anyone to issue transactions to your blockchain?",
					options,
				)
				if err != nil {
					return SubnetEVMGenesisParams{}, err
				}
				switch option {
				case approvedCanSubmitTransactionsOption:
					params.transactionPrecompileAllowList, cancel, err = GenerateAllowList(app, "issue transactions", version)
					if err != nil {
						return SubnetEVMGenesisParams{}, err
					}
					if cancel {
						continue
					}
					params.enableTransactionPrecompile = true
				case explainOption:
					ux.Logger.PrintToUser("The Transaction Allow List is a precompile contract that allows you to specify a list of addresses that are allowed to submit transactions to your blockchain. This list can be dynamically changed by calling the precompile.")
					ux.Logger.PrintToUser("")
					ux.Logger.PrintToUser("This feature is useful for permissioning your blockchain and lets you easiliy implement KYC measures. Only authorized users can send transactions or deploy smart contracts on your blockchain. For more information, please visit: https://docs.avax.network/build/subnet/upgrade/customize-a-subnet#restricting-who-can-submit-transactions.")
					continue
				}
				break
			}
			anyoneCanDeployContractsOption := "Yes, I want anyone to be able to deploy smart contracts on my blockchain"
			approvedCanDeployContractsOption := "No, I want only approved addresses to deploy smart contracts on my blockchain (Smart Contract Deployer Allow List ON)"
			options = []string{anyoneCanDeployContractsOption, approvedCanDeployContractsOption, explainOption}
			for {
				option, err := app.Prompt.CaptureList(
					"Do you want to enable anyone to deploy smart contracts on your blockchain?",
					options,
				)
				if err != nil {
					return SubnetEVMGenesisParams{}, err
				}
				switch option {
				case approvedCanDeployContractsOption:
					params.contractDeployerPrecompileAllowList, cancel, err = GenerateAllowList(app, "deploy smart contracts", version)
					if err != nil {
						return SubnetEVMGenesisParams{}, err
					}
					if cancel {
						continue
					}
					params.enableContractDeployerPrecompile = true
				case explainOption:
					ux.Logger.PrintToUser("While you may wish to allow anyone to interact with the contract on your blockchain to your blockchain, you may want to restrict who can deploy smart contracts and create dApps on your chain.")
					ux.Logger.PrintToUser("")
					ux.Logger.PrintToUser("The Smart Contract Deployer Allow List is a precompile contract that allows you to specify a list of addresses that are allowed to deploy smart contracts on your blockchain. For more information, please visit: https://docs.avax.network/build/subnet/upgrade/customize-a-subnet#restricting-smart-contract-deployers.")
					continue
				}
				break
			}
		case explainOption:
			ux.Logger.PrintToUser("You can permission your chain at different levels of interaction with EVM-Precompiles. These precompiles act as allowlists, preventing unapproved users from deploying smart contracts, sending transactions, or interacting with your blockchain. You may choose to apply as many or as little of these rules as you see fit.")
			continue
		}
		break
	}
	return params, nil
}

func PromptVMVersion(
	app *application.Avalanche,
	repoName string,
	vmVersion string,
) (string, error) {
	switch vmVersion {
	case latest:
		return app.Downloader.GetLatestReleaseVersion(binutils.GetGithubLatestReleaseURL(
			constants.AvaLabsOrg,
			repoName,
		))
	case preRelease:
		return app.Downloader.GetLatestPreReleaseVersion(
			constants.AvaLabsOrg,
			repoName,
		)
	case "":
		return promptUserForVMVersion(app, repoName)
	}
	return vmVersion, nil
}

func promptUserForVMVersion(
	app *application.Avalanche,
	repoName string,
) (string, error) {
	var (
		latestReleaseVersion    string
		latestPreReleaseVersion string
		err                     error
	)
	if os.Getenv(constants.OperateOfflineEnvVarName) == "" {
		latestReleaseVersion, err = app.Downloader.GetLatestReleaseVersion(
			binutils.GetGithubLatestReleaseURL(
				constants.AvaLabsOrg,
				repoName,
			),
		)
		if err != nil {
			return "", err
		}
		latestPreReleaseVersion, err = app.Downloader.GetLatestPreReleaseVersion(
			constants.AvaLabsOrg,
			repoName,
		)
		if err != nil {
			return "", err
		}
	} else {
		latestReleaseVersion = evm.Version
		latestPreReleaseVersion = evm.Version
	}

	useCustom := "Specify custom version"
	useLatestRelease := "Use latest release version"
	useLatestPreRelease := "Use latest pre-release version"

	defaultPrompt := "Version"

	versionOptions := []string{useLatestRelease, useCustom}
	if latestPreReleaseVersion != latestReleaseVersion {
		versionOptions = []string{useLatestPreRelease, useLatestRelease, useCustom}
	}

	versionOption, err := app.Prompt.CaptureList(
		defaultPrompt,
		versionOptions,
	)
	if err != nil {
		return "", err
	}

	if versionOption == useLatestPreRelease {
		return latestPreReleaseVersion, err
	}

	if versionOption == useLatestRelease {
		return latestReleaseVersion, err
	}

	// prompt for version
	versions, err := app.Downloader.GetAllReleasesForRepo(
		constants.AvaLabsOrg,
		constants.SubnetEVMRepoName,
	)
	if err != nil {
		return "", err
	}
	version, err := app.Prompt.CaptureList("Pick the version for this VM", versions)
	if err != nil {
		return "", err
	}

	return version, nil
}<|MERGE_RESOLUTION|>--- conflicted
+++ resolved
@@ -221,14 +221,14 @@
 			case nativeTokenOption:
 			case explainOption:
 				ux.Logger.PrintToUser("Every blockchain uses a token to manage access to its limited resources. For example, ETH is the native token of Ethereum, and AVAX is the native token of the Avalanche C-Chain. Users pay transaction fees with these tokens. If demand exceeds capacity, transaction fees increase, requiring users to pay more tokens for their transactions.")
-				ux.Logger.PrintToUser(" ")
+				ux.Logger.PrintToUser("")
 				ux.Logger.PrintToUser(logging.Bold.Wrap("The blockchain's native token"))
 				ux.Logger.PrintToUser("Each blockchain on Avalanche has its own transaction fee token. To issue transactions users don't need to acquire ETH or AVAX and therefore the transaction fees are completely isolated.")
-				ux.Logger.PrintToUser(" ")
+				ux.Logger.PrintToUser("")
 				ux.Logger.PrintToUser(logging.Bold.Wrap("A token from another blockchain"))
-				ux.Logger.PrintToUser("You can use an ERC-20 token (e.g., USDC, WETH) or the native token (e.g., AVAX) of another blockchain within the Avalanche network as the transaction fee token. This is achieved through a bridge contract and the Native Minter Precompile. When a user bridges a token from another blockchain, it is locked on the home chain, a message is relayed to the Subnet, and the token is minted to the sender’s account.")
-				ux.Logger.PrintToUser(" ")
-				ux.Logger.PrintToUser("If a token from another blockchain is used, the interoperability protocol Teleporter is required and activated automatically.")
+				ux.Logger.PrintToUser("Use an ERC-20 token (USDC, WETH, etc.) or the native token (e.g. AVAX) of another blockchain within the Avalanche network as the transaction fee token.")
+				ux.Logger.PrintToUser("")
+				ux.Logger.PrintToUser("If a token from another blockchain is used, the interoperability protocol Teleporter will be activated automatically. For more info on Teleporter, visit: https://github.com/ava-labs/teleporter")
 				continue
 			}
 			break
@@ -294,7 +294,7 @@
 	if useDefaults {
 		params.initialTokenAllocation.allocToNewKey = true
 	} else {
-		allocateToNewKeyOption := "Allocate 1m tokens to a newly created account"
+		allocateToNewKeyOption := "Allocate 1m tokens to a new account"
 		allocateToEwoqOption := "Allocate 1m to the ewoq account 0x8db...2FC (Only recommended for testing, not recommended for production)"
 		customAllocationOption := "Define a custom allocation (Recommended for production)"
 		options := []string{allocateToNewKeyOption, allocateToEwoqOption, customAllocationOption}
@@ -315,60 +315,26 @@
 			if err != nil {
 				return SubnetEVMGenesisParams{}, "", err
 			}
-<<<<<<< HEAD
 			params.initialTokenAllocation.customBalance, err = app.Prompt.CaptureUint64(fmt.Sprintf("Amount to allocate (in %s units)", tokenSymbol))
 			if err != nil {
 				return SubnetEVMGenesisParams{}, "", err
 			}
 		}
 		for {
-			fixedSupplyOption := "No, I want the supply of the native token be hard-capped. (Native Minter Precompile OFF)"
-			dynamicSupplyOption := "Yes, I want to be able to mint additional the native tokens. (Native Minter Precompile ON)"
+			fixedSupplyOption := "No, I want the supply of the native tokens be hard-capped"
+			dynamicSupplyOption := "Yes, I want to be able to mint additional the native tokens (Native Minter Precompile ON)"
 			options = []string{fixedSupplyOption, dynamicSupplyOption}
 			option, err = app.Prompt.CaptureList(
-				"Allow minting new native Tokens? (Native Minter Precompile)",
-=======
-			allocateToNewKeyOption := "Allocate 1m tokens to a new account"
-			allocateToEwoqOption := "Allocate 1m to the ewoq account 0x8db...2FC (Only recommended for testing, not recommended for production)"
-			customAllocationOption := "Define a custom allocation (Recommended for production)"
-			options := []string{allocateToNewKeyOption, allocateToEwoqOption, customAllocationOption}
-			option, err := app.Prompt.CaptureList(
-				"How should the initial token allocation be structured?",
->>>>>>> 5e2b16c4
+				"Allow minting of new native tokens?",
 				options,
 			)
 			if err != nil {
 				return SubnetEVMGenesisParams{}, "", err
 			}
 			switch option {
-<<<<<<< HEAD
 			case fixedSupplyOption:
 			case dynamicSupplyOption:
 				params.nativeMinterPrecompileAllowList, cancel, err = GenerateAllowList(app, "mint native tokens", version)
-=======
-			case allocateToNewKeyOption:
-				params.initialTokenAllocation.allocToNewKey = true
-			case allocateToEwoqOption:
-				params.initialTokenAllocation.allocToEwoq = true
-			case customAllocationOption:
-				params.initialTokenAllocation.customAddress, err = app.Prompt.CaptureAddress("Address to allocate to")
-				if err != nil {
-					return SubnetEVMGenesisParams{}, "", err
-				}
-				params.initialTokenAllocation.customBalance, err = app.Prompt.CaptureUint64(fmt.Sprintf("Amount to allocate (in %s units)", tokenSymbol))
-				if err != nil {
-					return SubnetEVMGenesisParams{}, "", err
-				}
-			}
-			for {
-				fixedSupplyOption := "No, I want the supply of the native tokens be hard-capped"
-				dynamicSupplyOption := "Yes, I want to be able to mint additional the native tokens (Native Minter Precompile ON)"
-				options = []string{fixedSupplyOption, dynamicSupplyOption}
-				option, err = app.Prompt.CaptureList(
-					"Allow minting of new native tokens?",
-					options,
-				)
->>>>>>> 5e2b16c4
 				if err != nil {
 					return SubnetEVMGenesisParams{}, "", err
 				}
@@ -377,21 +343,7 @@
 				}
 				params.enableNativeMinterPrecompile = true
 			}
-<<<<<<< HEAD
 			break
-=======
-		case explainOption:
-			ux.Logger.PrintToUser("Every blockchain uses a token to manage access to its limited resources. For example, ETH is the native token of Ethereum, and AVAX is the native token of the Avalanche C-Chain. Users pay transaction fees with these tokens. If demand exceeds capacity, transaction fees increase, requiring users to pay more tokens for their transactions.")
-			ux.Logger.PrintToUser("")
-			ux.Logger.PrintToUser(logging.Bold.Wrap("The blockchain's native token"))
-			ux.Logger.PrintToUser("Each blockchain on Avalanche has its own transaction fee token. To issue transactions users don't need to acquire ETH or AVAX and therefore the transaction fees are completely isolated.")
-			ux.Logger.PrintToUser("")
-			ux.Logger.PrintToUser(logging.Bold.Wrap("A token from another blockchain"))
-			ux.Logger.PrintToUser("Use an ERC-20 token (USDC, WETH, etc.) or the native token (e.g. AVAX) of another blockchain within the Avalanche network as the transaction fee token.")
-			ux.Logger.PrintToUser("")
-			ux.Logger.PrintToUser("If a token from another blockchain is used, the interoperability protocol Teleporter will be activated automatically. For more info on Teleporter, visit: https://github.com/ava-labs/teleporter")
-			continue
->>>>>>> 5e2b16c4
 		}
 	}
 	return params, tokenSymbol, nil
