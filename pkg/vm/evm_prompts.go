--- conflicted
+++ resolved
@@ -178,7 +178,7 @@
 		params.nativeMinterPrecompileAllowList.EnabledAddresses = []common.Address{
 			common.HexToAddress(validatormanager.PoAValidarorMessengerContractAddress),
 		}
-		params.initialTokenAllocation[common.HexToAddress(sc.ValidatorManagerController)] = core.GenesisAccount{
+		params.initialTokenAllocation[common.HexToAddress(sc.PoAValidatorManagerOwner)] = core.GenesisAccount{
 			Balance: defaultPoAOwnerBalance,
 		}
 	}
@@ -330,11 +330,7 @@
 	table.Render()
 }
 
-<<<<<<< HEAD
 func addNewKeyAllocation(allocations core.GenesisAlloc, app *application.Avalanche, subnetName string) error {
-=======
-func createNewKeyAllocation(app *application.Avalanche, subnetName string) (core.GenesisAlloc, error) {
->>>>>>> 1cc81465
 	keyName := utils.GetDefaultBlockchainAirdropKeyName(subnetName)
 	k, err := app.GetKey(keyName, models.NewLocalNetwork(), true)
 	if err != nil {
@@ -419,11 +415,7 @@
 					return err
 				}
 
-<<<<<<< HEAD
 				allocations[address] = core.GenesisAccount{
-=======
-				res[address] = core.GenesisAccount{
->>>>>>> 1cc81465
 					Balance: new(big.Int).Mul(new(big.Int).SetUint64(balance), OneAvax),
 				}
 			case changeAddressAllocationOption:
@@ -442,11 +434,7 @@
 				if err != nil {
 					return err
 				}
-<<<<<<< HEAD
 				allocations[address] = core.GenesisAccount{
-=======
-				res[address] = core.GenesisAccount{
->>>>>>> 1cc81465
 					Balance: new(big.Int).Mul(new(big.Int).SetUint64(balance), OneAvax),
 				}
 			case removeAddressAllocationOption:
