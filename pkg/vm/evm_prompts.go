--- conflicted
+++ resolved
@@ -172,23 +172,12 @@
 	)
 	params.initialTokenAllocation = core.GenesisAlloc{}
 
-<<<<<<< HEAD
-	if sc.ValidatorManagement == models.ProofOfAuthority {
-		params.UsePoAValidatorManager = true
-		params.enableNativeMinterPrecompile = true
-		params.nativeMinterPrecompileAllowList.EnabledAddresses = []common.Address{
-			common.HexToAddress(validatormanager.PoAValidarorMessengerContractAddress),
-		}
-=======
 	if sc.PoA() {
 		params.UsePoAValidatorManager = true
->>>>>>> 93b24c2b
 		params.initialTokenAllocation[common.HexToAddress(sc.PoAValidatorManagerOwner)] = core.GenesisAccount{
 			Balance: defaultPoAOwnerBalance,
 		}
 	}
-<<<<<<< HEAD
-=======
 
 	if sc.PoS() {
 		params.enableNativeMinterPrecompile = true
@@ -196,7 +185,6 @@
 			common.HexToAddress(validatormanager.ValidatorContractAddress),
 		}
 	}
->>>>>>> 93b24c2b
 
 	// Chain ID
 	params.chainID = chainID
@@ -515,17 +503,10 @@
 		allowList, cancel, err := GenerateAllowList(app, allowList, "mint native tokens", version)
 		if err != nil {
 			return AllowList{}, false, err
-<<<<<<< HEAD
 		}
 		if cancel {
 			continue
 		}
-=======
-		}
-		if cancel {
-			continue
-		}
->>>>>>> 93b24c2b
 		return allowList, true, nil
 	}
 }
@@ -552,15 +533,6 @@
 	}
 
 	if defaultsKind == TestDefaults {
-<<<<<<< HEAD
-		err = addNewKeyAllocation(params.initialTokenAllocation, app, blockchainName)
-		return params, tokenSymbol, err
-	}
-
-	if defaultsKind == ProductionDefaults {
-		addEwoqAllocation(params.initialTokenAllocation)
-		return params, tokenSymbol, nil
-=======
 		ux.Logger.PrintToUser("prefunding address %s with balance %s", PrefundedEwoqAddress, defaultEVMAirdropAmount)
 		addEwoqAllocation(params.initialTokenAllocation)
 		return params, tokenSymbol, nil
@@ -569,7 +541,6 @@
 	if defaultsKind == ProductionDefaults {
 		err = addNewKeyAllocation(params.initialTokenAllocation, app, blockchainName)
 		return params, tokenSymbol, err
->>>>>>> 93b24c2b
 	}
 
 	// No defaults case. Prompt for initial token allocation and native minter precompile options.
