// Copyright (C) 2025, Ava Labs, Inc. All rights reserved.
// See the file LICENSE for licensing terms.
package vm

import (
	"encoding/json"
	"fmt"
	"math/big"
	"os"
	"path/filepath"
	"testing"

	"github.com/ava-labs/avalanche-cli/internal/mocks"
	"github.com/ava-labs/avalanche-cli/internal/testutils"
	"github.com/ava-labs/avalanche-cli/pkg/application"
	"github.com/ava-labs/avalanche-cli/pkg/config"
	"github.com/ava-labs/avalanche-cli/pkg/interchain/icm"
	"github.com/ava-labs/avalanche-cli/pkg/models"
	"github.com/ava-labs/avalanche-cli/pkg/prompts"
	"github.com/ava-labs/avalanchego/utils/logging"
	"github.com/ava-labs/libevm/common"
	"github.com/ava-labs/subnet-evm/core"
	"github.com/spf13/cobra"
	"github.com/stretchr/testify/mock"
	"github.com/stretchr/testify/require"
)

// Mock variables for testing CreateEvmSidecar - these will override the variables in create_evm.go

func Test_ensureAdminsFunded(t *testing.T) {
	addrs, err := testutils.GenerateEthAddrs(5)
	require.NoError(t, err)

	type test struct {
		name       string
		alloc      core.GenesisAlloc
		allowList  AllowList
		shouldFail bool
	}
	tests := []test{
		{
			name: "One address funded",
			alloc: map[common.Address]core.GenesisAccount{
				addrs[0]: {},
				addrs[1]: {
					Balance: big.NewInt(42),
				},
				addrs[2]: {},
			},
			allowList: AllowList{
				AdminAddresses: []common.Address{addrs[1]},
			},
			shouldFail: false,
		},
		{
			name: "Two addresses funded",
			alloc: map[common.Address]core.GenesisAccount{
				addrs[2]: {},
				addrs[3]: {
					Balance: big.NewInt(42),
				},
				addrs[4]: {
					Balance: big.NewInt(42),
				},
			},
			allowList: AllowList{
				AdminAddresses: []common.Address{addrs[3], addrs[4]},
			},
			shouldFail: false,
		},
		{
			name: "Two addresses in Genesis but no funds",
			alloc: map[common.Address]core.GenesisAccount{
				addrs[0]: {
					Balance: big.NewInt(0),
				},
				addrs[1]: {},
				addrs[2]: {},
			},
			allowList: AllowList{
				AdminAddresses: []common.Address{addrs[0], addrs[2]},
			},
			shouldFail: true,
		},
		{
			name: "No address funded",
			alloc: map[common.Address]core.GenesisAccount{
				addrs[0]: {},
				addrs[1]: {},
				addrs[2]: {},
			},
			allowList: AllowList{
				AdminAddresses: []common.Address{addrs[3], addrs[4]},
			},
			shouldFail: true,
		},
	}

	for _, tt := range tests {
		t.Run(tt.name, func(t *testing.T) {
			require := require.New(t)
			b := someAllowedHasBalance(tt.allowList, tt.alloc)
			if tt.shouldFail {
				require.Equal(b, false)
			} else {
				require.Equal(b, true)
			}
		})
	}
}

func TestCreateEVMGenesis(t *testing.T) {
	// Helper to create test application with proper setup
	createTestApp := func(t *testing.T) *application.Avalanche {
		testDir := t.TempDir()
		app := &application.Avalanche{}

		// Create a mock prompter and downloader
		mockPrompter := prompts.NewPrompter()
		mockDownloader := mocks.NewDownloader(t)

		// Set up mock expectations - return default values for any call
		mockDownloader.On("Download", mock.Anything).Return([]byte("mock download"), nil).Maybe()
		mockDownloader.On("GetLatestReleaseVersion", mock.Anything, mock.Anything, mock.Anything).Return("v1.0.0", nil).Maybe()
		mockDownloader.On("GetLatestPreReleaseVersion", mock.Anything, mock.Anything, mock.Anything).Return("v1.0.0-rc1", nil).Maybe()
		mockDownloader.On("GetAllReleasesForRepo", mock.Anything, mock.Anything, mock.Anything, mock.Anything).Return([]string{"v1.0.0", "v0.9.0"}, nil).Maybe()

		// Create a dummy command for app setup
		cmd := &cobra.Command{}

		// Setup the application with all required parameters
		app.Setup(testDir, logging.NoLog{}, &config.Config{}, "", mockPrompter, mockDownloader, cmd)

		// Create the necessary key directory and relayer key file for relayer operations
		keyDir := app.GetKeyDir()
		if err := os.MkdirAll(keyDir, 0o755); err != nil {
			t.Fatalf("Failed to create key directory: %v", err)
		}

		// Create a dummy relayer key file
		relayerKeyPath := filepath.Join(keyDir, "cli-awm-relayer.pk")
		dummyKeyContent := []byte("0123456789abcdef0123456789abcdef0123456789abcdef0123456789abcdef") // 64 hex chars = 32 bytes
		if err := os.WriteFile(relayerKeyPath, dummyKeyContent, 0o600); err != nil {
			t.Fatalf("Failed to create relayer key file: %v", err)
		}

		return app
	}

	// Helper to create basic genesis params
	createBasicGenesisParams := func() SubnetEVMGenesisParams {
		addrs, err := testutils.GenerateEthAddrs(3)
		require.NoError(t, err)

		return SubnetEVMGenesisParams{
			chainID: 12345,
			initialTokenAllocation: core.GenesisAlloc{
				addrs[0]: {Balance: big.NewInt(1000000000000000000)}, // 1 ETH
			},
			feeConfig: FeeConfig{
				lowThroughput: true,
			},
			enableWarpPrecompile: true,
		}
	}

	// Helper to create ICM info
	createICMInfo := func() *icm.ICMInfo {
		return &icm.ICMInfo{
			FundedAddress:            "0x1234567890123456789012345678901234567890",
			MessengerDeployerAddress: "0x1111111111111111111111111111111111111111",
			Version:                  "v1.0.0",
		}
	}

	type test struct {
		name                    string
		params                  SubnetEVMGenesisParams
		icmInfo                 *icm.ICMInfo
		addICMRegistryToGenesis bool
		proxyOwner              string
		useV2_0_0               bool
		expectedError           string
		validateGenesis         func(t *testing.T, genesisBytes []byte)
	}

	tests := []test{
		{
			name:                    "successful basic genesis creation",
			params:                  createBasicGenesisParams(),
			icmInfo:                 nil,
			addICMRegistryToGenesis: false,
			proxyOwner:              "",
			useV2_0_0:               false,
			expectedError:           "",
			validateGenesis: func(t *testing.T, genesisBytes []byte) {
				require.NotEmpty(t, genesisBytes)

				// Verify it's valid JSON
				var genesisMap map[string]interface{}
				err := json.Unmarshal(genesisBytes, &genesisMap)
				require.NoError(t, err)

				// Check basic structure
				require.Contains(t, genesisMap, "config")
				require.Contains(t, genesisMap, "alloc")
				require.Contains(t, genesisMap, "timestamp")

				// Verify chain ID
				config := genesisMap["config"].(map[string]interface{})
				require.Equal(t, float64(12345), config["chainId"])
			},
		},
		{
			name: "nil initial token allocation",
			params: func() SubnetEVMGenesisParams {
				params := createBasicGenesisParams()
				params.initialTokenAllocation = nil // Set to nil
				return params
			}(),
			icmInfo:                 nil,
			addICMRegistryToGenesis: false,
			proxyOwner:              "",
			useV2_0_0:               false,
			expectedError:           "genesis params allocation cannot be empty",
		},
		{
			name: "transaction precompile with allow list but no balance - should fail",
			params: func() SubnetEVMGenesisParams {
				addrs, err := testutils.GenerateEthAddrs(3)
				require.NoError(t, err)

				params := createBasicGenesisParams()
				params.enableTransactionPrecompile = true
				params.transactionPrecompileAllowList = AllowList{
					AdminAddresses: []common.Address{addrs[1]}, // Address not in allocation
				}
				// initialTokenAllocation only has addrs[0], not addrs[1]
				return params
			}(),
			icmInfo:                 nil,
			addICMRegistryToGenesis: false,
			proxyOwner:              "",
			useV2_0_0:               false,
			expectedError:           "none of the addresses in the transaction allow list precompile have any tokens allocated to them",
		},
		{
			name: "transaction precompile with allow list and balance - should succeed",
			params: func() SubnetEVMGenesisParams {
				addrs, err := testutils.GenerateEthAddrs(3)
				require.NoError(t, err)

				params := createBasicGenesisParams()
				// Override the initial allocation to use the same addresses
				params.initialTokenAllocation = core.GenesisAlloc{
					addrs[0]: {Balance: big.NewInt(1000000000000000000)}, // 1 ETH to addrs[0]
				}
				params.enableTransactionPrecompile = true
				params.transactionPrecompileAllowList = AllowList{
					AdminAddresses: []common.Address{addrs[0]}, // Same address as allocation
				}
				return params
			}(),
			icmInfo:                 nil,
			addICMRegistryToGenesis: false,
			proxyOwner:              "",
			useV2_0_0:               false,
			expectedError:           "",
		},
		{
			name: "ICM enabled but warp precompile disabled - should fail",
			params: func() SubnetEVMGenesisParams {
				params := createBasicGenesisParams()
				params.UseICM = true
				params.enableWarpPrecompile = false
				return params
			}(),
			icmInfo:                 createICMInfo(),
			addICMRegistryToGenesis: false,
			proxyOwner:              "",
			useV2_0_0:               false,
			expectedError:           "a ICM enabled blockchain was requested but warp precompile is disabled",
		},
		{
			name: "external gas token enabled but warp precompile disabled - should fail",
			params: func() SubnetEVMGenesisParams {
				params := createBasicGenesisParams()
				params.UseExternalGasToken = true
				params.enableWarpPrecompile = false
				return params
			}(),
			icmInfo:                 createICMInfo(),
			addICMRegistryToGenesis: false,
			proxyOwner:              "",
			useV2_0_0:               false,
			expectedError:           "a ICM enabled blockchain was requested but warp precompile is disabled",
		},
		{
			name: "ICM enabled but no ICM info provided - should fail",
			params: func() SubnetEVMGenesisParams {
				params := createBasicGenesisParams()
				params.UseICM = true
				return params
			}(),
			icmInfo:                 nil,
			addICMRegistryToGenesis: false,
			proxyOwner:              "",
			useV2_0_0:               false,
			expectedError:           "a ICM enabled blockchain was requested but no ICM info was provided",
		},
		{
			name: "external gas token enabled but no ICM info provided - should fail",
			params: func() SubnetEVMGenesisParams {
				params := createBasicGenesisParams()
				params.UseExternalGasToken = true
				return params
			}(),
			icmInfo:                 nil,
			addICMRegistryToGenesis: false,
			proxyOwner:              "",
			useV2_0_0:               false,
			expectedError:           "a ICM enabled blockchain was requested but no ICM info was provided",
		},
		{
			name: "both PoA and PoS enabled - should fail",
			params: func() SubnetEVMGenesisParams {
				params := createBasicGenesisParams()
				params.UsePoAValidatorManager = true
				params.UsePoSValidatorManager = true
				return params
			}(),
			icmInfo:                 nil,
			addICMRegistryToGenesis: false,
			proxyOwner:              "",
			useV2_0_0:               false,
			expectedError:           "blockchain can not be both PoA and PoS",
		},
		{
			name: "successful ICM enabled genesis",
			params: func() SubnetEVMGenesisParams {
				params := createBasicGenesisParams()
				params.UseICM = true
				return params
			}(),
			icmInfo:                 createICMInfo(),
			addICMRegistryToGenesis: false,
			proxyOwner:              "",
			useV2_0_0:               false,
			expectedError:           "",
			validateGenesis: func(t *testing.T, genesisBytes []byte) {
				require.NotEmpty(t, genesisBytes)

				// Verify it's valid JSON
				var genesisMap map[string]interface{}
				err := json.Unmarshal(genesisBytes, &genesisMap)
				require.NoError(t, err)

				// Verify ICM funded address is in allocation
				alloc := genesisMap["alloc"].(map[string]interface{})
				icmFundedAddr := "1234567890123456789012345678901234567890" // without 0x prefix
				require.Contains(t, alloc, icmFundedAddr)

				// Verify ICM balance is correct (600 AVAX)
				icmAccount := alloc[icmFundedAddr].(map[string]interface{})
				require.Contains(t, icmAccount, "balance")
				balance := icmAccount["balance"].(string)
				expectedBalance := "0x2086ac351052600000" // Updated to match actual value
				require.Equal(t, expectedBalance, balance)
			},
		},
		{
			name: "successful external gas token genesis",
			params: func() SubnetEVMGenesisParams {
				params := createBasicGenesisParams()
				params.UseExternalGasToken = true
				return params
			}(),
			icmInfo:                 createICMInfo(),
			addICMRegistryToGenesis: false,
			proxyOwner:              "",
			useV2_0_0:               false,
			expectedError:           "",
			validateGenesis: func(t *testing.T, genesisBytes []byte) {
				require.NotEmpty(t, genesisBytes)

				// Verify it's valid JSON
				var genesisMap map[string]interface{}
				err := json.Unmarshal(genesisBytes, &genesisMap)
				require.NoError(t, err)

				// Verify ICM funded address is in allocation with higher balance
				alloc := genesisMap["alloc"].(map[string]interface{})
				icmFundedAddr := "1234567890123456789012345678901234567890" // without 0x prefix
				require.Contains(t, alloc, icmFundedAddr)

				// Verify external gas token balance is correct (1000 AVAX)
				icmAccount := alloc[icmFundedAddr].(map[string]interface{})
				require.Contains(t, icmAccount, "balance")
				balance := icmAccount["balance"].(string)
				expectedBalance := "0x3635c9adc5dea00000" // Updated to match actual value
				require.Equal(t, expectedBalance, balance)
			},
		},
		{
			name: "successful PoA validator manager genesis",
			params: func() SubnetEVMGenesisParams {
				params := createBasicGenesisParams()
				params.UsePoAValidatorManager = true
				return params
			}(),
			icmInfo:                 nil,
			addICMRegistryToGenesis: false,
			proxyOwner:              "0x2222222222222222222222222222222222222222",
			useV2_0_0:               false,
			expectedError:           "",
			validateGenesis: func(t *testing.T, genesisBytes []byte) {
				require.NotEmpty(t, genesisBytes)

				// Verify it's valid JSON
				var genesisMap map[string]interface{}
				err := json.Unmarshal(genesisBytes, &genesisMap)
				require.NoError(t, err)

				// Basic structure validation
				require.Contains(t, genesisMap, "alloc")
			},
		},
		{
			name: "successful PoS validator manager genesis",
			params: func() SubnetEVMGenesisParams {
				params := createBasicGenesisParams()
				params.UsePoSValidatorManager = true
				return params
			}(),
			icmInfo:                 nil,
			addICMRegistryToGenesis: false,
			proxyOwner:              "0x3333333333333333333333333333333333333333",
			useV2_0_0:               false,
			expectedError:           "",
			validateGenesis: func(t *testing.T, genesisBytes []byte) {
				require.NotEmpty(t, genesisBytes)

				// Verify it's valid JSON
				var genesisMap map[string]interface{}
				err := json.Unmarshal(genesisBytes, &genesisMap)
				require.NoError(t, err)

				// Basic structure validation
				require.Contains(t, genesisMap, "alloc")
			},
		},
		{
			name: "v2.0.0 enabled for PoA",
			params: func() SubnetEVMGenesisParams {
				params := createBasicGenesisParams()
				params.UsePoAValidatorManager = true
				return params
			}(),
			icmInfo:                 nil,
			addICMRegistryToGenesis: false,
			proxyOwner:              "0x4444444444444444444444444444444444444444",
			useV2_0_0:               true,
			expectedError:           "",
			validateGenesis: func(t *testing.T, genesisBytes []byte) {
				require.NotEmpty(t, genesisBytes)

				// Verify it's valid JSON
				var genesisMap map[string]interface{}
				err := json.Unmarshal(genesisBytes, &genesisMap)
				require.NoError(t, err)
			},
		},
		{
			name: "v2.0.0 enabled for PoS",
			params: func() SubnetEVMGenesisParams {
				params := createBasicGenesisParams()
				params.UsePoSValidatorManager = true
				return params
			}(),
			icmInfo:                 nil,
			addICMRegistryToGenesis: false,
			proxyOwner:              "0x5555555555555555555555555555555555555555",
			useV2_0_0:               true,
			expectedError:           "",
			validateGenesis: func(t *testing.T, genesisBytes []byte) {
				require.NotEmpty(t, genesisBytes)

				// Verify it's valid JSON
				var genesisMap map[string]interface{}
				err := json.Unmarshal(genesisBytes, &genesisMap)
				require.NoError(t, err)

				// Basic structure validation
				require.Contains(t, genesisMap, "alloc")
				require.Contains(t, genesisMap, "config")
			},
		},
		{
			name: "ICM with registry at genesis",
			params: func() SubnetEVMGenesisParams {
				params := createBasicGenesisParams()
				params.UseICM = true
				return params
			}(),
			icmInfo:                 createICMInfo(),
			addICMRegistryToGenesis: true,
			proxyOwner:              "",
			useV2_0_0:               false,
			expectedError:           "",
			validateGenesis: func(t *testing.T, genesisBytes []byte) {
				require.NotEmpty(t, genesisBytes)

				// Verify it's valid JSON
				var genesisMap map[string]interface{}
				err := json.Unmarshal(genesisBytes, &genesisMap)
				require.NoError(t, err)
			},
		},
		{
			name: "complex genesis with multiple precompiles",
			params: func() SubnetEVMGenesisParams {
				addrs, err := testutils.GenerateEthAddrs(5)
				require.NoError(t, err)

				params := createBasicGenesisParams()
				// Ensure all addresses used in allow lists have proper funding
				params.initialTokenAllocation = core.GenesisAlloc{
					addrs[0]: {Balance: big.NewInt(1000000000000000000)}, // 1 ETH
					addrs[1]: {Balance: big.NewInt(1000000000000000000)}, // 1 ETH
					addrs[2]: {Balance: big.NewInt(1000000000000000000)}, // 1 ETH
					addrs[3]: {Balance: big.NewInt(1000000000000000000)}, // 1 ETH
				}
				params.enableNativeMinterPrecompile = true
				params.nativeMinterPrecompileAllowList = AllowList{
					AdminAddresses: []common.Address{addrs[0]},
				}
				params.enableFeeManagerPrecompile = true
				params.feeManagerPrecompileAllowList = AllowList{
					AdminAddresses: []common.Address{addrs[1]},
				}
				params.enableRewardManagerPrecompile = true
				params.rewardManagerPrecompileAllowList = AllowList{
					AdminAddresses: []common.Address{addrs[2]},
				}
				params.enableContractDeployerPrecompile = true
				params.contractDeployerPrecompileAllowList = AllowList{
					AdminAddresses: []common.Address{addrs[3]},
				}
				params.feeConfig = FeeConfig{
					mediumThroughput: true,
					useDynamicFees:   true,
				}
				return params
			}(),
			icmInfo:                 nil,
			addICMRegistryToGenesis: false,
			proxyOwner:              "",
			useV2_0_0:               false,
			expectedError:           "",
			validateGenesis: func(t *testing.T, genesisBytes []byte) {
				require.NotEmpty(t, genesisBytes)

				// Verify it's valid JSON
				var genesisMap map[string]interface{}
				err := json.Unmarshal(genesisBytes, &genesisMap)
				require.NoError(t, err)

				// Verify config contains precompiles
				config := genesisMap["config"].(map[string]interface{})
				require.Contains(t, config, "contractNativeMinterConfig")      // Native minter
				require.Contains(t, config, "feeManagerConfig")                // Fee manager
				require.Contains(t, config, "rewardManagerConfig")             // Reward manager
				require.Contains(t, config, "contractDeployerAllowListConfig") // Contract deployer
				require.Contains(t, config, "warpConfig")                      // Warp
			},
		},
	}

	for _, tt := range tests {
		t.Run(tt.name, func(t *testing.T) {
			app := createTestApp(t)

			genesisBytes, err := CreateEVMGenesis(
				app,
				tt.params,
				tt.icmInfo,
				tt.addICMRegistryToGenesis,
				tt.proxyOwner,
<<<<<<< HEAD
				tt.useV2_0_0,
=======
				tt.rewardBasisPoints,
>>>>>>> 2331569e
			)

			if tt.expectedError != "" {
				require.Error(t, err)
				require.Contains(t, err.Error(), tt.expectedError)
				return
			}

			require.NoError(t, err)
			require.NotEmpty(t, genesisBytes)

			if tt.validateGenesis != nil {
				tt.validateGenesis(t, genesisBytes)
			}
		})
	}
}

func TestSomeoneWasAllowed(t *testing.T) {
	addrs, err := testutils.GenerateEthAddrs(6)
	require.NoError(t, err)

	type test struct {
		name      string
		allowList AllowList
		expected  bool
	}
	tests := []test{
		{
			name:      "empty allow list",
			allowList: AllowList{},
			expected:  false,
		},
		{
			name: "only admin addresses",
			allowList: AllowList{
				AdminAddresses: []common.Address{addrs[0], addrs[1]},
			},
			expected: true,
		},
		{
			name: "only manager addresses",
			allowList: AllowList{
				ManagerAddresses: []common.Address{addrs[2]},
			},
			expected: true,
		},
		{
			name: "only enabled addresses",
			allowList: AllowList{
				EnabledAddresses: []common.Address{addrs[3], addrs[4]},
			},
			expected: true,
		},
		{
			name: "mixed addresses",
			allowList: AllowList{
				AdminAddresses:   []common.Address{addrs[0]},
				ManagerAddresses: []common.Address{addrs[1]},
				EnabledAddresses: []common.Address{addrs[2], addrs[3]},
			},
			expected: true,
		},
		{
			name: "single admin address",
			allowList: AllowList{
				AdminAddresses: []common.Address{addrs[5]},
			},
			expected: true,
		},
		{
			name: "single manager address",
			allowList: AllowList{
				ManagerAddresses: []common.Address{addrs[5]},
			},
			expected: true,
		},
		{
			name: "single enabled address",
			allowList: AllowList{
				EnabledAddresses: []common.Address{addrs[5]},
			},
			expected: true,
		},
		{
			name: "empty slices",
			allowList: AllowList{
				AdminAddresses:   []common.Address{},
				ManagerAddresses: []common.Address{},
				EnabledAddresses: []common.Address{},
			},
			expected: false,
		},
	}

	for _, tt := range tests {
		t.Run(tt.name, func(t *testing.T) {
			result := someoneWasAllowed(tt.allowList)
			require.Equal(t, tt.expected, result)
		})
	}
}

func TestCreateEvmSidecar(t *testing.T) {
	// Store original functions to restore later
	originalSetupSubnetEVM := setupSubnetEVM
	originalGetVMBinaryProtocolVersion := getVMBinaryProtocolVersion
	originalGetRPCProtocolVersion := getRPCProtocolVersion
	defer func() {
		setupSubnetEVM = originalSetupSubnetEVM
		getVMBinaryProtocolVersion = originalGetVMBinaryProtocolVersion
		getRPCProtocolVersion = originalGetRPCProtocolVersion
	}()

	// Helper to create test application
	createTestApp := func(t *testing.T) *application.Avalanche {
		testDir := t.TempDir()
		app := &application.Avalanche{}
		mockPrompter := prompts.NewPrompter()
		mockDownloader := mocks.NewDownloader(t)

		// Set up mock expectations - return default values for any call
		mockDownloader.On("Download", mock.Anything).Return([]byte("mock download"), nil).Maybe()
		mockDownloader.On("GetLatestReleaseVersion", mock.Anything, mock.Anything, mock.Anything).Return("v1.0.0", nil).Maybe()
		mockDownloader.On("GetLatestPreReleaseVersion", mock.Anything, mock.Anything, mock.Anything).Return("v1.0.0-rc1", nil).Maybe()
		mockDownloader.On("GetAllReleasesForRepo", mock.Anything, mock.Anything, mock.Anything, mock.Anything).Return([]string{"v1.0.0", "v0.9.0"}, nil).Maybe()

		cmd := &cobra.Command{}
		app.Setup(testDir, logging.NoLog{}, &config.Config{}, "", mockPrompter, mockDownloader, cmd)
		return app
	}

	type test struct {
		name                     string
		inputSidecar             *models.Sidecar
		subnetName               string
		subnetEVMVersion         string
		tokenSymbol              string
		getRPCVersionFromBinary  bool
		sovereign                bool
		useV2_0_0                bool
		setupSubnetEVMMock       func() func(*application.Avalanche, string) (string, string, error)
		setupVMBinaryVersionMock func() func(string) (int, error)
		setupRPCVersionMock      func() func(*application.Avalanche, models.VMType, string) (int, error)
		expectedError            string
		validateResult           func(t *testing.T, sidecar *models.Sidecar)
	}

	tests := []test{
		{
			name:                    "successful creation with nil input sidecar - from binary",
			inputSidecar:            nil,
			subnetName:              "test-subnet",
			subnetEVMVersion:        "v0.6.8",
			tokenSymbol:             "TEST",
			getRPCVersionFromBinary: true,
			sovereign:               true,
			useV2_0_0:               false,
			setupSubnetEVMMock: func() func(*application.Avalanche, string) (string, string, error) {
				return func(_ *application.Avalanche, _ string) (string, string, error) {
					return "subnet-evm-v0.6.8", "/path/to/subnet-evm", nil
				}
			},
			setupVMBinaryVersionMock: func() func(string) (int, error) {
				return func(_ string) (int, error) {
					return 28, nil
				}
			},
			setupRPCVersionMock: func() func(*application.Avalanche, models.VMType, string) (int, error) {
				return func(_ *application.Avalanche, _ models.VMType, _ string) (int, error) {
					return 0, nil // Not used in this test
				}
			},
			expectedError: "",
			validateResult: func(t *testing.T, sidecar *models.Sidecar) {
				require.NotNil(t, sidecar)
				require.Equal(t, "test-subnet", sidecar.Name)
				require.Equal(t, models.VMType(models.SubnetEvm), sidecar.VM)
				require.Equal(t, "v0.6.8", sidecar.VMVersion)
				require.Equal(t, 28, sidecar.RPCVersion)
				require.Equal(t, "test-subnet", sidecar.Subnet)
				require.Equal(t, "TEST", sidecar.TokenSymbol)
				require.Equal(t, "TEST Token", sidecar.TokenName)
				require.True(t, sidecar.Sovereign)
			},
		},
		{
			name: "successful creation with existing sidecar - from RPC",
			inputSidecar: &models.Sidecar{
				Name:        "existing-subnet",
				TokenSymbol: "EXISTING",
			},
			subnetName:              "test-subnet",
			subnetEVMVersion:        "v0.6.9",
			tokenSymbol:             "NEW",
			getRPCVersionFromBinary: false,
			sovereign:               false,
			useV2_0_0:               true,
			setupSubnetEVMMock: func() func(*application.Avalanche, string) (string, string, error) {
				return func(_ *application.Avalanche, _ string) (string, string, error) {
					return "", "", nil // Not used in this test
				}
			},
			setupVMBinaryVersionMock: func() func(string) (int, error) {
				return func(_ string) (int, error) {
					return 0, nil // Not used in this test
				}
			},
			setupRPCVersionMock: func() func(*application.Avalanche, models.VMType, string) (int, error) {
				return func(_ *application.Avalanche, vmType models.VMType, version string) (int, error) {
					require.Equal(t, models.VMType(models.SubnetEvm), vmType)
					require.Equal(t, "v0.6.9", version)
					return 30, nil
				}
			},
			expectedError: "",
			validateResult: func(t *testing.T, sidecar *models.Sidecar) {
				require.NotNil(t, sidecar)
				require.Equal(t, "test-subnet", sidecar.Name) // Should be overwritten
				require.Equal(t, models.VMType(models.SubnetEvm), sidecar.VM)
				require.Equal(t, "v0.6.9", sidecar.VMVersion)
				require.Equal(t, 30, sidecar.RPCVersion)
				require.Equal(t, "test-subnet", sidecar.Subnet)
				require.Equal(t, "NEW", sidecar.TokenSymbol) // Should be overwritten
				require.Equal(t, "NEW Token", sidecar.TokenName)
				require.False(t, sidecar.Sovereign)
			},
		},
		{
			name:                    "binutils.SetupSubnetEVM fails when getRPCVersionFromBinary is true",
			inputSidecar:            nil,
			subnetName:              "test-subnet",
			subnetEVMVersion:        "v0.6.8",
			tokenSymbol:             "TEST",
			getRPCVersionFromBinary: true,
			sovereign:               true,
			useV2_0_0:               false,
			setupSubnetEVMMock: func() func(*application.Avalanche, string) (string, string, error) {
				return func(_ *application.Avalanche, _ string) (string, string, error) {
					return "", "", fmt.Errorf("failed to download subnet-evm binary")
				}
			},
			setupVMBinaryVersionMock: func() func(string) (int, error) {
				return func(_ string) (int, error) {
					return 0, nil // Not called due to earlier failure
				}
			},
			setupRPCVersionMock: func() func(*application.Avalanche, models.VMType, string) (int, error) {
				return func(_ *application.Avalanche, _ models.VMType, _ string) (int, error) {
					return 0, nil // Not used in this test
				}
			},
			expectedError: "failed to install subnet-evm",
		},
		{
			name:                    "GetVMBinaryProtocolVersion fails when getRPCVersionFromBinary is true",
			inputSidecar:            nil,
			subnetName:              "test-subnet",
			subnetEVMVersion:        "v0.6.8",
			tokenSymbol:             "TEST",
			getRPCVersionFromBinary: true,
			sovereign:               false,
			useV2_0_0:               true,
			setupSubnetEVMMock: func() func(*application.Avalanche, string) (string, string, error) {
				return func(_ *application.Avalanche, _ string) (string, string, error) {
					return "subnet-evm-v0.6.8", "/path/to/subnet-evm", nil
				}
			},
			setupVMBinaryVersionMock: func() func(string) (int, error) {
				return func(_ string) (int, error) {
					return 0, fmt.Errorf("failed to get protocol version from binary")
				}
			},
			setupRPCVersionMock: func() func(*application.Avalanche, models.VMType, string) (int, error) {
				return func(_ *application.Avalanche, _ models.VMType, _ string) (int, error) {
					return 0, nil // Not used in this test
				}
			},
			expectedError: "unable to get RPC version",
		},
		{
			name:                    "GetRPCProtocolVersion fails when getRPCVersionFromBinary is false",
			inputSidecar:            nil,
			subnetName:              "test-subnet",
			subnetEVMVersion:        "v0.6.8",
			tokenSymbol:             "TEST",
			getRPCVersionFromBinary: false,
			sovereign:               true,
			useV2_0_0:               false,
			setupSubnetEVMMock: func() func(*application.Avalanche, string) (string, string, error) {
				return func(_ *application.Avalanche, _ string) (string, string, error) {
					return "", "", nil // Not used in this test
				}
			},
			setupVMBinaryVersionMock: func() func(string) (int, error) {
				return func(_ string) (int, error) {
					return 0, nil // Not used in this test
				}
			},
			setupRPCVersionMock: func() func(*application.Avalanche, models.VMType, string) (int, error) {
				return func(_ *application.Avalanche, _ models.VMType, _ string) (int, error) {
					return 0, fmt.Errorf("failed to get RPC protocol version")
				}
			},
			expectedError: "failed to get RPC protocol version",
		},
		{
			name:                    "successful creation with sovereign and v2.0.0 flags",
			inputSidecar:            nil,
			subnetName:              "sovereign-subnet",
			subnetEVMVersion:        "v0.7.0",
			tokenSymbol:             "SOV",
			getRPCVersionFromBinary: false,
			sovereign:               true,
			useV2_0_0:               true,
			setupSubnetEVMMock: func() func(*application.Avalanche, string) (string, string, error) {
				return func(_ *application.Avalanche, _ string) (string, string, error) {
					return "", "", nil // Not used in this test
				}
			},
			setupVMBinaryVersionMock: func() func(string) (int, error) {
				return func(_ string) (int, error) {
					return 0, nil // Not used in this test
				}
			},
			setupRPCVersionMock: func() func(*application.Avalanche, models.VMType, string) (int, error) {
				return func(_ *application.Avalanche, _ models.VMType, _ string) (int, error) {
					return 35, nil
				}
			},
			expectedError: "",
			validateResult: func(t *testing.T, sidecar *models.Sidecar) {
				require.NotNil(t, sidecar)
				require.Equal(t, "sovereign-subnet", sidecar.Name)
				require.Equal(t, models.VMType(models.SubnetEvm), sidecar.VM)
				require.Equal(t, "v0.7.0", sidecar.VMVersion)
				require.Equal(t, 35, sidecar.RPCVersion)
				require.Equal(t, "sovereign-subnet", sidecar.Subnet)
				require.Equal(t, "SOV", sidecar.TokenSymbol)
				require.Equal(t, "SOV Token", sidecar.TokenName)
				require.True(t, sidecar.Sovereign)
			},
		},
		{
			name:                    "empty token symbol results in empty token name",
			inputSidecar:            nil,
			subnetName:              "empty-token-subnet",
			subnetEVMVersion:        "v0.6.8",
			tokenSymbol:             "",
			getRPCVersionFromBinary: false,
			sovereign:               false,
			useV2_0_0:               false,
			setupSubnetEVMMock: func() func(*application.Avalanche, string) (string, string, error) {
				return func(_ *application.Avalanche, _ string) (string, string, error) {
					return "", "", nil // Not used in this test
				}
			},
			setupVMBinaryVersionMock: func() func(string) (int, error) {
				return func(_ string) (int, error) {
					return 0, nil // Not used in this test
				}
			},
			setupRPCVersionMock: func() func(*application.Avalanche, models.VMType, string) (int, error) {
				return func(_ *application.Avalanche, _ models.VMType, _ string) (int, error) {
					return 25, nil
				}
			},
			expectedError: "",
			validateResult: func(t *testing.T, sidecar *models.Sidecar) {
				require.NotNil(t, sidecar)
				require.Equal(t, "", sidecar.TokenSymbol)
				require.Equal(t, " Token", sidecar.TokenName) // Empty symbol + " Token"
				require.False(t, sidecar.Sovereign)
			},
		},
	}

	for _, tt := range tests {
		t.Run(tt.name, func(t *testing.T) {
			// Setup mocks
			setupSubnetEVM = tt.setupSubnetEVMMock()
			getVMBinaryProtocolVersion = tt.setupVMBinaryVersionMock()
			getRPCProtocolVersion = tt.setupRPCVersionMock()

			app := createTestApp(t)

			// Call the function
			result, err := CreateEvmSidecar(
				tt.inputSidecar,
				app,
				tt.subnetName,
				tt.subnetEVMVersion,
				tt.tokenSymbol,
				tt.getRPCVersionFromBinary,
				tt.sovereign,
			)

			// Check error expectation
			if tt.expectedError != "" {
				require.Error(t, err)
				require.Contains(t, err.Error(), tt.expectedError)
				return
			}

			require.NoError(t, err)
			require.NotNil(t, result)

			if tt.validateResult != nil {
				tt.validateResult(t, result)
			}
		})
	}
}<|MERGE_RESOLUTION|>--- conflicted
+++ resolved
@@ -179,7 +179,6 @@
 		icmInfo                 *icm.ICMInfo
 		addICMRegistryToGenesis bool
 		proxyOwner              string
-		useV2_0_0               bool
 		expectedError           string
 		validateGenesis         func(t *testing.T, genesisBytes []byte)
 	}
@@ -191,7 +190,6 @@
 			icmInfo:                 nil,
 			addICMRegistryToGenesis: false,
 			proxyOwner:              "",
-			useV2_0_0:               false,
 			expectedError:           "",
 			validateGenesis: func(t *testing.T, genesisBytes []byte) {
 				require.NotEmpty(t, genesisBytes)
@@ -221,7 +219,6 @@
 			icmInfo:                 nil,
 			addICMRegistryToGenesis: false,
 			proxyOwner:              "",
-			useV2_0_0:               false,
 			expectedError:           "genesis params allocation cannot be empty",
 		},
 		{
@@ -241,7 +238,6 @@
 			icmInfo:                 nil,
 			addICMRegistryToGenesis: false,
 			proxyOwner:              "",
-			useV2_0_0:               false,
 			expectedError:           "none of the addresses in the transaction allow list precompile have any tokens allocated to them",
 		},
 		{
@@ -264,7 +260,6 @@
 			icmInfo:                 nil,
 			addICMRegistryToGenesis: false,
 			proxyOwner:              "",
-			useV2_0_0:               false,
 			expectedError:           "",
 		},
 		{
@@ -278,7 +273,6 @@
 			icmInfo:                 createICMInfo(),
 			addICMRegistryToGenesis: false,
 			proxyOwner:              "",
-			useV2_0_0:               false,
 			expectedError:           "a ICM enabled blockchain was requested but warp precompile is disabled",
 		},
 		{
@@ -292,7 +286,6 @@
 			icmInfo:                 createICMInfo(),
 			addICMRegistryToGenesis: false,
 			proxyOwner:              "",
-			useV2_0_0:               false,
 			expectedError:           "a ICM enabled blockchain was requested but warp precompile is disabled",
 		},
 		{
@@ -305,7 +298,6 @@
 			icmInfo:                 nil,
 			addICMRegistryToGenesis: false,
 			proxyOwner:              "",
-			useV2_0_0:               false,
 			expectedError:           "a ICM enabled blockchain was requested but no ICM info was provided",
 		},
 		{
@@ -318,7 +310,6 @@
 			icmInfo:                 nil,
 			addICMRegistryToGenesis: false,
 			proxyOwner:              "",
-			useV2_0_0:               false,
 			expectedError:           "a ICM enabled blockchain was requested but no ICM info was provided",
 		},
 		{
@@ -332,7 +323,6 @@
 			icmInfo:                 nil,
 			addICMRegistryToGenesis: false,
 			proxyOwner:              "",
-			useV2_0_0:               false,
 			expectedError:           "blockchain can not be both PoA and PoS",
 		},
 		{
@@ -345,7 +335,6 @@
 			icmInfo:                 createICMInfo(),
 			addICMRegistryToGenesis: false,
 			proxyOwner:              "",
-			useV2_0_0:               false,
 			expectedError:           "",
 			validateGenesis: func(t *testing.T, genesisBytes []byte) {
 				require.NotEmpty(t, genesisBytes)
@@ -378,7 +367,6 @@
 			icmInfo:                 createICMInfo(),
 			addICMRegistryToGenesis: false,
 			proxyOwner:              "",
-			useV2_0_0:               false,
 			expectedError:           "",
 			validateGenesis: func(t *testing.T, genesisBytes []byte) {
 				require.NotEmpty(t, genesisBytes)
@@ -411,7 +399,6 @@
 			icmInfo:                 nil,
 			addICMRegistryToGenesis: false,
 			proxyOwner:              "0x2222222222222222222222222222222222222222",
-			useV2_0_0:               false,
 			expectedError:           "",
 			validateGenesis: func(t *testing.T, genesisBytes []byte) {
 				require.NotEmpty(t, genesisBytes)
@@ -435,7 +422,6 @@
 			icmInfo:                 nil,
 			addICMRegistryToGenesis: false,
 			proxyOwner:              "0x3333333333333333333333333333333333333333",
-			useV2_0_0:               false,
 			expectedError:           "",
 			validateGenesis: func(t *testing.T, genesisBytes []byte) {
 				require.NotEmpty(t, genesisBytes)
@@ -459,7 +445,6 @@
 			icmInfo:                 nil,
 			addICMRegistryToGenesis: false,
 			proxyOwner:              "0x4444444444444444444444444444444444444444",
-			useV2_0_0:               true,
 			expectedError:           "",
 			validateGenesis: func(t *testing.T, genesisBytes []byte) {
 				require.NotEmpty(t, genesisBytes)
@@ -480,7 +465,6 @@
 			icmInfo:                 nil,
 			addICMRegistryToGenesis: false,
 			proxyOwner:              "0x5555555555555555555555555555555555555555",
-			useV2_0_0:               true,
 			expectedError:           "",
 			validateGenesis: func(t *testing.T, genesisBytes []byte) {
 				require.NotEmpty(t, genesisBytes)
@@ -505,7 +489,6 @@
 			icmInfo:                 createICMInfo(),
 			addICMRegistryToGenesis: true,
 			proxyOwner:              "",
-			useV2_0_0:               false,
 			expectedError:           "",
 			validateGenesis: func(t *testing.T, genesisBytes []byte) {
 				require.NotEmpty(t, genesisBytes)
@@ -555,7 +538,6 @@
 			icmInfo:                 nil,
 			addICMRegistryToGenesis: false,
 			proxyOwner:              "",
-			useV2_0_0:               false,
 			expectedError:           "",
 			validateGenesis: func(t *testing.T, genesisBytes []byte) {
 				require.NotEmpty(t, genesisBytes)
@@ -586,11 +568,6 @@
 				tt.icmInfo,
 				tt.addICMRegistryToGenesis,
 				tt.proxyOwner,
-<<<<<<< HEAD
-				tt.useV2_0_0,
-=======
-				tt.rewardBasisPoints,
->>>>>>> 2331569e
 			)
 
 			if tt.expectedError != "" {
@@ -731,7 +708,6 @@
 		tokenSymbol              string
 		getRPCVersionFromBinary  bool
 		sovereign                bool
-		useV2_0_0                bool
 		setupSubnetEVMMock       func() func(*application.Avalanche, string) (string, string, error)
 		setupVMBinaryVersionMock func() func(string) (int, error)
 		setupRPCVersionMock      func() func(*application.Avalanche, models.VMType, string) (int, error)
@@ -748,7 +724,6 @@
 			tokenSymbol:             "TEST",
 			getRPCVersionFromBinary: true,
 			sovereign:               true,
-			useV2_0_0:               false,
 			setupSubnetEVMMock: func() func(*application.Avalanche, string) (string, string, error) {
 				return func(_ *application.Avalanche, _ string) (string, string, error) {
 					return "subnet-evm-v0.6.8", "/path/to/subnet-evm", nil
@@ -788,7 +763,6 @@
 			tokenSymbol:             "NEW",
 			getRPCVersionFromBinary: false,
 			sovereign:               false,
-			useV2_0_0:               true,
 			setupSubnetEVMMock: func() func(*application.Avalanche, string) (string, string, error) {
 				return func(_ *application.Avalanche, _ string) (string, string, error) {
 					return "", "", nil // Not used in this test
@@ -827,7 +801,6 @@
 			tokenSymbol:             "TEST",
 			getRPCVersionFromBinary: true,
 			sovereign:               true,
-			useV2_0_0:               false,
 			setupSubnetEVMMock: func() func(*application.Avalanche, string) (string, string, error) {
 				return func(_ *application.Avalanche, _ string) (string, string, error) {
 					return "", "", fmt.Errorf("failed to download subnet-evm binary")
@@ -853,7 +826,6 @@
 			tokenSymbol:             "TEST",
 			getRPCVersionFromBinary: true,
 			sovereign:               false,
-			useV2_0_0:               true,
 			setupSubnetEVMMock: func() func(*application.Avalanche, string) (string, string, error) {
 				return func(_ *application.Avalanche, _ string) (string, string, error) {
 					return "subnet-evm-v0.6.8", "/path/to/subnet-evm", nil
@@ -879,7 +851,6 @@
 			tokenSymbol:             "TEST",
 			getRPCVersionFromBinary: false,
 			sovereign:               true,
-			useV2_0_0:               false,
 			setupSubnetEVMMock: func() func(*application.Avalanche, string) (string, string, error) {
 				return func(_ *application.Avalanche, _ string) (string, string, error) {
 					return "", "", nil // Not used in this test
@@ -905,7 +876,6 @@
 			tokenSymbol:             "SOV",
 			getRPCVersionFromBinary: false,
 			sovereign:               true,
-			useV2_0_0:               true,
 			setupSubnetEVMMock: func() func(*application.Avalanche, string) (string, string, error) {
 				return func(_ *application.Avalanche, _ string) (string, string, error) {
 					return "", "", nil // Not used in this test
@@ -942,7 +912,6 @@
 			tokenSymbol:             "",
 			getRPCVersionFromBinary: false,
 			sovereign:               false,
-			useV2_0_0:               false,
 			setupSubnetEVMMock: func() func(*application.Avalanche, string) (string, string, error) {
 				return func(_ *application.Avalanche, _ string) (string, string, error) {
 					return "", "", nil // Not used in this test
