--- conflicted
+++ resolved
@@ -59,21 +59,12 @@
 	}
 	for _, address := range addresses {
 		switch {
-<<<<<<< HEAD
-		case utils.Belongs(adminAddresses, address):
+		case utils.Belongs(allowList.AdminAddresses, address):
 			ux.Logger.RedXToUser(address.Hex() + " is already allowed as admin role")
-		case utils.Belongs(managerAddresses, address):
+		case utils.Belongs(allowList.ManagerAddresses, address):
 			ux.Logger.RedXToUser(address.Hex() + " is already allowed as manager role")
-		case utils.Belongs(enabledAddresses, address):
+		case utils.Belongs(allowList.EnabledAddresses, address):
 			ux.Logger.RedXToUser(address.Hex() + " is already allowed as enabled role")
-=======
-		case utils.Belongs(allowList.AdminAddresses, address):
-			fmt.Println(address.Hex() + " is already allowed as admin role")
-		case utils.Belongs(allowList.ManagerAddresses, address):
-			fmt.Println(address.Hex() + " is already allowed as manager role")
-		case utils.Belongs(allowList.EnabledAddresses, address):
-			fmt.Println(address.Hex() + " is already allowed as enabled role")
->>>>>>> 32f384d8
 		default:
 			newAddresses = append(newAddresses, address)
 		}
