--- conflicted
+++ resolved
@@ -54,11 +54,8 @@
 	EwoqPrivateKey = privKeyEncPfx + rawEwoqPk
 )
 
-<<<<<<< HEAD
-=======
 var ewoqKeyBytes = []byte("56289e99c94b6912bfc12adc093c9b51124f0dc54ac7a766b2bc5ccf558d8027")
 
->>>>>>> 6feda222
 type SOp struct {
 	privKey        *secp256k1.PrivateKey
 	privKeyEncoded string
