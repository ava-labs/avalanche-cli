// Copyright (C) 2025, Ava Labs, Inc. All rights reserved.
// See the file LICENSE for licensing terms.
package blockchain

import (
	"encoding/json"
	"fmt"
	"time"

<<<<<<< HEAD
	"github.com/ava-labs/avalanchego/ids"

	"github.com/ava-labs/avalanche-cli/pkg/models"
	"github.com/ava-labs/avalanche-cli/pkg/utils"
	"github.com/ava-labs/avalanche-cli/pkg/ux"
=======
	"github.com/ava-labs/avalanche-cli/pkg/application"
	"github.com/ava-labs/avalanche-cli/pkg/constants"
	"github.com/ava-labs/avalanche-cli/pkg/localnet"
	"github.com/ava-labs/avalanche-cli/pkg/models"
	"github.com/ava-labs/avalanche-cli/pkg/utils"
	"github.com/ava-labs/avalanche-cli/pkg/ux"
	sdkutils "github.com/ava-labs/avalanche-cli/sdk/utils"
	"github.com/ava-labs/avalanchego/api/info"
	"github.com/ava-labs/avalanchego/ids"
	"github.com/ava-labs/avalanchego/network/peer"
	"github.com/ava-labs/avalanchego/utils/set"
>>>>>>> 96fda1b1
	"github.com/ava-labs/avalanchego/vms/platformvm"
	"github.com/ava-labs/avalanchego/vms/platformvm/signer"
)

<<<<<<< HEAD
=======
func GetAggregatorExtraPeers(
	app *application.Avalanche,
	clusterName string,
) ([]info.Peer, error) {
	uris, err := GetAggregatorNetworkUris(app, clusterName)
	if err != nil {
		return nil, err
	}
	urisSet := set.Of(uris...)
	uris = urisSet.List()
	return UrisToPeers(uris)
}

func GetAggregatorNetworkUris(app *application.Avalanche, clusterName string) ([]string, error) {
	aggregatorExtraPeerEndpointsUris := []string{}
	if clusterName != "" {
		if localnet.LocalClusterExists(app, clusterName) {
			return localnet.GetLocalClusterURIs(app, clusterName)
		} else { // remote cluster case
			clustersConfig, err := app.LoadClustersConfig()
			if err != nil {
				return nil, err
			}
			clusterConfig := clustersConfig.Clusters[clusterName]
			hostIDs := utils.Filter(clusterConfig.GetCloudIDs(), clusterConfig.IsAvalancheGoHost)
			for _, hostID := range hostIDs {
				if nodeConfig, err := app.LoadClusterNodeConfig(hostID); err != nil {
					return nil, err
				} else {
					aggregatorExtraPeerEndpointsUris = append(aggregatorExtraPeerEndpointsUris, fmt.Sprintf("http://%s:%d", nodeConfig.ElasticIP, constants.AvalancheGoAPIPort))
				}
			}
		}
	}
	return aggregatorExtraPeerEndpointsUris, nil
}

func UrisToPeers(uris []string) ([]info.Peer, error) {
	peers := []info.Peer{}
	ctx, cancel := sdkutils.GetTimedContext(3 * time.Minute)
	defer cancel()
	for _, uri := range uris {
		client := info.NewClient(uri)
		nodeID, _, err := client.GetNodeID(ctx)
		if err != nil {
			return nil, err
		}
		ip, err := client.GetNodeIP(ctx)
		if err != nil {
			return nil, err
		}
		peers = append(peers, info.Peer{
			Info: peer.Info{
				ID:       nodeID,
				PublicIP: ip,
			},
		})
	}
	return peers, nil
}

>>>>>>> 96fda1b1
func ConvertToBLSProofOfPossession(publicKey, proofOfPossesion string) (signer.ProofOfPossession, error) {
	type jsonProofOfPossession struct {
		PublicKey         string
		ProofOfPossession string
	}
	jsonPop := jsonProofOfPossession{
		PublicKey:         publicKey,
		ProofOfPossession: proofOfPossesion,
	}
	popBytes, err := json.Marshal(jsonPop)
	if err != nil {
		return signer.ProofOfPossession{}, err
	}
	pop := &signer.ProofOfPossession{}
	err = pop.UnmarshalJSON(popBytes)
	if err != nil {
		return signer.ProofOfPossession{}, err
	}
	return *pop, nil
}

func UpdatePChainHeight(
	title string,
) error {
	_, err := ux.TimedProgressBar(
		30*time.Second,
		title,
		0,
	)
	if err != nil {
		return err
	}
	fmt.Println()
	return nil
}

func GetBlockchainTimestamp(network models.Network) (time.Time, error) {
	ctx, cancel := sdkutils.GetAPIContext()
	defer cancel()
	platformCli := platformvm.NewClient(network.Endpoint)
	return platformCli.GetTimestamp(ctx)
}

func GetSubnet(subnetID ids.ID, network models.Network) (platformvm.GetSubnetClientResponse, error) {
	api := network.Endpoint
	pClient := platformvm.NewClient(api)
	ctx, cancel := sdkutils.GetAPIContext()
	defer cancel()
	return pClient.GetSubnet(ctx, subnetID)
<<<<<<< HEAD
=======
}

func GetSubnetIDFromBlockchainID(blockchainID ids.ID, network models.Network) (ids.ID, error) {
	api := network.Endpoint
	pClient := platformvm.NewClient(api)
	ctx, cancel := sdkutils.GetAPIContext()
	defer cancel()
	return pClient.ValidatedBy(ctx, blockchainID)
>>>>>>> 96fda1b1
}<|MERGE_RESOLUTION|>--- conflicted
+++ resolved
@@ -7,93 +7,14 @@
 	"fmt"
 	"time"
 
-<<<<<<< HEAD
-	"github.com/ava-labs/avalanchego/ids"
-
 	"github.com/ava-labs/avalanche-cli/pkg/models"
-	"github.com/ava-labs/avalanche-cli/pkg/utils"
-	"github.com/ava-labs/avalanche-cli/pkg/ux"
-=======
-	"github.com/ava-labs/avalanche-cli/pkg/application"
-	"github.com/ava-labs/avalanche-cli/pkg/constants"
-	"github.com/ava-labs/avalanche-cli/pkg/localnet"
-	"github.com/ava-labs/avalanche-cli/pkg/models"
-	"github.com/ava-labs/avalanche-cli/pkg/utils"
 	"github.com/ava-labs/avalanche-cli/pkg/ux"
 	sdkutils "github.com/ava-labs/avalanche-cli/sdk/utils"
-	"github.com/ava-labs/avalanchego/api/info"
 	"github.com/ava-labs/avalanchego/ids"
-	"github.com/ava-labs/avalanchego/network/peer"
-	"github.com/ava-labs/avalanchego/utils/set"
->>>>>>> 96fda1b1
 	"github.com/ava-labs/avalanchego/vms/platformvm"
 	"github.com/ava-labs/avalanchego/vms/platformvm/signer"
 )
 
-<<<<<<< HEAD
-=======
-func GetAggregatorExtraPeers(
-	app *application.Avalanche,
-	clusterName string,
-) ([]info.Peer, error) {
-	uris, err := GetAggregatorNetworkUris(app, clusterName)
-	if err != nil {
-		return nil, err
-	}
-	urisSet := set.Of(uris...)
-	uris = urisSet.List()
-	return UrisToPeers(uris)
-}
-
-func GetAggregatorNetworkUris(app *application.Avalanche, clusterName string) ([]string, error) {
-	aggregatorExtraPeerEndpointsUris := []string{}
-	if clusterName != "" {
-		if localnet.LocalClusterExists(app, clusterName) {
-			return localnet.GetLocalClusterURIs(app, clusterName)
-		} else { // remote cluster case
-			clustersConfig, err := app.LoadClustersConfig()
-			if err != nil {
-				return nil, err
-			}
-			clusterConfig := clustersConfig.Clusters[clusterName]
-			hostIDs := utils.Filter(clusterConfig.GetCloudIDs(), clusterConfig.IsAvalancheGoHost)
-			for _, hostID := range hostIDs {
-				if nodeConfig, err := app.LoadClusterNodeConfig(hostID); err != nil {
-					return nil, err
-				} else {
-					aggregatorExtraPeerEndpointsUris = append(aggregatorExtraPeerEndpointsUris, fmt.Sprintf("http://%s:%d", nodeConfig.ElasticIP, constants.AvalancheGoAPIPort))
-				}
-			}
-		}
-	}
-	return aggregatorExtraPeerEndpointsUris, nil
-}
-
-func UrisToPeers(uris []string) ([]info.Peer, error) {
-	peers := []info.Peer{}
-	ctx, cancel := sdkutils.GetTimedContext(3 * time.Minute)
-	defer cancel()
-	for _, uri := range uris {
-		client := info.NewClient(uri)
-		nodeID, _, err := client.GetNodeID(ctx)
-		if err != nil {
-			return nil, err
-		}
-		ip, err := client.GetNodeIP(ctx)
-		if err != nil {
-			return nil, err
-		}
-		peers = append(peers, info.Peer{
-			Info: peer.Info{
-				ID:       nodeID,
-				PublicIP: ip,
-			},
-		})
-	}
-	return peers, nil
-}
-
->>>>>>> 96fda1b1
 func ConvertToBLSProofOfPossession(publicKey, proofOfPossesion string) (signer.ProofOfPossession, error) {
 	type jsonProofOfPossession struct {
 		PublicKey         string
@@ -143,15 +64,4 @@
 	ctx, cancel := sdkutils.GetAPIContext()
 	defer cancel()
 	return pClient.GetSubnet(ctx, subnetID)
-<<<<<<< HEAD
-=======
-}
-
-func GetSubnetIDFromBlockchainID(blockchainID ids.ID, network models.Network) (ids.ID, error) {
-	api := network.Endpoint
-	pClient := platformvm.NewClient(api)
-	ctx, cancel := sdkutils.GetAPIContext()
-	defer cancel()
-	return pClient.ValidatedBy(ctx, blockchainID)
->>>>>>> 96fda1b1
 }