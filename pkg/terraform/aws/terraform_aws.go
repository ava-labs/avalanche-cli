// Copyright (C) 2022, Ava Labs, Inc. All rights reserved.
// See the file LICENSE for licensing terms.

package terraformaws

import (
	"errors"
	"fmt"
<<<<<<< HEAD
	"io"
=======
>>>>>>> 046d1bca
	"os"
	"os/exec"
	"strings"

<<<<<<< HEAD
	"golang.org/x/exp/slices"

	"github.com/ava-labs/avalanche-cli/pkg/terraform"

=======
>>>>>>> 046d1bca
	"github.com/ava-labs/avalanche-cli/pkg/constants"
	"github.com/ava-labs/avalanche-cli/pkg/terraform"
	"github.com/ava-labs/avalanche-cli/pkg/utils"
	"github.com/hashicorp/hcl/v2"
	"github.com/hashicorp/hcl/v2/hclwrite"
	"github.com/zclconf/go-cty/cty"
)

<<<<<<< HEAD
func terraformAWSProviderName(region string) string {
	return fmt.Sprintf("aws.%s", region)
}

func terraformAWSKeyName(region string) string {
	return fmt.Sprintf("kp_%s", region)
}

func terraformEIPName(region string) string {
	return fmt.Sprintf("eip_%s", region)
}

func terraformInstanceName(region string) string {
	return fmt.Sprintf("%s_%s", constants.AWSNodeAnsiblePrefix, region)
}
=======
const TerraformInitErrorStr = "terraform init error"
>>>>>>> 046d1bca

// SetCloudCredentials sets AWS account credentials defined in .aws dir in user home dir
func SetCloudCredentials(rootBody *hclwrite.Body, awsProfile string, regions []string) error {
	for _, region := range regions {
		provider := rootBody.AppendNewBlock("provider", []string{"aws"})
		providerBody := provider.Body()
		providerBody.SetAttributeValue("region", cty.StringVal(region))
		providerBody.SetAttributeValue("alias", cty.StringVal(region))
		if awsProfile != constants.AWSDefaultCredential {
			providerBody.SetAttributeValue("profile", cty.StringVal(awsProfile))
		}
	}
	return nil
}

// addSecurityGroupRuleToSg is to add sg rule to new sg
func addSecurityGroupRuleToSg(securityGroupBody *hclwrite.Body, sgType, description, protocol, ip string, port int64) {
	inboundGroup := securityGroupBody.AppendNewBlock(sgType, []string{})
	inboundGroupBody := inboundGroup.Body()
	inboundGroupBody.SetAttributeValue("description", cty.StringVal(description))
	inboundGroupBody.SetAttributeValue("from_port", cty.NumberIntVal(port))
	inboundGroupBody.SetAttributeValue("to_port", cty.NumberIntVal(port))
	inboundGroupBody.SetAttributeValue("protocol", cty.StringVal(protocol))
	var ipList []cty.Value
	ipList = append(ipList, cty.StringVal(ip))
	inboundGroupBody.SetAttributeValue("cidr_blocks", cty.ListVal(ipList))
}

// addNewSecurityGroupRule is to add sg rule to existing sg
func addNewSecurityGroupRule(rootBody *hclwrite.Body, region, sgRuleName, sgID, sgType, protocol, ip string, port int64) {
	securityGroupRule := rootBody.AppendNewBlock("resource", []string{"aws_security_group_rule", sgRuleName})
	securityGroupRuleBody := securityGroupRule.Body()
	securityGroupRuleBody.SetAttributeTraversal("provider", hcl.Traversal{
		hcl.TraverseRoot{
			Name: "aws",
		},
		hcl.TraverseAttr{
			Name: region,
		},
	})
	securityGroupRuleBody.SetAttributeValue("type", cty.StringVal(sgType))
	securityGroupRuleBody.SetAttributeValue("from_port", cty.NumberIntVal(port))
	securityGroupRuleBody.SetAttributeValue("to_port", cty.NumberIntVal(port))
	securityGroupRuleBody.SetAttributeValue("protocol", cty.StringVal(protocol))
	var ipList []cty.Value
	ipList = append(ipList, cty.StringVal(ip))
	securityGroupRuleBody.SetAttributeValue("cidr_blocks", cty.ListVal(ipList))
	securityGroupRuleBody.SetAttributeValue("security_group_id", cty.StringVal(sgID))
}

// SetSecurityGroup whitelists the ip addresses allowed to ssh into cloud server
func SetSecurityGroup(rootBody *hclwrite.Body, region, ipAddress, securityGroupName string) {
	inputIPAddress := ipAddress + "/32"
	securityGroup := rootBody.AppendNewBlock("resource", []string{"aws_security_group", fmt.Sprintf("ssh_avax_sg_%s", region)})
	securityGroupBody := securityGroup.Body()
	securityGroupBody.SetAttributeValue("name", cty.StringVal(securityGroupName))
	securityGroupBody.SetAttributeTraversal("provider", hcl.Traversal{
		hcl.TraverseRoot{
			Name: "aws",
		},
		hcl.TraverseAttr{
			Name: region,
		},
	})
	securityGroupBody.SetAttributeValue("description", cty.StringVal("Allow SSH, AVAX HTTP outbound traffic"))

	// enable inbound access for ip address inputIPAddress in port 22
	addSecurityGroupRuleToSg(securityGroupBody, "ingress", "TCP", "tcp", inputIPAddress, constants.SSHTCPPort)
	// enable inbound access for ip address inputIPAddress in port 9650
	addSecurityGroupRuleToSg(securityGroupBody, "ingress", "AVAX HTTP", "tcp", inputIPAddress, constants.AvalanchegoAPIPort)
	// "0.0.0.0/0" is a must-have ip address value for inbound and outbound calls
	addSecurityGroupRuleToSg(securityGroupBody, "ingress", "AVAX Staking", "tcp", "0.0.0.0/0", constants.AvalanchegoP2PPort)
	addSecurityGroupRuleToSg(securityGroupBody, "egress", "Outbound traffic", "-1", "0.0.0.0/0", constants.OutboundPort)
}

func SetSecurityGroupRule(rootBody *hclwrite.Body, region, ipAddress, sgID string, ipInTCP, ipInHTTP bool) {
	inputIPAddress := ipAddress + "/32"
	if !ipInTCP {
		sgRuleName := "ipTcp" + strings.ReplaceAll(ipAddress, ".", "")
		addNewSecurityGroupRule(rootBody, region, sgRuleName, sgID, "ingress", "tcp", inputIPAddress, constants.SSHTCPPort)
	}
	if !ipInHTTP {
		sgRuleName := "ipHttp" + strings.ReplaceAll(ipAddress, ".", "")
		addNewSecurityGroupRule(rootBody, region, sgRuleName, sgID, "ingress", "tcp", inputIPAddress, constants.AvalanchegoAPIPort)
	}
}

// SetElasticIPs attach elastic IP(s) to the associated ec2 instance(s)
func SetElasticIPs(rootBody *hclwrite.Body, region string, numNodes int) {
	eip := rootBody.AppendNewBlock("resource", []string{"aws_eip", terraformEIPName(region)})
	eipBody := eip.Body()
	eipBody.SetAttributeTraversal("provider", hcl.Traversal{
		hcl.TraverseRoot{
			Name: "aws",
		},
		hcl.TraverseAttr{
			Name: region,
		},
	})
	eipBody.SetAttributeValue("count", cty.NumberIntVal(int64(numNodes)))
	eipBody.SetAttributeValue("domain", cty.StringVal("vpc"))
	eipBody.SetAttributeTraversal("instance", hcl.Traversal{
		hcl.TraverseRoot{
			Name: "aws_instance",
		},
		hcl.TraverseAttr{
			Name: fmt.Sprintf("%s[count.index]", terraformInstanceName(region)),
		},
		hcl.TraverseAttr{
			Name: "id",
		},
	})
}

func HasBlock(body *hclwrite.Body, labels ...string) bool {
	for _, block := range body.Blocks() {
		if block.Type() != labels[0] {
			continue
		}
		for _, label := range labels[1:] {
			if !slices.Contains(block.Labels(), label) {
				return false
			}
		}
	}
	return true
}

// SetKeyPair define the key pair that we will create in our EC2 instance if it doesn't exist yet and download the .pem file to home dir
func SetKeyPair(rootBody *hclwrite.Body, region, keyName, certName string) {
	if !HasBlock(rootBody, "resource", "tls_private_key", "pk") {
		tlsPrivateKey := rootBody.AppendNewBlock("resource", []string{"tls_private_key", "pk"})
		tlsPrivateKeyBody := tlsPrivateKey.Body()
		tlsPrivateKeyBody.SetAttributeValue("algorithm", cty.StringVal("RSA"))
		tlsPrivateKeyBody.SetAttributeValue("rsa_bits", cty.NumberIntVal(4096))
	}
	// define the encryption we are using for the key pair
	keyPair := rootBody.AppendNewBlock("resource", []string{"aws_key_pair", terraformAWSKeyName(region)})
	keyPairBody := keyPair.Body()
	keyPairBody.SetAttributeTraversal("provider", hcl.Traversal{
		hcl.TraverseRoot{
			Name: "aws",
		},
		hcl.TraverseAttr{
			Name: region,
		},
	})
	keyPairBody.SetAttributeValue("key_name", cty.StringVal(keyName))
	keyPairBody.SetAttributeTraversal("public_key", hcl.Traversal{
		hcl.TraverseRoot{
			Name: "tls_private_key",
		},
		hcl.TraverseAttr{
			Name: "pk",
		},
		hcl.TraverseAttr{
			Name: "public_key_openssh",
		},
	})

	tfKey := rootBody.AppendNewBlock("resource", []string{"local_file", fmt.Sprintf("tf_key_%s", region)})
	tfKeyBody := tfKey.Body()
	tfKeyBody.SetAttributeValue("filename", cty.StringVal(certName))
	tfKeyBody.SetAttributeTraversal("content", hcl.Traversal{
		hcl.TraverseRoot{
			Name: "tls_private_key",
		},
		hcl.TraverseAttr{
			Name: "pk",
		},
		hcl.TraverseAttr{
			Name: "private_key_pem",
		},
	})
}

// SetupInstances adds aws_instance section in terraform state file where we configure all the necessary components of the desired ec2 instance(s)
func SetupInstances(rootBody *hclwrite.Body, region, securityGroupName string, useExistingKeyPair bool, existingKeyPairName, ami string, numNodes int, instanceType string) {
	awsInstance := rootBody.AppendNewBlock("resource", []string{"aws_instance", terraformInstanceName(region)})
	awsInstanceBody := awsInstance.Body()
	awsInstanceBody.SetAttributeValue("count", cty.NumberIntVal(int64(numNodes)))
	awsInstanceBody.SetAttributeTraversal("provider", hcl.Traversal{
		hcl.TraverseRoot{
			Name: "aws",
		},
		hcl.TraverseAttr{
			Name: region,
		},
	})
	awsInstanceBody.SetAttributeValue("ami", cty.StringVal(ami))
	awsInstanceBody.SetAttributeValue("instance_type", cty.StringVal(instanceType))
	if !useExistingKeyPair {
		awsInstanceBody.SetAttributeTraversal("key_name", hcl.Traversal{
			hcl.TraverseRoot{
				Name: "aws_key_pair",
			},
			hcl.TraverseAttr{
				Name: terraformAWSKeyName(region),
			},
			hcl.TraverseAttr{
				Name: "key_name",
			},
		})
	} else {
		awsInstanceBody.SetAttributeValue("key_name", cty.StringVal(existingKeyPairName))
	}
	var securityGroupList []cty.Value
	securityGroupList = append(securityGroupList, cty.StringVal(securityGroupName))
	awsInstanceBody.SetAttributeValue("security_groups", cty.ListVal(securityGroupList))
	rootBlockDevice := awsInstanceBody.AppendNewBlock("root_block_device", []string{})
	rootBlockDeviceBody := rootBlockDevice.Body()
	rootBlockDeviceBody.SetAttributeValue("volume_size", cty.NumberIntVal(constants.CloudServerStorageSize))
}

// SetOutput adds output section in terraform state file so that we can call terraform output command and print instance_ip and instance_id to user
func SetOutput(rootBody *hclwrite.Body, regions []string, useEIP bool) {
	for _, region := range regions {
		if useEIP {
			outputEip := rootBody.AppendNewBlock("output", []string{"instance_ips_" + region})
			outputEipBody := outputEip.Body()
			outputEipBody.SetAttributeTraversal("value", hcl.Traversal{
				hcl.TraverseRoot{
					Name: "aws_eip",
				},
				hcl.TraverseAttr{
					Name: fmt.Sprintf("%s[*]", terraformEIPName(region)),
				},
				hcl.TraverseAttr{
					Name: "public_ip",
				},
			})
		}
		outputInstanceID := rootBody.AppendNewBlock("output", []string{"instance_ids_" + region})
		outputInstanceIDBody := outputInstanceID.Body()
		outputInstanceIDBody.SetAttributeTraversal("value", hcl.Traversal{
			hcl.TraverseRoot{
				Name: "aws_instance",
			},
			hcl.TraverseAttr{
				Name: fmt.Sprintf("%s[*]", terraformInstanceName(region)),
			},
			hcl.TraverseAttr{
				Name: "id",
			},
		})
	}
}

// RunTerraform executes terraform apply function that creates the EC2 instances based on the .tf file provided
// returns a list of AWS node-IDs and node IPs
<<<<<<< HEAD
func RunTerraform(terraformDir string, regions []string, useEIP bool) (map[string][]string, map[string][]string, error) {
	var stdBuffer bytes.Buffer
	var stderr bytes.Buffer
	mw := io.MultiWriter(os.Stdout, &stdBuffer)
=======
func RunTerraform(terraformDir string, useEIP bool) ([]string, []string, error) {
>>>>>>> 046d1bca
	cmd := exec.Command(constants.Terraform, "init") //nolint:gosec
	cmd.Dir = terraformDir
	_, _ = utils.SetupRealtimeCLIOutput(cmd, true, true)
	if err := cmd.Run(); err != nil {
		return nil, nil, fmt.Errorf("%s: %w", TerraformInitErrorStr, err)
	}
	cmd = exec.Command(constants.Terraform, "apply", "-auto-approve") //nolint:gosec
	cmd.Env = os.Environ()
	cmd.Dir = terraformDir
	_, stderr := utils.SetupRealtimeCLIOutput(cmd, true, true)
	if err := cmd.Run(); err != nil {
		if strings.Contains(stderr.String(), constants.EIPLimitErr) {
			return nil, nil, errors.New(constants.EIPLimitErr)
		}
		return nil, nil, err
	}
	instanceIDs, err := GetInstanceIDs(terraformDir, regions)
	if err != nil {
		return nil, nil, err
	}
	publicIPs := map[string][]string{}
	if useEIP {
		publicIPs, err = terraform.GetPublicIPs(terraformDir, regions)
		if err != nil {
			return nil, nil, err
		}
	}
	return instanceIDs, publicIPs, nil
}

func GetInstanceIDs(terraformDir string, regions []string) (map[string][]string, error) {
	instanceIDs := map[string][]string{}
	for _, region := range regions {
		cmd := exec.Command(constants.Terraform, "output", "instance_ids_"+region) //nolint:gosec
		cmd.Dir = terraformDir
		instanceIDsOutput, err := cmd.Output()
		if err != nil {
			return nil, err
		}
		instanceIDsOutputWoSpace := strings.TrimSpace(string(instanceIDsOutput))
		// eip and nodeID outputs are bounded by [ and ,] , we need to remove them
		trimmedInstanceIDs := instanceIDsOutputWoSpace[1 : len(instanceIDsOutputWoSpace)-3]
		splitInstanceIDs := strings.Split(trimmedInstanceIDs, ",")
		instanceIDs[region] = []string{}
		for _, instanceID := range splitInstanceIDs {
			instanceIDWoSpace := strings.TrimSpace(instanceID)
			// eip and nodeID both are bounded by double quotation "", we need to remove them before they can be used
			instanceIDs[region] = append(instanceIDs[region], instanceIDWoSpace[1:len(instanceIDWoSpace)-1])
		}
	}
	return instanceIDs, nil
}<|MERGE_RESOLUTION|>--- conflicted
+++ resolved
@@ -6,21 +6,12 @@
 import (
 	"errors"
 	"fmt"
-<<<<<<< HEAD
-	"io"
-=======
->>>>>>> 046d1bca
 	"os"
 	"os/exec"
 	"strings"
 
-<<<<<<< HEAD
 	"golang.org/x/exp/slices"
 
-	"github.com/ava-labs/avalanche-cli/pkg/terraform"
-
-=======
->>>>>>> 046d1bca
 	"github.com/ava-labs/avalanche-cli/pkg/constants"
 	"github.com/ava-labs/avalanche-cli/pkg/terraform"
 	"github.com/ava-labs/avalanche-cli/pkg/utils"
@@ -29,11 +20,6 @@
 	"github.com/zclconf/go-cty/cty"
 )
 
-<<<<<<< HEAD
-func terraformAWSProviderName(region string) string {
-	return fmt.Sprintf("aws.%s", region)
-}
-
 func terraformAWSKeyName(region string) string {
 	return fmt.Sprintf("kp_%s", region)
 }
@@ -45,9 +31,8 @@
 func terraformInstanceName(region string) string {
 	return fmt.Sprintf("%s_%s", constants.AWSNodeAnsiblePrefix, region)
 }
-=======
+
 const TerraformInitErrorStr = "terraform init error"
->>>>>>> 046d1bca
 
 // SetCloudCredentials sets AWS account credentials defined in .aws dir in user home dir
 func SetCloudCredentials(rootBody *hclwrite.Body, awsProfile string, regions []string) error {
@@ -298,14 +283,7 @@
 
 // RunTerraform executes terraform apply function that creates the EC2 instances based on the .tf file provided
 // returns a list of AWS node-IDs and node IPs
-<<<<<<< HEAD
 func RunTerraform(terraformDir string, regions []string, useEIP bool) (map[string][]string, map[string][]string, error) {
-	var stdBuffer bytes.Buffer
-	var stderr bytes.Buffer
-	mw := io.MultiWriter(os.Stdout, &stdBuffer)
-=======
-func RunTerraform(terraformDir string, useEIP bool) ([]string, []string, error) {
->>>>>>> 046d1bca
 	cmd := exec.Command(constants.Terraform, "init") //nolint:gosec
 	cmd.Dir = terraformDir
 	_, _ = utils.SetupRealtimeCLIOutput(cmd, true, true)
