// Copyright (C) 2022, Ava Labs, Inc. All rights reserved.
// See the file LICENSE for licensing terms.
package prompts

import (
	"errors"
	"fmt"
	"math/big"
	"net/mail"
	"net/url"
	"os"
	"strconv"
	"time"

	"github.com/ava-labs/avalanche-cli/pkg/constants"
	"github.com/ava-labs/avalanche-cli/pkg/models"
	"github.com/ava-labs/avalanche-cli/pkg/ux"
	"github.com/ava-labs/avalanchego/ids"
	avago_constants "github.com/ava-labs/avalanchego/utils/constants"
	"github.com/ava-labs/avalanchego/utils/formatting/address"
	"github.com/ethereum/go-ethereum/common"
	"github.com/manifoldco/promptui"
	"golang.org/x/mod/semver"
)

const (
	Yes = "Yes"
	No  = "No"

	Add      = "Add"
	Del      = "Delete"
	Preview  = "Preview"
	MoreInfo = "More Info"
	Done     = "Done"
	Cancel   = "Cancel"
)

type Prompter interface {
	CapturePositiveBigInt(promptStr string) (*big.Int, error)
	CaptureAddress(promptStr string) (common.Address, error)
	CaptureExistingFilepath(promptStr string) (string, error)
	CaptureYesNo(promptStr string) (bool, error)
	CaptureNoYes(promptStr string) (bool, error)
	CaptureList(promptStr string, options []string) (string, error)
	CaptureString(promptStr string) (string, error)
<<<<<<< HEAD
	CaptureGitURL(promptStr string) (*url.URL, error)
=======
	CaptureStringAllowEmpty(promptStr string) (string, error)
	CaptureEmail(promptStr string) (string, error)
	CaptureGitURL(promptStr string) (url.URL, error)
>>>>>>> 8125fb81
	CaptureIndex(promptStr string, options []any) (int, error)
	CaptureVersion(promptStr string) (string, error)
	CaptureDuration(promptStr string) (time.Duration, error)
	CaptureDate(promptStr string) (time.Time, error)
	CaptureNodeID(promptStr string) (ids.NodeID, error)
	CaptureWeight(promptStr string) (uint64, error)
	CaptureUint64(promptStr string) (uint64, error)
	CapturePChainAddress(promptStr string, network models.Network) (string, error)
}

type realPrompter struct{}

// NewProcessChecker creates a new process checker which can respond if the server is running
func NewPrompter() Prompter {
	return &realPrompter{}
}

func validateEmail(input string) error {
	_, err := mail.ParseAddress(input)
	return err
}

func validatePositiveBigInt(input string) error {
	n := new(big.Int)
	n, ok := n.SetString(input, 10)
	if !ok {
		return errors.New("invalid number")
	}
	if n.Cmp(big.NewInt(0)) == -1 {
		return errors.New("invalid number")
	}
	return nil
}

func validateStakingDuration(input string) error {
	d, err := time.ParseDuration(input)
	if err != nil {
		return err
	}
	if d > constants.MaxStakeDuration {
		return fmt.Errorf("exceeds maximum staking duration of %s", ux.FormatDuration(constants.MaxStakeDuration))
	}
	if d < constants.MinStakeDuration {
		return fmt.Errorf("below the minimum staking duration of %s", ux.FormatDuration(constants.MinStakeDuration))
	}
	return nil
}

func validateTime(input string) error {
	t, err := time.Parse(constants.TimeParseLayout, input)
	if err != nil {
		return err
	}
	if t.Before(time.Now().Add(constants.StakingStartLeadTime)) {
		return fmt.Errorf("time should be at least start from now + %s", constants.StakingStartLeadTime)
	}
	return err
}

func validateNodeID(input string) error {
	_, err := ids.NodeIDFromString(input)
	return err
}

func validateAddress(input string) error {
	if !common.IsHexAddress(input) {
		return errors.New("invalid address")
	}
	return nil
}

func validateExistingFilepath(input string) error {
	if fileInfo, err := os.Stat(input); err == nil && !fileInfo.IsDir() {
		return nil
	}
	return errors.New("file doesn't exist")
}

func validateWeight(input string) error {
	val, err := strconv.ParseUint(input, 10, 64)
	if err != nil {
		return err
	}
	if val < constants.MinStakeWeight || val > constants.MaxStakeWeight {
		return errors.New("the weight must be an integer between 1 and 100")
	}
	return nil
}

func validateBiggerThanZero(input string) error {
	val, err := strconv.ParseUint(input, 10, 64)
	if err != nil {
		return err
	}
	if val == 0 {
		return errors.New("the value must be bigger than zero")
	}
	return nil
}

func validateURL(input string) error {
	_, err := url.ParseRequestURI(input)
	if err != nil {
		return err
	}
	return nil
}

// CaptureListDecision runs a for loop and continuously asks the
// user for a specific input (currently only `CapturePChainAddress`
// and `CaptureAddress` is supported) until the user cancels or
// chooses `Done`. It does also offer an optional `info` to print
// (if provided) and a preview. Items can also be removed.
func CaptureListDecision[T comparable](
	// we need this in order to be able to run mock tests
	prompter Prompter,
	// the main prompt for entering address keys
	prompt string,
	// the Capture function to use
	capture func(prompt string) (T, error),
	// the prompt for each address
	capturePrompt string,
	// label describes the entity we are prompting for (e.g. address, control key, etc.)
	label string,
	// optional parameter to allow the user to print the info string for more information
	info string,
) ([]T, bool, error) {
	finalList := []T{}
	for {
		listDecision, err := prompter.CaptureList(
			prompt, []string{Add, Del, Preview, MoreInfo, Done, Cancel},
		)
		if err != nil {
			return nil, false, err
		}
		switch listDecision {
		case Add:
			elem, err := capture(capturePrompt)
			if err != nil {
				return nil, false, err
			}
			if contains(finalList, elem) {
				fmt.Println(label + " already in list")
				continue
			}
			finalList = append(finalList, elem)
		case Del:
			if len(finalList) == 0 {
				fmt.Println("No " + label + " added yet")
				continue
			}
			finalListAnyT := []any{}
			for _, v := range finalList {
				finalListAnyT = append(finalListAnyT, v)
			}
			index, err := prompter.CaptureIndex("Choose element to remove:", finalListAnyT)
			if err != nil {
				return nil, false, err
			}
			finalList = append(finalList[:index], finalList[index+1:]...)
		case Preview:
			if len(finalList) == 0 {
				fmt.Println("The list is empty")
				break
			}
			for i, k := range finalList {
				fmt.Printf("%d. %v\n", i, k)
			}
		case MoreInfo:
			if info != "" {
				fmt.Println(info)
			}
		case Done:
			return finalList, false, nil
		case Cancel:
			return nil, true, nil
		default:
			return nil, false, errors.New("unexpected option")
		}
	}
}

func (*realPrompter) CaptureDuration(promptStr string) (time.Duration, error) {
	prompt := promptui.Prompt{
		Label:    promptStr,
		Validate: validateStakingDuration,
	}

	durationStr, err := prompt.Run()
	if err != nil {
		return 0, err
	}

	return time.ParseDuration(durationStr)
}

func (*realPrompter) CaptureDate(promptStr string) (time.Time, error) {
	prompt := promptui.Prompt{
		Label:    promptStr,
		Validate: validateTime,
	}

	timeStr, err := prompt.Run()
	if err != nil {
		return time.Time{}, err
	}

	return time.Parse(constants.TimeParseLayout, timeStr)
}

func (*realPrompter) CaptureNodeID(promptStr string) (ids.NodeID, error) {
	prompt := promptui.Prompt{
		Label:    promptStr,
		Validate: validateNodeID,
	}

	nodeIDStr, err := prompt.Run()
	if err != nil {
		return ids.EmptyNodeID, err
	}
	return ids.NodeIDFromString(nodeIDStr)
}

func (*realPrompter) CaptureWeight(promptStr string) (uint64, error) {
	prompt := promptui.Prompt{
		Label:    promptStr,
		Validate: validateWeight,
	}

	amountStr, err := prompt.Run()
	if err != nil {
		return 0, err
	}

	return strconv.ParseUint(amountStr, 10, 64)
}

func (*realPrompter) CaptureUint64(promptStr string) (uint64, error) {
	prompt := promptui.Prompt{
		Label:    promptStr,
		Validate: validateBiggerThanZero,
	}

	amountStr, err := prompt.Run()
	if err != nil {
		return 0, err
	}

	return strconv.ParseUint(amountStr, 10, 64)
}

func (*realPrompter) CapturePositiveBigInt(promptStr string) (*big.Int, error) {
	prompt := promptui.Prompt{
		Label:    promptStr,
		Validate: validatePositiveBigInt,
	}

	amountStr, err := prompt.Run()
	if err != nil {
		return nil, err
	}

	amountInt := new(big.Int)
	amountInt, ok := amountInt.SetString(amountStr, 10)
	if !ok {
		return nil, errors.New("SetString: error")
	}
	return amountInt, nil
}

func validatePChainAddress(input string) (string, error) {
	chainID, hrp, _, err := address.Parse(input)
	if err != nil {
		return "", err
	}

	if chainID != "P" {
		return "", errors.New("this is not a PChain address")
	}
	return hrp, nil
}

func validatePChainFujiAddress(input string) error {
	hrp, err := validatePChainAddress(input)
	if err != nil {
		return err
	}
	if hrp != avago_constants.FujiHRP {
		return errors.New("this is not a fuji address")
	}
	return nil
}

func validatePChainMainAddress(input string) error {
	hrp, err := validatePChainAddress(input)
	if err != nil {
		return err
	}
	if hrp != avago_constants.MainnetHRP {
		return errors.New("this is not a mainnet address")
	}
	return nil
}

func validatePChainLocalAddress(input string) error {
	hrp, err := validatePChainAddress(input)
	if err != nil {
		return err
	}
	// ANR uses the `custom` HRP for local networks,
	// but the `local` HRP also exists...
	if hrp != avago_constants.LocalHRP && hrp != avago_constants.FallbackHRP {
		return errors.New("this is not a local nor custom address")
	}
	return nil
}

func getPChainValidationFunc(network models.Network) func(string) error {
	switch network {
	case models.Fuji:
		return validatePChainFujiAddress
	case models.Mainnet:
		return validatePChainMainAddress
	case models.Local:
		return validatePChainLocalAddress
	default:
		return func(string) error {
			return errors.New("unsupported network")
		}
	}
}

func (*realPrompter) CapturePChainAddress(promptStr string, network models.Network) (string, error) {
	prompt := promptui.Prompt{
		Label:    promptStr,
		Validate: getPChainValidationFunc(network),
	}

	return prompt.Run()
}

func (*realPrompter) CaptureAddress(promptStr string) (common.Address, error) {
	prompt := promptui.Prompt{
		Label:    promptStr,
		Validate: validateAddress,
	}

	addressStr, err := prompt.Run()
	if err != nil {
		return common.Address{}, err
	}

	addressHex := common.HexToAddress(addressStr)
	return addressHex, nil
}

func (*realPrompter) CaptureExistingFilepath(promptStr string) (string, error) {
	prompt := promptui.Prompt{
		Label:    promptStr,
		Validate: validateExistingFilepath,
	}

	pathStr, err := prompt.Run()
	if err != nil {
		return "", err
	}

	return pathStr, nil
}

func yesNoBase(promptStr string, orderedOptions []string) (bool, error) {
	prompt := promptui.Select{
		Label: promptStr,
		Items: orderedOptions,
	}

	_, decision, err := prompt.Run()
	if err != nil {
		return false, err
	}
	return decision == Yes, nil
}

func (*realPrompter) CaptureYesNo(promptStr string) (bool, error) {
	return yesNoBase(promptStr, []string{Yes, No})
}

func (*realPrompter) CaptureNoYes(promptStr string) (bool, error) {
	return yesNoBase(promptStr, []string{No, Yes})
}

func (*realPrompter) CaptureList(promptStr string, options []string) (string, error) {
	prompt := promptui.Select{
		Label: promptStr,
		Items: options,
	}

	_, listDecision, err := prompt.Run()
	if err != nil {
		return "", err
	}
	return listDecision, nil
}

func (*realPrompter) CaptureEmail(promptStr string) (string, error) {
	prompt := promptui.Prompt{
		Label:    promptStr,
		Validate: validateEmail,
	}

	str, err := prompt.Run()
	if err != nil {
		return "", err
	}

	return str, nil
}

func (*realPrompter) CaptureStringAllowEmpty(promptStr string) (string, error) {
	prompt := promptui.Prompt{
		Label: promptStr,
	}

	str, err := prompt.Run()
	if err != nil {
		return "", err
	}

	return str, nil
}

func (*realPrompter) CaptureString(promptStr string) (string, error) {
	prompt := promptui.Prompt{
		Label: promptStr,
		Validate: func(input string) error {
			if input == "" {
				return errors.New("string cannot be empty")
			}
			return nil
		},
	}

	str, err := prompt.Run()
	if err != nil {
		return "", err
	}

	return str, nil
}

func (*realPrompter) CaptureGitURL(promptStr string) (*url.URL, error) {
	prompt := promptui.Prompt{
		Label:    promptStr,
		Validate: validateURL,
	}

	str, err := prompt.Run()
	if err != nil {
		return nil, err
	}

	parsedURL, err := url.ParseRequestURI(str)
	if err != nil {
		return nil, err
	}

	return parsedURL, nil
}

func (*realPrompter) CaptureVersion(promptStr string) (string, error) {
	prompt := promptui.Prompt{
		Label: promptStr,
		Validate: func(input string) error {
			if !semver.IsValid(input) {
				return errors.New("version must be a legal semantic version (ex: v1.1.1)")
			}
			return nil
		},
	}

	str, err := prompt.Run()
	if err != nil {
		return "", err
	}

	return str, nil
}

func (*realPrompter) CaptureIndex(promptStr string, options []any) (int, error) {
	prompt := promptui.Select{
		Label: promptStr,
		Items: options,
	}

	listIndex, _, err := prompt.Run()
	if err != nil {
		return 0, err
	}
	return listIndex, nil
}

func contains[T comparable](list []T, element T) bool {
	for _, val := range list {
		if val == element {
			return true
		}
	}
	return false
}<|MERGE_RESOLUTION|>--- conflicted
+++ resolved
@@ -43,13 +43,9 @@
 	CaptureNoYes(promptStr string) (bool, error)
 	CaptureList(promptStr string, options []string) (string, error)
 	CaptureString(promptStr string) (string, error)
-<<<<<<< HEAD
 	CaptureGitURL(promptStr string) (*url.URL, error)
-=======
 	CaptureStringAllowEmpty(promptStr string) (string, error)
 	CaptureEmail(promptStr string) (string, error)
-	CaptureGitURL(promptStr string) (url.URL, error)
->>>>>>> 8125fb81
 	CaptureIndex(promptStr string, options []any) (int, error)
 	CaptureVersion(promptStr string) (string, error)
 	CaptureDuration(promptStr string) (time.Duration, error)
