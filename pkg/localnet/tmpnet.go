--- conflicted
+++ resolved
@@ -755,11 +755,7 @@
 			return err
 		}
 	}
-<<<<<<< HEAD
-	nodeIDs := utils.Map(network.Nodes, func(node *tmpnet.Node) ids.NodeID { return node.NodeID })
-=======
-	nodeIDs := sdkutils.Map(nodes, func(node *tmpnet.Node) ids.NodeID { return node.NodeID })
->>>>>>> 9194d3c8
+	nodeIDs := sdkutils.Map(network.Nodes, func(node *tmpnet.Node) ids.NodeID { return node.NodeID })
 	for nodeID, blockchainConfig := range perNodeBlockchainConfig {
 		if !sdkutils.Belongs(nodeIDs, nodeID) {
 			continue
