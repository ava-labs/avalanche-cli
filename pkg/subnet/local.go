--- conflicted
+++ resolved
@@ -24,12 +24,9 @@
 	"github.com/ava-labs/avalanche-network-runner/client"
 	"github.com/ava-labs/avalanche-network-runner/rpcpb"
 	"github.com/ava-labs/avalanche-network-runner/utils"
-<<<<<<< HEAD
 	"github.com/ava-labs/avalanchego/ids"
 	"github.com/ava-labs/avalanchego/indexer"
 	"github.com/ava-labs/avalanchego/utils/logging"
-=======
->>>>>>> 1623fb1f
 	"github.com/ava-labs/avalanchego/utils/storage"
 	"github.com/ava-labs/avalanchego/vms/platformvm"
 	"github.com/ava-labs/avalanchego/vms/proposervm/block"
@@ -58,15 +55,9 @@
 		binChecker:          binutils.NewBinaryChecker(),
 		getClientFunc:       binutils.NewGRPCClient,
 		binaryDownloader:    binutils.NewPluginBinaryDownloader(app.Log),
-<<<<<<< HEAD
 		healthCheckInterval: 100 * time.Millisecond,
-		log:                 app.Log,
-		baseDir:             app.GetBaseDir(),
 		getIdxFunc:          GetIndexer,
-=======
-		healthCheckInterval: 10 * time.Second,
 		app:                 *app,
->>>>>>> 1623fb1f
 	}
 }
 
@@ -77,8 +68,7 @@
 // DeployToLocalNetwork does the heavy lifting:
 // * it checks the gRPC is running, if not, it starts it
 // * kicks off the actual deployment
-<<<<<<< HEAD
-func (d *SubnetDeployer) DeployToLocalNetwork(chain string, chain_genesis string) error {
+func (d *SubnetDeployer) DeployToLocalNetwork(chain string, chainGenesis string) error {
 	if err := d.StartServer(); err != nil {
 		return err
 	}
@@ -86,9 +76,6 @@
 }
 
 func (d *SubnetDeployer) StartServer() error {
-=======
-func (d *Deployer) DeployToLocalNetwork(chain string, chainGenesis string) error {
->>>>>>> 1623fb1f
 	isRunning, err := d.procChecker.IsServerProcessRunning()
 	if err != nil {
 		return fmt.Errorf("failed querying if server process is running: %w", err)
@@ -100,11 +87,7 @@
 		}
 		d.backendStartedHere = true
 	}
-<<<<<<< HEAD
 	return nil
-=======
-	return d.doDeploy(chain, chainGenesis)
->>>>>>> 1623fb1f
 }
 
 // BackendStartedHere returns true if the backend was started by this run,
@@ -114,36 +97,11 @@
 }
 
 // doDeploy the actual deployment to the network runner
-<<<<<<< HEAD
-func (d *SubnetDeployer) doDeploy(chain string, chain_genesis string) error {
+func (d *SubnetDeployer) doDeploy(chain string, chainGenesis string) error {
 
 	avalancheGoBinPath, pluginDir, err := d.SetupLocalEnv()
 	if err != nil {
 		return err
-=======
-func (d *Deployer) doDeploy(chain string, chainGenesis string) error {
-	avagoDir, err := d.setupLocalEnv()
-	if err != nil {
-		return fmt.Errorf("failed setting up local environment: %w", err)
-	}
-
-	ux.Logger.PrintToUser("Avalanchego installation successful")
-
-	pluginDir := filepath.Join(avagoDir, "plugins")
-	avalancheGoBinPath := filepath.Join(avagoDir, "avalanchego")
-
-	exists, err := storage.FolderExists(pluginDir)
-	if !exists || err != nil {
-		return fmt.Errorf("evaluated pluginDir to be %s but it does not exist", pluginDir)
-	}
-
-	// TODO: we need some better version management here
-	// * compare latest to local version
-	// * decide if force update or give user choice
-	exists, err = storage.FileExists(avalancheGoBinPath)
-	if !exists || err != nil {
-		return fmt.Errorf("evaluated avalancheGoBinPath to be %s but it does not exist", avalancheGoBinPath)
->>>>>>> 1623fb1f
 	}
 
 	cli, err := d.getClientFunc()
@@ -152,11 +110,7 @@
 	}
 	defer cli.Close()
 
-<<<<<<< HEAD
-	exists, err := storage.FileExists(chain_genesis)
-=======
 	exists, err = storage.FileExists(chainGenesis)
->>>>>>> 1623fb1f
 	if !exists || err != nil {
 		return fmt.Errorf(
 			"evaluated chain genesis file to be at %s but it does not seem to exist", chainGenesis)
@@ -170,7 +124,11 @@
 	}
 	chainID := genesis.Config.ChainID
 
-<<<<<<< HEAD
+	runDir := binutils.GetLatestRunDir()
+	if runDir == "" {
+		runDir = d.app.GetRunDir()
+	}
+
 	ctx := binutils.GetAsyncContext()
 
 	// check for network and get VM info
@@ -191,22 +149,6 @@
 		for _, vmInfo := range clusterInfo.CustomVms {
 			deployedVMIDs[vmInfo.VmId] = struct{}{}
 		}
-=======
-	customVMs := map[string]string{
-		chain: chainGenesis,
-	}
-
-	runDir := binutils.GetLatestRunDir()
-	if runDir == "" {
-		runDir = d.app.GetRunDir()
-	}
-
-	opts := []client.OpOption{
-		client.WithPluginDir(pluginDir),
-		client.WithCustomVMs(customVMs),
-		client.WithGlobalNodeConfig("{\"log-level\":\"debug\", \"log-display-level\":\"debug\"}"),
-		client.WithRootDataDir(runDir),
->>>>>>> 1623fb1f
 	}
 
 	// get VM ID to deploy
@@ -214,7 +156,6 @@
 	if err != nil {
 		return fmt.Errorf("failed to create VM ID from %s: %w", chain, err)
 	}
-<<<<<<< HEAD
 	d.log.Debug("this VM will get ID: %s", toDeployVMID.String())
 
 	// install all needed plugins
@@ -223,14 +164,8 @@
 		toInstallVMIDs[vmID] = struct{}{}
 	}
 	toInstallVMIDs[toDeployVMID.String()] = struct{}{}
-	binDir := filepath.Join(d.baseDir, constants.AvalancheCliBinDir)
+	binDir := filepath.Join(d.app.GetBaseDir(), constants.AvalancheCliBinDir)
 	if err := d.binaryDownloader.Download(toInstallVMIDs, pluginDir, binDir); err != nil {
-=======
-	d.app.Log.Debug("this VM will get ID: %s", vmID.String())
-
-	binDir := filepath.Join(d.app.GetBaseDir(), constants.AvalancheCliBinDir)
-	if err := d.binaryDownloader.Download(vmID, pluginDir, binDir); err != nil {
->>>>>>> 1623fb1f
 		return err
 	}
 
@@ -242,6 +177,7 @@
 		loadSnapshotOpts := []client.OpOption{
 			client.WithPluginDir(pluginDir),
 			client.WithExecPath(avalancheGoBinPath),
+            client.WithRootDataDir(runDir),
 		}
 		loadSnapshotsInfo, err := cli.LoadSnapshot(
 			ctx,
@@ -274,6 +210,7 @@
 			loadSnapshotOpts := []client.OpOption{
 				client.WithPluginDir(pluginDir),
 				client.WithExecPath(avalancheGoBinPath),
+                client.WithRootDataDir(runDir),
 			}
 			_, err = cli.LoadSnapshot(
 				ctx,
@@ -330,15 +267,10 @@
 		return fmt.Errorf("failed to deploy blockchain :%s", err)
 	}
 
-<<<<<<< HEAD
 	d.log.Debug(deployBlockchainsInfo.String())
 
 	fmt.Println()
 	ux.Logger.PrintToUser("Blockchain has been deployed. Wait until network acknowledges...")
-=======
-	d.app.Log.Debug(info.String())
-	ux.Logger.PrintToUser("Network has been booted. Wait until healthy. Please be patient, this will take some time...")
->>>>>>> 1623fb1f
 
 	clusterInfo, err = d.WaitForHealthy(ctx, cli, d.healthCheckInterval)
 	if err != nil {
@@ -388,7 +320,6 @@
 // SetupLocalEnv also does some heavy lifting:
 // * checks if avalanchego is installed in the local binary path
 // * if not, it downloads it and installs it (os - and archive dependent)
-<<<<<<< HEAD
 // * returns the location of the avalanchego path and plugin
 func (d *SubnetDeployer) SetupLocalEnv() (string, string, error) {
 
@@ -422,12 +353,7 @@
 }
 
 func (d *SubnetDeployer) setupLocalEnv() (string, error) {
-	binDir := filepath.Join(d.baseDir, constants.AvalancheCliBinDir)
-=======
-// * returns the location of the avalanchego path
-func (d *Deployer) setupLocalEnv() (string, error) {
 	binDir := filepath.Join(d.app.GetBaseDir(), constants.AvalancheCliBinDir)
->>>>>>> 1623fb1f
 	binPrefix := "avalanchego-v"
 
 	exists, avagoDir, err := d.binChecker.ExistsWithLatestVersion(binDir, binPrefix)
@@ -526,15 +452,11 @@
 }
 
 // WaitForHealthy polls continuously until the network is ready to be used
-<<<<<<< HEAD
 func (d *SubnetDeployer) WaitForHealthy(
 	ctx context.Context,
 	cli client.Client,
 	healthCheckInterval time.Duration,
 ) (*rpcpb.ClusterInfo, error) {
-=======
-func (d *Deployer) WaitForHealthy(ctx context.Context, cli client.Client, healthCheckInterval time.Duration) ([]string, error) {
->>>>>>> 1623fb1f
 	cancel := make(chan struct{})
 	defer close(cancel)
 	go ux.PrintWait(cancel)
@@ -543,13 +465,7 @@
 		case <-ctx.Done():
 			return nil, ctx.Err()
 		case <-time.After(healthCheckInterval):
-<<<<<<< HEAD
 			d.log.Debug("polling for health...")
-=======
-			cancel <- struct{}{}
-			d.app.Log.Debug("polling for health...")
-			go ux.PrintWait(cancel)
->>>>>>> 1623fb1f
 			resp, err := cli.Health(ctx)
 			if err != nil {
 				return nil, fmt.Errorf("the health check failed to complete. The server might be down or have crashed, check the logs! %s", err)
@@ -558,33 +474,16 @@
 				d.app.Log.Debug("warning: ClusterInfo is nil. trying again...")
 				continue
 			}
-<<<<<<< HEAD
 			if !resp.ClusterInfo.Healthy {
 				d.log.Debug("network is not healthy. polling again...")
-=======
-			if len(resp.ClusterInfo.CustomVms) == 0 {
-				d.app.Log.Debug("network is up but custom VMs are not installed yet. polling again...")
->>>>>>> 1623fb1f
 				continue
 			}
 			if !resp.ClusterInfo.CustomVmsHealthy {
 				d.app.Log.Debug("network is up but custom VMs are not healthy. polling again...")
 				continue
 			}
-<<<<<<< HEAD
 			d.log.Debug("network is up and custom VMs are up")
 			return resp.ClusterInfo, nil
-=======
-			endpoints := []string{}
-			for _, nodeInfo := range resp.ClusterInfo.NodeInfos {
-				for vmID, vmInfo := range resp.ClusterInfo.CustomVms {
-					endpoints = append(endpoints, fmt.Sprintf("Endpoint at node %s for blockchain %q with VM ID %q: %s/ext/bc/%s/rpc", nodeInfo.Name, vmInfo.BlockchainId, vmID, nodeInfo.GetUri(), vmInfo.BlockchainId))
-				}
-			}
-			d.app.Log.Debug("cluster is up, subnets deployed, VMs are installed!")
-			close(cancel)
-			return endpoints, nil
->>>>>>> 1623fb1f
 		}
 	}
 }
