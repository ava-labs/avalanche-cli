--- conflicted
+++ resolved
@@ -102,19 +102,11 @@
 // DeployToLocalNetwork does the heavy lifting:
 // * it checks the gRPC is running, if not, it starts it
 // * kicks off the actual deployment
-<<<<<<< HEAD
-func (d *LocalDeployer) DeployToLocalNetwork(chain string, chainGenesis []byte, genesisPath string, subnetIDStr string) (*DeployInfo, error) {
+func (d *LocalDeployer) DeployToLocalNetwork(chain string, chainGenesis []byte, genesisPath string, skipTeleporter bool, subnetIDStr string) (*DeployInfo, error) {
 	if err := d.StartServer(); err != nil {
 		return nil, err
 	}
-	return d.doDeploy(chain, chainGenesis, genesisPath, subnetIDStr)
-=======
-func (d *LocalDeployer) DeployToLocalNetwork(chain string, chainGenesis []byte, genesisPath string, skipTeleporter bool) (*DeployInfo, error) {
-	if err := d.StartServer(); err != nil {
-		return nil, err
-	}
-	return d.doDeploy(chain, chainGenesis, genesisPath, skipTeleporter)
->>>>>>> 547231ad
+	return d.doDeploy(chain, chainGenesis, genesisPath, skipTeleporter, subnetIDStr)
 }
 
 func getAssetID(wallet primary.Wallet, tokenName string, tokenSymbol string, maxSupply uint64) (ids.ID, error) {
@@ -380,11 +372,7 @@
 //   - deploy a new blockchain for the given VM ID, genesis, and available subnet ID
 //   - waits completion of operation
 //   - show status
-<<<<<<< HEAD
-func (d *LocalDeployer) doDeploy(chain string, chainGenesis []byte, genesisPath string, subnetIDStr string) (*DeployInfo, error) {
-=======
-func (d *LocalDeployer) doDeploy(chain string, chainGenesis []byte, genesisPath string, skipTeleporter bool) (*DeployInfo, error) {
->>>>>>> 547231ad
+func (d *LocalDeployer) doDeploy(chain string, chainGenesis []byte, genesisPath string, skipTeleporter bool, subnetIDStr string) (*DeployInfo, error) {
 	needsRestart, avalancheGoBinPath, err := d.SetupLocalEnv()
 	if err != nil {
 		return nil, err
