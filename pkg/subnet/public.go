--- conflicted
+++ resolved
@@ -411,12 +411,8 @@
 	return isFullySigned, id, tx, remainingSubnetAuthKeys, nil
 }
 
-<<<<<<< HEAD
-func (d *PublicDeployer) ConvertSubnet(
-=======
-// TODO: update ConvertL1 once avalanchego implementation is up for ACP77
+
 func (d *PublicDeployer) ConvertL1(
->>>>>>> 6e949cfd
 	controlKeys []string,
 	subnetAuthKeysStrs []string,
 	subnetID ids.ID,
@@ -438,13 +434,7 @@
 	showLedgerSignatureMsg(d.kc.UsesLedger, d.kc.HasOnlyOneKey(), "ConvertL1 transaction")
 
 	var validatorManagerAddress []byte
-<<<<<<< HEAD
-	tx, err := d.createConvertSubnetTx(subnetAuthKeys, subnetID, chainID, validatorManagerAddress, validators, wallet)
-=======
-	// var validators []avalanchego.SubnetValidator
-
-	tx, err := d.createConvertL1Tx(subnetAuthKeys, subnetID, chainID, validatorManagerAddress, wallet)
->>>>>>> 6e949cfd
+	tx, err := d.createConvertL1Tx(subnetAuthKeys, subnetID, chainID, validatorManagerAddress, validators, wallet)
 	if err != nil {
 		return false, ids.Empty, nil, nil, err
 	}
@@ -621,7 +611,6 @@
 	validators []txs.ConvertSubnetValidator,
 	wallet primary.Wallet,
 ) (*txs.Tx, error) {
-<<<<<<< HEAD
 	options := d.getMultisigTxOptions(subnetAuthKeys)
 	unsignedTx, err := wallet.P().Builder().NewConvertSubnetTx(
 		subnetID,
@@ -638,27 +627,6 @@
 		return nil, fmt.Errorf("error signing tx: %w", err)
 	}
 	return &tx, nil
-=======
-	//fxIDs := make([]ids.ID, 0)
-	//options := d.getMultisigTxOptions(subnetAuthKeys)
-	//unsignedTx, err := wallet.P().Builder().NewConvertL1Tx(
-	//	subnetID,
-	//chainID,
-	//address,
-	//validators,
-	//	fxIDs,
-	//	options...,
-	//)
-	//if err != nil {
-	//	return nil, fmt.Errorf("error building tx: %w", err)
-	//}
-	//tx := txs.Tx{Unsigned: unsignedTx}
-	//if err := wallet.P().Signer().Sign(context.Background(), &tx); err != nil {
-	//	return nil, fmt.Errorf("error signing tx: %w", err)
-	//}
-	//return &tx, nil
-	return nil, nil
->>>>>>> 6e949cfd
 }
 
 func (d *PublicDeployer) createTransferSubnetOwnershipTx(
