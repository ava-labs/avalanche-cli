// Copyright (C) 2022, Ava Labs, Inc. All rights reserved.
// See the file LICENSE for licensing terms.
package subnet

import (
	"context"
	"errors"
	"fmt"
	"time"

	"github.com/ava-labs/avalanchego/vms/platformvm/fx"
	"github.com/ava-labs/avalanchego/vms/platformvm/warp"

	"github.com/ava-labs/avalanchego/vms/platformvm/signer"

	"github.com/ava-labs/avalanchego/vms/components/avax"
	"github.com/ava-labs/avalanchego/vms/components/verify"

	"github.com/ava-labs/avalanche-cli/pkg/application"
	"github.com/ava-labs/avalanche-cli/pkg/keychain"
	"github.com/ava-labs/avalanche-cli/pkg/models"
	"github.com/ava-labs/avalanche-cli/pkg/txutils"
	"github.com/ava-labs/avalanche-cli/pkg/utils"
	"github.com/ava-labs/avalanche-cli/pkg/ux"
	anrutils "github.com/ava-labs/avalanche-network-runner/utils"
	"github.com/ava-labs/avalanchego/ids"
	avagoconstants "github.com/ava-labs/avalanchego/utils/constants"
	"github.com/ava-labs/avalanchego/utils/formatting/address"
	"github.com/ava-labs/avalanchego/utils/logging"
	"github.com/ava-labs/avalanchego/utils/set"
	avmtxs "github.com/ava-labs/avalanchego/vms/avm/txs"
	"github.com/ava-labs/avalanchego/vms/platformvm"
	"github.com/ava-labs/avalanchego/vms/platformvm/txs"
	"github.com/ava-labs/avalanchego/vms/secp256k1fx"
	"github.com/ava-labs/avalanchego/wallet/subnet/primary"
	"github.com/ava-labs/avalanchego/wallet/subnet/primary/common"
)

var ErrNoSubnetAuthKeysInWallet = errors.New("auth wallet does not contain subnet auth keys")

type PublicDeployer struct {
	LocalDeployer
	kc      *keychain.Keychain
	network models.Network
	app     *application.Avalanche
	wallet  primary.Wallet
}

func NewPublicDeployer(app *application.Avalanche, kc *keychain.Keychain, network models.Network) *PublicDeployer {
	return &PublicDeployer{
		LocalDeployer: *NewLocalDeployer(app, "", "", ""),
		app:           app,
		kc:            kc,
		network:       network,
	}
}

// adds a subnet validator to the given [subnetID]
//   - creates an add subnet validator tx
//   - sets the change output owner to be a wallet address (if not, it may go to any other subnet auth address)
//   - signs the tx with the wallet as the owner of fee outputs and a possible subnet auth key
//   - if partially signed, returns the tx so that it can later on be signed by the rest of the subnet auth keys
//   - if fully signed, issues it
func (d *PublicDeployer) AddValidatorNonSOV(
	waitForTxAcceptance bool,
	controlKeys []string,
	subnetAuthKeysStrs []string,
	subnetID ids.ID,
	nodeID ids.NodeID,
	weight uint64,
	startTime time.Time,
	duration time.Duration,
) (bool, *txs.Tx, []string, error) {
	wallet, err := d.loadCacheWallet(subnetID)
	if err != nil {
		return false, nil, nil, err
	}
	subnetAuthKeys, err := address.ParseToIDs(subnetAuthKeysStrs)
	if err != nil {
		return false, nil, nil, fmt.Errorf("failure parsing subnet auth keys: %w", err)
	}
	validator := &txs.SubnetValidator{
		Validator: txs.Validator{
			NodeID: nodeID,
			Start:  uint64(startTime.Unix()),
			End:    uint64(startTime.Add(duration).Unix()),
			Wght:   weight,
		},
		Subnet: subnetID,
	}
	showLedgerSignatureMsg(d.kc.UsesLedger, d.kc.HasOnlyOneKey(), "SubnetValidator transaction")

	tx, err := d.createAddSubnetValidatorTx(subnetAuthKeys, validator, wallet)
	if err != nil {
		return false, nil, nil, err
	}

	_, remainingSubnetAuthKeys, err := txutils.GetRemainingSigners(tx, controlKeys)
	if err != nil {
		return false, nil, nil, err
	}
	isFullySigned := len(remainingSubnetAuthKeys) == 0

	if isFullySigned {
		id, err := d.Commit(tx, waitForTxAcceptance)
		if err != nil {
			return false, nil, nil, err
		}
		ux.Logger.PrintToUser("Transaction successful, transaction ID: %s", id)
		return true, tx, nil, nil
	}

	ux.Logger.PrintToUser("Partial tx created")
	return false, tx, remainingSubnetAuthKeys, nil
}

<<<<<<< HEAD
func (d *PublicDeployer) SetL1ValidatorWeight(
=======
func (d *PublicDeployer) SetSubnetValidatorWeight(
>>>>>>> 241b7f8f
	message warp.Message,
) (*txs.Tx, error) {
	return nil, nil
}

func (d *PublicDeployer) RegisterL1Validator(
	balance uint64,
	signer signer.ProofOfPossession,
	changeOwner fx.Owner,
	message warp.Message,
) (*txs.Tx, error) {
	return nil, nil
}

// change subnet owner for [subnetID]
//   - creates a transfer subnet ownership tx
//   - sets the change output owner to be a wallet address (if not, it may go to any other subnet auth address)
//   - signs the tx with the wallet as the owner of fee outputs and a possible subnet auth key
//   - if partially signed, returns the tx so that it can later on be signed by the rest of the subnet auth keys
//   - if fully signed, issues it
func (d *PublicDeployer) TransferSubnetOwnership(
	controlKeys []string,
	subnetAuthKeysStrs []string,
	subnetID ids.ID,
	newControlKeys []string,
	newThreshold uint32,
) (bool, *txs.Tx, []string, error) {
	wallet, err := d.loadCacheWallet(subnetID)
	if err != nil {
		return false, nil, nil, err
	}
	subnetAuthKeys, err := address.ParseToIDs(subnetAuthKeysStrs)
	if err != nil {
		return false, nil, nil, fmt.Errorf("failure parsing subnet auth keys: %w", err)
	}
	showLedgerSignatureMsg(d.kc.UsesLedger, d.kc.HasOnlyOneKey(), "TransferSubnetOwnership transaction")

	tx, err := d.createTransferSubnetOwnershipTx(
		subnetAuthKeys,
		subnetID,
		newControlKeys,
		newThreshold,
		wallet,
	)
	if err != nil {
		return false, nil, nil, err
	}

	_, remainingSubnetAuthKeys, err := txutils.GetRemainingSigners(tx, controlKeys)
	if err != nil {
		return false, nil, nil, err
	}
	isFullySigned := len(remainingSubnetAuthKeys) == 0

	if isFullySigned {
		id, err := d.Commit(tx, true)
		if err != nil {
			return false, nil, nil, err
		}
		ux.Logger.PrintToUser("Transaction successful, transaction ID: %s", id)
		return true, tx, nil, nil
	}

	ux.Logger.PrintToUser("Partial tx created")
	return false, tx, remainingSubnetAuthKeys, nil
}

func (d *PublicDeployer) CreateAssetTx(
	tokenName string,
	tokenSymbol string,
	denomination byte,
	initialState map[uint32][]verify.State,
) (ids.ID, error) {
	wallet, err := d.loadWallet()
	if err != nil {
		return ids.Empty, err
	}

	showLedgerSignatureMsg(d.kc.UsesLedger, d.kc.HasOnlyOneKey(), "Create Asset transaction hash")

	unsignedTx, err := wallet.X().Builder().NewCreateAssetTx(
		tokenName,
		tokenSymbol,
		denomination,
		initialState,
	)
	if err != nil {
		return ids.Empty, fmt.Errorf("error building tx: %w", err)
	}
	tx := avmtxs.Tx{Unsigned: unsignedTx}
	if err := wallet.X().Signer().Sign(context.Background(), &tx); err != nil {
		return ids.Empty, fmt.Errorf("error signing tx: %w", err)
	}

	ctx, cancel := utils.GetAPIContext()
	defer cancel()
	err = wallet.X().IssueTx(
		&tx,
		common.WithContext(ctx),
	)
	if err != nil {
		if ctx.Err() != nil {
			err = fmt.Errorf("timeout issuing/verifying tx with ID %s: %w", tx.ID(), err)
		} else {
			err = fmt.Errorf("error issuing tx with ID %s: %w", tx.ID(), err)
		}
		return ids.Empty, err
	}

	ux.Logger.PrintToUser("Create Asset Transaction successful, transaction ID: %s", tx.ID())
	ux.Logger.PrintToUser("Now exporting asset to P-Chain ...")
	return tx.ID(), err
}

// removes a subnet validator from the given [subnet]
// - verifies that the wallet is one of the subnet auth keys (so as to sign the AddSubnetValidator tx)
// - if operation is multisig (len(subnetAuthKeysStrs) > 1):
//   - creates a remove subnet validator tx
//   - sets the change output owner to be a wallet address (if not, it may go to any other subnet auth address)
//   - signs the tx with the wallet as the owner of fee outputs and a possible subnet auth key
//   - if partially signed, returns the tx so that it can later on be signed by the rest of the subnet auth keys
//   - if fully signed, issues it
func (d *PublicDeployer) RemoveValidator(
	controlKeys []string,
	subnetAuthKeysStrs []string,
	subnetID ids.ID,
	nodeID ids.NodeID,
) (bool, *txs.Tx, []string, error) {
	wallet, err := d.loadCacheWallet(subnetID)
	if err != nil {
		return false, nil, nil, err
	}
	subnetAuthKeys, err := address.ParseToIDs(subnetAuthKeysStrs)
	if err != nil {
		return false, nil, nil, fmt.Errorf("failure parsing subnet auth keys: %w", err)
	}

	showLedgerSignatureMsg(d.kc.UsesLedger, d.kc.HasOnlyOneKey(), "tx hash")

	tx, err := d.createRemoveValidatorTX(subnetAuthKeys, nodeID, subnetID, wallet)
	if err != nil {
		return false, nil, nil, err
	}

	_, remainingSubnetAuthKeys, err := txutils.GetRemainingSigners(tx, controlKeys)
	if err != nil {
		return false, nil, nil, err
	}
	isFullySigned := len(remainingSubnetAuthKeys) == 0

	if isFullySigned {
		id, err := d.Commit(tx, true)
		if err != nil {
			return false, nil, nil, err
		}
		ux.Logger.PrintToUser("Transaction successful, transaction ID: %s", id)
		return true, tx, nil, nil
	}

	ux.Logger.PrintToUser("Partial tx created")
	return false, tx, remainingSubnetAuthKeys, nil
}

func (d *PublicDeployer) AddPermissionlessValidator(
	subnetID ids.ID,
	subnetAssetID ids.ID,
	nodeID ids.NodeID,
	stakeAmount uint64,
	startTime uint64,
	endTime uint64,
	recipientAddr ids.ShortID,
	delegationFee uint32,
	popBytes []byte,
	proofOfPossession *signer.ProofOfPossession,
) (ids.ID, error) {
	wallet, err := d.loadWallet(subnetID)
	if err != nil {
		return ids.Empty, err
	}
	if subnetAssetID == ids.Empty {
		subnetAssetID = wallet.P().Builder().Context().AVAXAssetID
	}
	// popBytes is a marshalled json object containing publicKey and proofOfPossession of the node's BLS info
	txID, err := d.issueAddPermissionlessValidatorTX(recipientAddr, stakeAmount, subnetID, nodeID, subnetAssetID, startTime, endTime, wallet, delegationFee, popBytes, proofOfPossession)
	if err != nil {
		return ids.Empty, err
	}
	ux.Logger.PrintToUser("Transaction successful, transaction ID: %s", txID)
	return txID, nil
}

// - creates a subnet for [chain] using the given [controlKeys] and [threshold] as subnet authentication parameters
func (d *PublicDeployer) DeploySubnet(
	controlKeys []string,
	threshold uint32,
) (ids.ID, error) {
	wallet, err := d.loadWallet()
	if err != nil {
		return ids.Empty, err
	}
	subnetID, err := d.createSubnetTx(controlKeys, threshold, wallet)
	if err != nil {
		return ids.Empty, err
	}
	ux.Logger.PrintToUser("Subnet has been created with ID: %s", subnetID.String())
	time.Sleep(2 * time.Second)
	return subnetID, nil
}

// creates a blockchain for the given [subnetID]
//   - creates a create blockchain tx
//   - sets the change output owner to be a wallet address (if not, it may go to any other subnet auth address)
//   - signs the tx with the wallet as the owner of fee outputs and a possible subnet auth key
//   - if partially signed, returns the tx so that it can later on be signed by the rest of the subnet auth keys
//   - if fully signed, issues it
func (d *PublicDeployer) DeployBlockchain(
	controlKeys []string,
	subnetAuthKeysStrs []string,
	subnetID ids.ID,
	chain string,
	genesis []byte,
) (bool, ids.ID, *txs.Tx, []string, error) {
	ux.Logger.PrintToUser("Now creating blockchain...")

	wallet, err := d.loadCacheWallet(subnetID)
	if err != nil {
		return false, ids.Empty, nil, nil, err
	}

	vmID, err := anrutils.VMID(chain)
	if err != nil {
		return false, ids.Empty, nil, nil, fmt.Errorf("failed to create VM ID from %s: %w", chain, err)
	}

	subnetAuthKeys, err := address.ParseToIDs(subnetAuthKeysStrs)
	if err != nil {
		return false, ids.Empty, nil, nil, fmt.Errorf("failure parsing subnet auth keys: %w", err)
	}

	showLedgerSignatureMsg(d.kc.UsesLedger, d.kc.HasOnlyOneKey(), "CreateChain transaction")

	tx, err := d.createBlockchainTx(subnetAuthKeys, chain, vmID, subnetID, genesis, wallet)
	if err != nil {
		return false, ids.Empty, nil, nil, err
	}

	_, remainingSubnetAuthKeys, err := txutils.GetRemainingSigners(tx, controlKeys)
	if err != nil {
		return false, ids.Empty, nil, nil, err
	}
	isFullySigned := len(remainingSubnetAuthKeys) == 0

	id := ids.Empty
	if isFullySigned {
		id, err = d.Commit(tx, true)
		if err != nil {
			return false, ids.Empty, nil, nil, err
		}
	}

	return isFullySigned, id, tx, remainingSubnetAuthKeys, nil
}

func (d *PublicDeployer) ConvertL1(
	controlKeys []string,
	subnetAuthKeysStrs []string,
	subnetID ids.ID,
	chainID ids.ID,
	validators []*txs.ConvertSubnetValidator,
) (bool, ids.ID, *txs.Tx, []string, error) {
	ux.Logger.PrintToUser("Now calling ConvertL1 Tx...")

	wallet, err := d.loadCacheWallet(subnetID)
	if err != nil {
		return false, ids.Empty, nil, nil, err
	}

	subnetAuthKeys, err := address.ParseToIDs(subnetAuthKeysStrs)
	if err != nil {
		return false, ids.Empty, nil, nil, fmt.Errorf("failure parsing subnet auth keys: %w", err)
	}

	showLedgerSignatureMsg(d.kc.UsesLedger, d.kc.HasOnlyOneKey(), "ConvertL1 transaction")

	var validatorManagerAddress []byte
	tx, err := d.createConvertL1Tx(subnetAuthKeys, subnetID, chainID, validatorManagerAddress, validators, wallet)
	if err != nil {
		return false, ids.Empty, nil, nil, err
	}

	_, remainingSubnetAuthKeys, err := txutils.GetRemainingSigners(tx, controlKeys)
	if err != nil {
		return false, ids.Empty, nil, nil, err
	}
	isFullySigned := len(remainingSubnetAuthKeys) == 0

	id := ids.Empty
	if isFullySigned {
		id, err = d.Commit(tx, true)
		if err != nil {
			return false, ids.Empty, nil, nil, err
		}
	}

	return isFullySigned, id, tx, remainingSubnetAuthKeys, nil
}

func (d *PublicDeployer) Commit(
	tx *txs.Tx,
	waitForTxAcceptance bool,
) (ids.ID, error) {
	const (
		repeats             = 3
		sleepBetweenRepeats = 2 * time.Second
	)
	var issueTxErr error
	wallet, err := d.loadCacheWallet()
	if err != nil {
		return ids.Empty, err
	}
	for i := 0; i < repeats; i++ {
		ctx, cancel := utils.GetAPILargeContext()
		defer cancel()
		options := []common.Option{common.WithContext(ctx)}
		if !waitForTxAcceptance {
			options = append(options, common.WithAssumeDecided())
		}
		issueTxErr = wallet.P().IssueTx(tx, options...)
		if issueTxErr == nil {
			break
		}
		if ctx.Err() != nil {
			issueTxErr = fmt.Errorf("timeout issuing/verifying tx with ID %s: %w", tx.ID(), issueTxErr)
		} else {
			issueTxErr = fmt.Errorf("error issuing tx with ID %s: %w", tx.ID(), issueTxErr)
		}
		ux.Logger.RedXToUser("%s", issueTxErr)
		time.Sleep(sleepBetweenRepeats)
	}
	if issueTxErr != nil {
		d.cleanCacheWallet()
	}
	return tx.ID(), issueTxErr
}

func (d *PublicDeployer) Sign(
	tx *txs.Tx,
	subnetAuthKeysStrs []string,
	subnetID ids.ID,
) error {
	wallet, err := d.loadWallet(subnetID)
	if err != nil {
		return err
	}
	subnetAuthKeys, err := address.ParseToIDs(subnetAuthKeysStrs)
	if err != nil {
		return fmt.Errorf("failure parsing subnet auth keys: %w", err)
	}
	if ok := d.checkWalletHasSubnetAuthAddresses(subnetAuthKeys); !ok {
		return ErrNoSubnetAuthKeysInWallet
	}
	if d.kc.UsesLedger {
		txName := txutils.GetLedgerDisplayName(tx)
		if len(txName) == 0 {
			showLedgerSignatureMsg(d.kc.UsesLedger, d.kc.HasOnlyOneKey(), "tx hash")
		} else {
			showLedgerSignatureMsg(d.kc.UsesLedger, d.kc.HasOnlyOneKey(), fmt.Sprintf("%s transaction", txName))
		}
	}
	if err := d.signTx(tx, wallet); err != nil {
		return err
	}
	return nil
}

func (d *PublicDeployer) loadWallet(subnetIDs ...ids.ID) (primary.Wallet, error) {
	ctx := context.Background()
	// filter out ids.Empty txs
	filteredTxs := utils.Filter(subnetIDs, func(e ids.ID) bool { return e != ids.Empty })
	wallet, err := primary.MakeWallet(
		ctx,
		&primary.WalletConfig{
			URI:          d.network.Endpoint,
			AVAXKeychain: d.kc.Keychain,
			EthKeychain:  secp256k1fx.NewKeychain(),
			SubnetIDs:    filteredTxs,
		},
	)
	if err != nil {
		return nil, err
	}
	return wallet, nil
}

func (d *PublicDeployer) cleanCacheWallet() {
	d.wallet = nil
}

func (d *PublicDeployer) loadCacheWallet(preloadTxs ...ids.ID) (primary.Wallet, error) {
	var err error
	if d.wallet == nil {
		d.wallet, err = d.loadWallet(preloadTxs...)
	}
	return d.wallet, err
}

func (d *PublicDeployer) getMultisigTxOptions(subnetAuthKeys []ids.ShortID) []common.Option {
	options := []common.Option{}
	walletAddrs := d.kc.Addresses().List()
	changeAddr := walletAddrs[0]
	// addrs to use for signing
	customAddrsSet := set.Set[ids.ShortID]{}
	customAddrsSet.Add(walletAddrs...)
	customAddrsSet.Add(subnetAuthKeys...)
	options = append(options, common.WithCustomAddresses(customAddrsSet))
	// set change to go to wallet addr (instead of any other subnet auth key)
	changeOwner := &secp256k1fx.OutputOwners{
		Threshold: 1,
		Addrs:     []ids.ShortID{changeAddr},
	}
	options = append(options, common.WithChangeOwner(changeOwner))
	return options
}

func (d *PublicDeployer) createBlockchainTx(
	subnetAuthKeys []ids.ShortID,
	chainName string,
	vmID,
	subnetID ids.ID,
	genesis []byte,
	wallet primary.Wallet,
) (*txs.Tx, error) {
	fxIDs := make([]ids.ID, 0)
	options := d.getMultisigTxOptions(subnetAuthKeys)
	// create tx
	unsignedTx, err := wallet.P().Builder().NewCreateChainTx(
		subnetID,
		genesis,
		vmID,
		fxIDs,
		chainName,
		options...,
	)
	if err != nil {
		return nil, fmt.Errorf("error building tx: %w", err)
	}
	tx := txs.Tx{Unsigned: unsignedTx}
	// sign with current wallet
	if err := wallet.P().Signer().Sign(context.Background(), &tx); err != nil {
		return nil, fmt.Errorf("error signing tx: %w", err)
	}
	return &tx, nil
}

func (d *PublicDeployer) createConvertL1Tx(
	subnetAuthKeys []ids.ShortID,
	subnetID ids.ID,
	chainID ids.ID,
	address []byte,
	validators []*txs.ConvertSubnetValidator,
	wallet primary.Wallet,
) (*txs.Tx, error) {
<<<<<<< HEAD
	options := d.getMultisigTxOptions(subnetAuthKeys)
	unsignedTx, err := wallet.P().Builder().NewConvertSubnetTx(
		subnetID,
		chainID,
		address,
		validators,
		options...,
	)
	if err != nil {
		return nil, fmt.Errorf("error building tx: %w", err)
	}
	tx := txs.Tx{Unsigned: unsignedTx}
	if err := wallet.P().Signer().Sign(context.Background(), &tx); err != nil {
		return nil, fmt.Errorf("error signing tx: %w", err)
	}
	return &tx, nil
=======
	return nil, nil
>>>>>>> 241b7f8f
}

func (d *PublicDeployer) createTransferSubnetOwnershipTx(
	subnetAuthKeys []ids.ShortID,
	subnetID ids.ID,
	controlKeys []string,
	threshold uint32,
	wallet primary.Wallet,
) (*txs.Tx, error) {
	options := d.getMultisigTxOptions(subnetAuthKeys)
	addrs, err := address.ParseToIDs(controlKeys)
	if err != nil {
		return nil, fmt.Errorf("failure parsing control keys: %w", err)
	}
	owner := &secp256k1fx.OutputOwners{
		Addrs:     addrs,
		Threshold: threshold,
		Locktime:  0,
	}
	// create tx
	unsignedTx, err := wallet.P().Builder().NewTransferSubnetOwnershipTx(
		subnetID,
		owner,
		options...,
	)
	if err != nil {
		return nil, fmt.Errorf("error building tx: %w", err)
	}
	tx := txs.Tx{Unsigned: unsignedTx}
	// sign with current wallet
	if err := wallet.P().Signer().Sign(context.Background(), &tx); err != nil {
		return nil, fmt.Errorf("error signing tx: %w", err)
	}
	return &tx, nil
}

func (d *PublicDeployer) createAddSubnetValidatorTx(
	subnetAuthKeys []ids.ShortID,
	validator *txs.SubnetValidator,
	wallet primary.Wallet,
) (*txs.Tx, error) {
	options := d.getMultisigTxOptions(subnetAuthKeys)
	// create tx
	unsignedTx, err := wallet.P().Builder().NewAddSubnetValidatorTx(validator, options...)
	if err != nil {
		return nil, fmt.Errorf("error building tx: %w", err)
	}
	tx := txs.Tx{Unsigned: unsignedTx}
	// sign with current wallet
	if err := wallet.P().Signer().Sign(context.Background(), &tx); err != nil {
		return nil, fmt.Errorf("error signing tx: %w", err)
	}
	return &tx, nil
}

func (d *PublicDeployer) createRemoveValidatorTX(
	subnetAuthKeys []ids.ShortID,
	nodeID ids.NodeID,
	subnetID ids.ID,
	wallet primary.Wallet,
) (*txs.Tx, error) {
	options := d.getMultisigTxOptions(subnetAuthKeys)
	// create tx
	unsignedTx, err := wallet.P().Builder().NewRemoveSubnetValidatorTx(nodeID, subnetID, options...)
	if err != nil {
		return nil, fmt.Errorf("error building tx: %w", err)
	}
	tx := txs.Tx{Unsigned: unsignedTx}
	// sign with current wallet
	if err := wallet.P().Signer().Sign(context.Background(), &tx); err != nil {
		return nil, fmt.Errorf("error signing tx: %w", err)
	}
	return &tx, nil
}

// issueAddPermissionlessValidatorTX calls addPermissionlessValidatorTx API on P-Chain
// if subnetID is empty, node nodeID is going to be added as a validator on Primary Network
// if popBytes is empty, that means that we are using BLS proof generated from signer.key file
func (d *PublicDeployer) issueAddPermissionlessValidatorTX(
	recipientAddr ids.ShortID,
	stakeAmount uint64,
	subnetID ids.ID,
	nodeID ids.NodeID,
	assetID ids.ID,
	startTime uint64,
	endTime uint64,
	wallet primary.Wallet,
	delegationFee uint32,
	popBytes []byte,
	blsProof *signer.ProofOfPossession,
) (ids.ID, error) {
	options := d.getMultisigTxOptions([]ids.ShortID{})
	owner := &secp256k1fx.OutputOwners{
		Threshold: 1,
		Addrs: []ids.ShortID{
			recipientAddr,
		},
	}
	var proofOfPossession signer.Signer
	if subnetID == ids.Empty {
		if popBytes != nil {
			pop := &signer.ProofOfPossession{}
			err := pop.UnmarshalJSON(popBytes)
			if err != nil {
				return ids.Empty, err
			}
			proofOfPossession = pop
		} else {
			proofOfPossession = blsProof
		}
	} else {
		proofOfPossession = &signer.Empty{}
	}

	if d.kc.UsesLedger {
		showLedgerSignatureMsg(d.kc.UsesLedger, d.kc.HasOnlyOneKey(), "Add Permissionless Validator hash")
	}
	unsignedTx, err := wallet.P().Builder().NewAddPermissionlessValidatorTx(
		&txs.SubnetValidator{
			Validator: txs.Validator{
				NodeID: nodeID,
				Start:  startTime,
				End:    endTime,
				Wght:   stakeAmount,
			},
			Subnet: subnetID,
		},
		proofOfPossession,
		assetID,
		owner,
		owner,
		delegationFee,
		options...,
	)
	if err != nil {
		return ids.Empty, fmt.Errorf("error building tx: %w", err)
	}
	tx := txs.Tx{Unsigned: unsignedTx}
	if err := wallet.P().Signer().Sign(context.Background(), &tx); err != nil {
		return ids.Empty, fmt.Errorf("error signing tx: %w", err)
	}

	ctx, cancel := utils.GetAPIContext()
	defer cancel()
	err = wallet.P().IssueTx(
		&tx,
		common.WithContext(ctx),
	)
	if err != nil {
		if ctx.Err() != nil {
			err = fmt.Errorf("timeout issuing/verifying tx with ID %s: %w", tx.ID(), err)
		} else {
			err = fmt.Errorf("error issuing tx with ID %s: %w", tx.ID(), err)
		}
		return ids.Empty, err
	}

	return tx.ID(), nil
}

func (*PublicDeployer) signTx(
	tx *txs.Tx,
	wallet primary.Wallet,
) error {
	if err := wallet.P().Signer().Sign(context.Background(), tx); err != nil {
		return fmt.Errorf("error signing tx: %w", err)
	}
	return nil
}

func (d *PublicDeployer) createSubnetTx(controlKeys []string, threshold uint32, wallet primary.Wallet) (ids.ID, error) {
	addrs, err := address.ParseToIDs(controlKeys)
	if err != nil {
		return ids.Empty, fmt.Errorf("failure parsing control keys: %w", err)
	}
	owners := &secp256k1fx.OutputOwners{
		Addrs:     addrs,
		Threshold: threshold,
		Locktime:  0,
	}
	if d.kc.UsesLedger {
		showLedgerSignatureMsg(d.kc.UsesLedger, d.kc.HasOnlyOneKey(), "CreateSubnet transaction")
	}
	unsignedTx, err := wallet.P().Builder().NewCreateSubnetTx(
		owners,
	)
	if err != nil {
		return ids.Empty, fmt.Errorf("error building tx: %w", err)
	}
	tx := txs.Tx{Unsigned: unsignedTx}
	if err := wallet.P().Signer().Sign(context.Background(), &tx); err != nil {
		return ids.Empty, fmt.Errorf("error signing tx: %w", err)
	}

	return d.Commit(&tx, true)
}

func (d *PublicDeployer) getSubnetAuthAddressesInWallet(subnetAuth []ids.ShortID) []ids.ShortID {
	walletAddrs := d.kc.Addresses().List()
	subnetAuthInWallet := []ids.ShortID{}
	for _, walletAddr := range walletAddrs {
		for _, addr := range subnetAuth {
			if addr == walletAddr {
				subnetAuthInWallet = append(subnetAuthInWallet, addr)
			}
		}
	}
	return subnetAuthInWallet
}

// check that the wallet at least contain one subnet auth address
func (d *PublicDeployer) checkWalletHasSubnetAuthAddresses(subnetAuth []ids.ShortID) bool {
	addrs := d.getSubnetAuthAddressesInWallet(subnetAuth)
	return len(addrs) != 0
}

func IsSubnetValidator(subnetID ids.ID, nodeID ids.NodeID, network models.Network) (bool, error) {
	pClient := platformvm.NewClient(network.Endpoint)
	ctx, cancel := utils.GetAPIContext()
	defer cancel()

	vals, err := pClient.GetCurrentValidators(ctx, subnetID, []ids.NodeID{nodeID})
	if err != nil {
		return false, fmt.Errorf("failed to get current validators")
	}

	return !(len(vals) == 0), nil
}

func GetPublicSubnetValidators(subnetID ids.ID, network models.Network) ([]platformvm.ClientPermissionlessValidator, error) {
	pClient := platformvm.NewClient(network.Endpoint)
	ctx, cancel := utils.GetAPIContext()
	defer cancel()

	vals, err := pClient.GetCurrentValidators(ctx, subnetID, []ids.NodeID{})
	if err != nil {
		return nil, fmt.Errorf("failed to get current validators")
	}

	return vals, nil
}

func IssueXToPExportTx(
	wallet primary.Wallet,
	usingLedger bool,
	hasOnlyOneKey bool,
	assetID ids.ID,
	amount uint64,
	owner *secp256k1fx.OutputOwners,
) (ids.ID, error) {
	showLedgerSignatureMsg(usingLedger, hasOnlyOneKey, "X -> P Chain Export Transaction")
	unsignedTx, err := wallet.X().Builder().NewExportTx(
		avagoconstants.PlatformChainID,
		[]*avax.TransferableOutput{
			{
				Asset: avax.Asset{
					ID: assetID,
				},
				Out: &secp256k1fx.TransferOutput{
					Amt:          amount,
					OutputOwners: *owner,
				},
			},
		},
	)
	if err != nil {
		return ids.Empty, fmt.Errorf("error building tx: %w", err)
	}
	tx := avmtxs.Tx{Unsigned: unsignedTx}
	if err := wallet.X().Signer().Sign(context.Background(), &tx); err != nil {
		return ids.Empty, fmt.Errorf("error signing tx: %w", err)
	}
	ctx, cancel := utils.GetAPIContext()
	defer cancel()
	err = wallet.X().IssueTx(
		&tx,
		common.WithContext(ctx),
	)
	if err != nil {
		if ctx.Err() != nil {
			err = fmt.Errorf("timeout issuing/verifying tx with ID %s: %w", tx.ID(), err)
		} else {
			err = fmt.Errorf("error issuing tx with ID %s: %w", tx.ID(), err)
		}
		return tx.ID(), err
	}
	return tx.ID(), nil
}

func IssuePFromXImportTx(
	wallet primary.Wallet,
	usingLedger bool,
	hasOnlyOneKey bool,
	owner *secp256k1fx.OutputOwners,
) (ids.ID, error) {
	showLedgerSignatureMsg(usingLedger, hasOnlyOneKey, "X -> P Chain Import Transaction")
	unsignedTx, err := wallet.P().Builder().NewImportTx(
		wallet.X().Builder().Context().BlockchainID,
		owner,
	)
	if err != nil {
		return ids.Empty, fmt.Errorf("error building tx: %w", err)
	}
	tx := txs.Tx{Unsigned: unsignedTx}
	if err := wallet.P().Signer().Sign(context.Background(), &tx); err != nil {
		return ids.Empty, fmt.Errorf("error signing tx: %w", err)
	}
	ctx, cancel := utils.GetAPIContext()
	defer cancel()
	err = wallet.P().IssueTx(
		&tx,
		common.WithContext(ctx),
	)
	if err != nil {
		if ctx.Err() != nil {
			err = fmt.Errorf("timeout issuing/verifying tx with ID %s: %w", tx.ID(), err)
		} else {
			err = fmt.Errorf("error issuing tx with ID %s: %w", tx.ID(), err)
		}
		return tx.ID(), err
	}
	return tx.ID(), err
}

func showLedgerSignatureMsg(
	usingLedger bool,
	hasOnlyOneKey bool,
	toSignDesc string,
) {
	multipleTimesMsg := ""
	if !hasOnlyOneKey {
		multipleTimesMsg = logging.LightBlue.Wrap("(you may be asked more than once) ")
	}
	if usingLedger {
		ux.Logger.PrintToUser("*** Please sign %s on the ledger device %s***", toSignDesc, multipleTimesMsg)
	}
}<|MERGE_RESOLUTION|>--- conflicted
+++ resolved
@@ -114,11 +114,7 @@
 	return false, tx, remainingSubnetAuthKeys, nil
 }
 
-<<<<<<< HEAD
 func (d *PublicDeployer) SetL1ValidatorWeight(
-=======
-func (d *PublicDeployer) SetSubnetValidatorWeight(
->>>>>>> 241b7f8f
 	message warp.Message,
 ) (*txs.Tx, error) {
 	return nil, nil
@@ -581,26 +577,7 @@
 	validators []*txs.ConvertSubnetValidator,
 	wallet primary.Wallet,
 ) (*txs.Tx, error) {
-<<<<<<< HEAD
-	options := d.getMultisigTxOptions(subnetAuthKeys)
-	unsignedTx, err := wallet.P().Builder().NewConvertSubnetTx(
-		subnetID,
-		chainID,
-		address,
-		validators,
-		options...,
-	)
-	if err != nil {
-		return nil, fmt.Errorf("error building tx: %w", err)
-	}
-	tx := txs.Tx{Unsigned: unsignedTx}
-	if err := wallet.P().Signer().Sign(context.Background(), &tx); err != nil {
-		return nil, fmt.Errorf("error signing tx: %w", err)
-	}
-	return &tx, nil
-=======
 	return nil, nil
->>>>>>> 241b7f8f
 }
 
 func (d *PublicDeployer) createTransferSubnetOwnershipTx(
