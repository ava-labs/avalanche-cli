// Copyright (C) 2022, Ava Labs, Inc. All rights reserved.
// See the file LICENSE for licensing terms.
package subnet

import (
	"context"
	"errors"
	"fmt"
	"time"

	"github.com/ava-labs/avalanchego/vms/platformvm/signer"

	"github.com/ava-labs/avalanchego/vms/components/avax"
	"github.com/ava-labs/avalanchego/vms/components/verify"

	"github.com/ava-labs/avalanche-cli/pkg/application"
	"github.com/ava-labs/avalanche-cli/pkg/constants"
	"github.com/ava-labs/avalanche-cli/pkg/models"
	"github.com/ava-labs/avalanche-cli/pkg/txutils"
	"github.com/ava-labs/avalanche-cli/pkg/utils"
	"github.com/ava-labs/avalanche-cli/pkg/ux"
	anrutils "github.com/ava-labs/avalanche-network-runner/utils"
	"github.com/ava-labs/avalanchego/ids"
	avagoconstants "github.com/ava-labs/avalanchego/utils/constants"
	"github.com/ava-labs/avalanchego/utils/crypto/keychain"
	"github.com/ava-labs/avalanchego/utils/formatting/address"
	"github.com/ava-labs/avalanchego/utils/set"
	avmtxs "github.com/ava-labs/avalanchego/vms/avm/txs"
	"github.com/ava-labs/avalanchego/vms/platformvm"
	"github.com/ava-labs/avalanchego/vms/platformvm/txs"
	"github.com/ava-labs/avalanchego/vms/secp256k1fx"
	"github.com/ava-labs/avalanchego/wallet/subnet/primary"
	"github.com/ava-labs/avalanchego/wallet/subnet/primary/common"
)

var ErrNoSubnetAuthKeysInWallet = errors.New("auth wallet does not contain subnet auth keys")

type PublicDeployer struct {
	LocalDeployer
	usingLedger bool
	kc          keychain.Keychain
	network     models.Network
	app         *application.Avalanche
}

func NewPublicDeployer(app *application.Avalanche, usingLedger bool, kc keychain.Keychain, network models.Network) *PublicDeployer {
	return &PublicDeployer{
		LocalDeployer: *NewLocalDeployer(app, "", ""),
		app:           app,
		usingLedger:   usingLedger,
		kc:            kc,
		network:       network,
	}
}

// adds a subnet validator to the given [subnetID]
//   - creates an add subnet validator tx
//   - sets the change output owner to be a wallet address (if not, it may go to any other subnet auth address)
//   - signs the tx with the wallet as the owner of fee outputs and a possible subnet auth key
//   - if partially signed, returns the tx so that it can later on be signed by the rest of the subnet auth keys
//   - if fully signed, issues it
func (d *PublicDeployer) AddValidator(
	controlKeys []string,
	subnetAuthKeysStrs []string,
	subnetID ids.ID,
	nodeID ids.NodeID,
	weight uint64,
	startTime time.Time,
	duration time.Duration,
) (bool, *txs.Tx, []string, error) {
	wallet, err := d.loadWallet(subnetID)
	if err != nil {
		return false, nil, nil, err
	}
	subnetAuthKeys, err := address.ParseToIDs(subnetAuthKeysStrs)
	if err != nil {
		return false, nil, nil, fmt.Errorf("failure parsing subnet auth keys: %w", err)
	}
	validator := &txs.SubnetValidator{
		Validator: txs.Validator{
			NodeID: nodeID,
			Start:  uint64(startTime.Unix()),
			End:    uint64(startTime.Add(duration).Unix()),
			Wght:   weight,
		},
		Subnet: subnetID,
	}
	if d.usingLedger {
		ux.Logger.PrintToUser("*** Please sign SubnetValidator transaction on the ledger device *** ")
	}

	tx, err := d.createAddSubnetValidatorTx(subnetAuthKeys, validator, wallet)
	if err != nil {
		return false, nil, nil, err
	}

	_, remainingSubnetAuthKeys, err := txutils.GetRemainingSigners(tx, controlKeys)
	if err != nil {
		return false, nil, nil, err
	}
	isFullySigned := len(remainingSubnetAuthKeys) == 0

	if isFullySigned {
		id, err := d.Commit(tx)
		if err != nil {
			return false, nil, nil, err
		}
		ux.Logger.PrintToUser("Transaction successful, transaction ID: %s", id)
		return true, nil, nil, nil
	}

	ux.Logger.PrintToUser("Partial tx created")
	return false, tx, remainingSubnetAuthKeys, nil
}

func (d *PublicDeployer) CreateAssetTx(
	subnetID ids.ID,
	tokenName string,
	tokenSymbol string,
	denomination byte,
	initialState map[uint32][]verify.State,
) (ids.ID, error) {
	wallet, err := d.loadWallet(subnetID)
	if err != nil {
		return ids.Empty, err
	}

	if d.usingLedger {
		ux.Logger.PrintToUser("*** Please sign Create Asset Transaction hash on the ledger device *** ")
	}
	unsignedTx, err := wallet.X().Builder().NewCreateAssetTx(
		tokenName,
		tokenSymbol,
		denomination,
		initialState,
	)
	if err != nil {
		return ids.Empty, fmt.Errorf("error building tx: %w", err)
	}
	tx := avmtxs.Tx{Unsigned: unsignedTx}
	if err := wallet.X().Signer().Sign(context.Background(), &tx); err != nil {
		return ids.Empty, fmt.Errorf("error signing tx: %w", err)
	}

	ctx, cancel := utils.GetAPIContext()
	defer cancel()
	err = wallet.X().IssueTx(
		&tx,
		common.WithContext(ctx),
	)
	if err != nil {
		if ctx.Err() != nil {
			err = fmt.Errorf("timeout issuing/verifying tx with ID %s: %w", tx.ID(), err)
		} else {
			err = fmt.Errorf("error issuing tx with ID %s: %w", tx.ID(), err)
		}
		return ids.Empty, err
	}

	ux.Logger.PrintToUser("Create Asset Transaction successful, transaction ID: %s", tx.ID())
	ux.Logger.PrintToUser("Now exporting asset to P-Chain ...")
	return tx.ID(), err
}

func (d *PublicDeployer) ExportToPChainTx(
	subnetID ids.ID,
	subnetAssetID ids.ID,
	owner *secp256k1fx.OutputOwners,
	assetAmount uint64,
) (ids.ID, error) {
	wallet, err := d.loadWallet(subnetID)
	if err != nil {
		return ids.Empty, err
	}
	txID, err := IssueXToPExportTx(
		wallet,
		d.usingLedger,
		subnetAssetID,
		assetAmount,
		owner,
	)
	if err != nil {
		return txID, err
	}
	ux.Logger.PrintToUser("Export to P-Chain Transaction successful, transaction ID: %s", txID)
	ux.Logger.PrintToUser("Now importing asset from X-Chain ...")
	return txID, nil
}

func (d *PublicDeployer) ImportFromXChain(
	subnetID ids.ID,
	owner *secp256k1fx.OutputOwners,
) (ids.ID, error) {
	wallet, err := d.loadWallet(subnetID)
	if err != nil {
		return ids.Empty, err
	}
	txID, err := IssuePFromXImportTx(
		wallet,
		d.usingLedger,
		owner,
	)
	if err != nil {
		return txID, err
	}
	ux.Logger.PrintToUser("Import from X Chain Transaction successful, transaction ID: %s", txID)
	ux.Logger.PrintToUser("Now transforming subnet into elastic subnet ...")
	return txID, nil
}

func (d *PublicDeployer) TransformSubnetTx(
	controlKeys []string,
	subnetAuthKeysStrs []string,
	elasticSubnetConfig models.ElasticSubnetConfig,
	subnetID ids.ID,
	subnetAssetID ids.ID,
) (bool, ids.ID, *txs.Tx, []string, error) {
	wallet, err := d.loadWallet(subnetID)
	if err != nil {
		return false, ids.Empty, nil, nil, err
	}
	subnetAuthKeys, err := address.ParseToIDs(subnetAuthKeysStrs)
	if err != nil {
		return false, ids.Empty, nil, nil, fmt.Errorf("failure parsing subnet auth keys: %w", err)
	}

	if d.usingLedger {
		ux.Logger.PrintToUser("*** Please sign Transform Subnet hash on the ledger device *** ")
	}

	tx, err := d.createTransformSubnetTX(subnetAuthKeys, elasticSubnetConfig, wallet, subnetAssetID)
	if err != nil {
		return false, ids.Empty, nil, nil, err
	}
	_, remainingSubnetAuthKeys, err := txutils.GetRemainingSigners(tx, controlKeys)
	if err != nil {
		return false, ids.Empty, nil, nil, err
	}
	isFullySigned := len(remainingSubnetAuthKeys) == 0

	if isFullySigned {
		txID, err := d.Commit(tx)
		if err != nil {
			return false, ids.Empty, nil, nil, err
		}
		ux.Logger.PrintToUser("Transaction successful, transaction ID: %s", txID)
		return true, txID, nil, nil, nil
	}

	ux.Logger.PrintToUser("Partial tx created")
	return false, ids.Empty, tx, remainingSubnetAuthKeys, nil
}

// removes a subnet validator from the given [subnet]
// - verifies that the wallet is one of the subnet auth keys (so as to sign the AddSubnetValidator tx)
// - if operation is multisig (len(subnetAuthKeysStrs) > 1):
//   - creates a remove subnet validator tx
//   - sets the change output owner to be a wallet address (if not, it may go to any other subnet auth address)
//   - signs the tx with the wallet as the owner of fee outputs and a possible subnet auth key
//   - if partially signed, returns the tx so that it can later on be signed by the rest of the subnet auth keys
//   - if fully signed, issues it
func (d *PublicDeployer) RemoveValidator(
	controlKeys []string,
	subnetAuthKeysStrs []string,
	subnetID ids.ID,
	nodeID ids.NodeID,
) (bool, *txs.Tx, []string, error) {
	wallet, err := d.loadWallet(subnetID)
	if err != nil {
		return false, nil, nil, err
	}
	subnetAuthKeys, err := address.ParseToIDs(subnetAuthKeysStrs)
	if err != nil {
		return false, nil, nil, fmt.Errorf("failure parsing subnet auth keys: %w", err)
	}

	if d.usingLedger {
		ux.Logger.PrintToUser("*** Please sign tx hash on the ledger device *** ")
	}

	tx, err := d.createRemoveValidatorTX(subnetAuthKeys, nodeID, subnetID, wallet)
	if err != nil {
		return false, nil, nil, err
	}

	_, remainingSubnetAuthKeys, err := txutils.GetRemainingSigners(tx, controlKeys)
	if err != nil {
		return false, nil, nil, err
	}
	isFullySigned := len(remainingSubnetAuthKeys) == 0

	if isFullySigned {
		id, err := d.Commit(tx)
		if err != nil {
			return false, nil, nil, err
		}
		ux.Logger.PrintToUser("Transaction successful, transaction ID: %s", id)
		return true, nil, nil, nil
	}

	ux.Logger.PrintToUser("Partial tx created")
	return false, tx, remainingSubnetAuthKeys, nil
}

func (d *PublicDeployer) AddPermissionlessValidator(
	subnetID ids.ID,
	subnetAssetID ids.ID,
	nodeID ids.NodeID,
	stakeAmount uint64,
	startTime uint64,
	endTime uint64,
	recipientAddr ids.ShortID,
	delegationFee uint32,
	popBytes []byte,
	proofOfPossession *signer.ProofOfPossession,
) (ids.ID, error) {
	wallet, err := d.loadWallet(subnetID)
	if err != nil {
		return ids.Empty, err
	}
	if subnetAssetID == ids.Empty {
		subnetAssetID = wallet.P().AVAXAssetID()
	}
	// popBytes is a marshalled json object containing publicKey and proofOfPossession of the node's BLS info
	txID, err := d.issueAddPermissionlessValidatorTX(recipientAddr, stakeAmount, subnetID, nodeID, subnetAssetID, startTime, endTime, wallet, delegationFee, popBytes, proofOfPossession)
	if err != nil {
		return ids.Empty, err
	}
	ux.Logger.PrintToUser("Transaction successful, transaction ID: %s", txID)
	return txID, nil
}

func (d *PublicDeployer) AddPermissionlessDelegator(
	subnetID ids.ID,
	subnetAssetID ids.ID,
	nodeID ids.NodeID,
	stakeAmount uint64,
	startTime uint64,
	endTime uint64,
	recipientAddr ids.ShortID,
) (ids.ID, error) {
	wallet, err := d.loadWallet(subnetID)
	if err != nil {
		return ids.Empty, err
	}
	txID, err := d.issueAddPermissionlessDelegatorTX(recipientAddr, stakeAmount, subnetID, nodeID, subnetAssetID, startTime, endTime, wallet)
	if err != nil {
		return ids.Empty, err
	}
	ux.Logger.PrintToUser("Transaction successful, transaction ID: %s", txID)
	return txID, nil
}

// - creates a subnet for [chain] using the given [controlKeys] and [threshold] as subnet authentication parameters
func (d *PublicDeployer) DeploySubnet(
	controlKeys []string,
	threshold uint32,
) (ids.ID, error) {
	wallet, err := d.loadWallet()
	if err != nil {
		return ids.Empty, err
	}
	subnetID, err := d.createSubnetTx(controlKeys, threshold, wallet)
	if err != nil {
		return ids.Empty, err
	}
	ux.Logger.PrintToUser("Subnet has been created with ID: %s", subnetID.String())
	time.Sleep(2 * time.Second)
	return subnetID, nil
}

// creates a blockchain for the given [subnetID]
//   - creates a create blockchain tx
//   - sets the change output owner to be a wallet address (if not, it may go to any other subnet auth address)
//   - signs the tx with the wallet as the owner of fee outputs and a possible subnet auth key
//   - if partially signed, returns the tx so that it can later on be signed by the rest of the subnet auth keys
//   - if fully signed, issues it
func (d *PublicDeployer) DeployBlockchain(
	controlKeys []string,
	subnetAuthKeysStrs []string,
	subnetID ids.ID,
	chain string,
	genesis []byte,
) (bool, ids.ID, *txs.Tx, []string, error) {
	ux.Logger.PrintToUser("Now creating blockchain...")

	wallet, err := d.loadWallet(subnetID)
	if err != nil {
		return false, ids.Empty, nil, nil, err
	}

	vmID, err := anrutils.VMID(chain)
	if err != nil {
		return false, ids.Empty, nil, nil, fmt.Errorf("failed to create VM ID from %s: %w", chain, err)
	}

	subnetAuthKeys, err := address.ParseToIDs(subnetAuthKeysStrs)
	if err != nil {
		return false, ids.Empty, nil, nil, fmt.Errorf("failure parsing subnet auth keys: %w", err)
	}

	if d.usingLedger {
		ux.Logger.PrintToUser("*** Please sign CreateChain transaction on the ledger device *** ")
	}

	tx, err := d.createBlockchainTx(subnetAuthKeys, chain, vmID, subnetID, genesis, wallet)
	if err != nil {
		return false, ids.Empty, nil, nil, err
	}

	_, remainingSubnetAuthKeys, err := txutils.GetRemainingSigners(tx, controlKeys)
	if err != nil {
		return false, ids.Empty, nil, nil, err
	}
	isFullySigned := len(remainingSubnetAuthKeys) == 0

	id := ids.Empty
	if isFullySigned {
		id, err = d.Commit(tx)
		if err != nil {
			return false, ids.Empty, nil, nil, err
		}
	}

	return isFullySigned, id, tx, remainingSubnetAuthKeys, nil
}

func (d *PublicDeployer) Commit(
	tx *txs.Tx,
) (ids.ID, error) {
	wallet, err := d.loadWallet()
	if err != nil {
		return ids.Empty, err
	}
	ctx, cancel := utils.GetAPIContext()
	defer cancel()
	err = wallet.P().IssueTx(tx, common.WithContext(ctx))
	if err != nil {
		if ctx.Err() != nil {
			err = fmt.Errorf("timeout issuing/verifying tx with ID %s: %w", tx.ID(), err)
		} else {
			err = fmt.Errorf("error issuing tx with ID %s: %w", tx.ID(), err)
		}
	}
	return tx.ID(), err
}

func (d *PublicDeployer) Sign(
	tx *txs.Tx,
	subnetAuthKeysStrs []string,
	subnet ids.ID,
) error {
	wallet, err := d.loadWallet(subnet)
	if err != nil {
		return err
	}
	subnetAuthKeys, err := address.ParseToIDs(subnetAuthKeysStrs)
	if err != nil {
		return fmt.Errorf("failure parsing subnet auth keys: %w", err)
	}
	if ok := d.checkWalletHasSubnetAuthAddresses(subnetAuthKeys); !ok {
		return ErrNoSubnetAuthKeysInWallet
	}
	if d.usingLedger {
		txName := txutils.GetLedgerDisplayName(tx)
		if len(txName) == 0 {
			ux.Logger.PrintToUser("*** Please sign tx hash on the ledger device *** ")
		} else {
			ux.Logger.PrintToUser("*** Please sign %s transaction on the ledger device *** ", txName)
		}
	}
	if err := d.signTx(tx, wallet); err != nil {
		return err
	}
	return nil
}

func (d *PublicDeployer) loadWallet(preloadTxs ...ids.ID) (primary.Wallet, error) {
	ctx := context.Background()
	// filter out ids.Empty txs
	filteredTxs := utils.Filter(preloadTxs, func(e ids.ID) bool { return e != ids.Empty })
	wallet, err := primary.MakeWallet(
		ctx,
		&primary.WalletConfig{
			URI:              d.network.Endpoint,
			AVAXKeychain:     d.kc,
			EthKeychain:      secp256k1fx.NewKeychain(),
			PChainTxsToFetch: set.Of(filteredTxs...),
		},
	)
	if err != nil {
		return nil, err
	}
	return wallet, nil
}

func (d *PublicDeployer) getMultisigTxOptions(subnetAuthKeys []ids.ShortID) []common.Option {
	options := []common.Option{}
	walletAddr := d.kc.Addresses().List()[0]
	// addrs to use for signing
	customAddrsSet := set.Set[ids.ShortID]{}
	customAddrsSet.Add(walletAddr)
	if len(subnetAuthKeys) > 0 {
		customAddrsSet.Add(subnetAuthKeys...)
	}
	options = append(options, common.WithCustomAddresses(customAddrsSet))
	// set change to go to wallet addr (instead of any other subnet auth key)
	changeOwner := &secp256k1fx.OutputOwners{
		Threshold: 1,
		Addrs:     []ids.ShortID{walletAddr},
	}
	options = append(options, common.WithChangeOwner(changeOwner))
	return options
}

func (d *PublicDeployer) createBlockchainTx(
	subnetAuthKeys []ids.ShortID,
	chainName string,
	vmID,
	subnetID ids.ID,
	genesis []byte,
	wallet primary.Wallet,
) (*txs.Tx, error) {
	fxIDs := make([]ids.ID, 0)
	options := d.getMultisigTxOptions(subnetAuthKeys)
	// create tx
	unsignedTx, err := wallet.P().Builder().NewCreateChainTx(
		subnetID,
		genesis,
		vmID,
		fxIDs,
		chainName,
		options...,
	)
	if err != nil {
		return nil, fmt.Errorf("error building tx: %w", err)
	}
	tx := txs.Tx{Unsigned: unsignedTx}
	// sign with current wallet
	if err := wallet.P().Signer().Sign(context.Background(), &tx); err != nil {
		return nil, fmt.Errorf("error signing tx: %w", err)
	}
	return &tx, nil
}

func (d *PublicDeployer) createAddSubnetValidatorTx(
	subnetAuthKeys []ids.ShortID,
	validator *txs.SubnetValidator,
	wallet primary.Wallet,
) (*txs.Tx, error) {
	options := d.getMultisigTxOptions(subnetAuthKeys)
	// create tx
	unsignedTx, err := wallet.P().Builder().NewAddSubnetValidatorTx(validator, options...)
	if err != nil {
		return nil, fmt.Errorf("error building tx: %w", err)
	}
	tx := txs.Tx{Unsigned: unsignedTx}
	// sign with current wallet
	if err := wallet.P().Signer().Sign(context.Background(), &tx); err != nil {
		return nil, fmt.Errorf("error signing tx: %w", err)
	}
	return &tx, nil
}

func (d *PublicDeployer) createRemoveValidatorTX(
	subnetAuthKeys []ids.ShortID,
	nodeID ids.NodeID,
	subnetID ids.ID,
	wallet primary.Wallet,
) (*txs.Tx, error) {
	options := d.getMultisigTxOptions(subnetAuthKeys)
	// create tx
	unsignedTx, err := wallet.P().Builder().NewRemoveSubnetValidatorTx(nodeID, subnetID, options...)
	if err != nil {
		return nil, fmt.Errorf("error building tx: %w", err)
	}
	tx := txs.Tx{Unsigned: unsignedTx}
	// sign with current wallet
	if err := wallet.P().Signer().Sign(context.Background(), &tx); err != nil {
		return nil, fmt.Errorf("error signing tx: %w", err)
	}
	return &tx, nil
}

func (d *PublicDeployer) createTransformSubnetTX(
	subnetAuthKeys []ids.ShortID,
	elasticSubnetConfig models.ElasticSubnetConfig,
	wallet primary.Wallet,
	assetID ids.ID,
) (*txs.Tx, error) {
	options := d.getMultisigTxOptions(subnetAuthKeys)
	// create tx
	unsignedTx, err := wallet.P().Builder().NewTransformSubnetTx(elasticSubnetConfig.SubnetID, assetID,
		elasticSubnetConfig.InitialSupply, elasticSubnetConfig.MaxSupply, elasticSubnetConfig.MinConsumptionRate,
		elasticSubnetConfig.MaxConsumptionRate, elasticSubnetConfig.MinValidatorStake, elasticSubnetConfig.MaxValidatorStake,
		elasticSubnetConfig.MinStakeDuration, elasticSubnetConfig.MaxStakeDuration, elasticSubnetConfig.MinDelegationFee,
		elasticSubnetConfig.MinDelegatorStake, elasticSubnetConfig.MaxValidatorWeightFactor, elasticSubnetConfig.UptimeRequirement, options...)
	if err != nil {
		return nil, fmt.Errorf("error building tx: %w", err)
	}
	tx := txs.Tx{Unsigned: unsignedTx}
	// sign with current wallet
	if err := wallet.P().Signer().Sign(context.Background(), &tx); err != nil {
		return nil, fmt.Errorf("error signing tx: %w", err)
	}
	return &tx, nil
}

// issueAddPermissionlessValidatorTX calls addPermissionlessValidatorTx API on P-Chain
// if subnetID is empty, node nodeID is going to be added as a validator on Primary Network
// if popBytes is empty, that means that we are using BLS proof generated from signer.key file
func (d *PublicDeployer) issueAddPermissionlessValidatorTX(
	recipientAddr ids.ShortID,
	stakeAmount uint64,
	subnetID ids.ID,
	nodeID ids.NodeID,
	assetID ids.ID,
	startTime uint64,
	endTime uint64,
	wallet primary.Wallet,
	delegationFee uint32,
	popBytes []byte,
	blsProof *signer.ProofOfPossession,
) (ids.ID, error) {
	options := d.getMultisigTxOptions([]ids.ShortID{})
	owner := &secp256k1fx.OutputOwners{
		Threshold: 1,
		Addrs: []ids.ShortID{
			recipientAddr,
		},
	}
	var proofOfPossession signer.Signer
	if subnetID == ids.Empty {
		if popBytes != nil {
			pop := &signer.ProofOfPossession{}
			err := pop.UnmarshalJSON(popBytes)
			if err != nil {
				return ids.Empty, err
			}
			proofOfPossession = pop
		} else {
			proofOfPossession = blsProof
		}
	} else {
		proofOfPossession = &signer.Empty{}
	}

	if d.usingLedger {
		ux.Logger.PrintToUser("*** Please sign Add Permissionless Validator hash on the ledger device *** ")
	}
	unsignedTx, err := wallet.P().Builder().NewAddPermissionlessValidatorTx(
		&txs.SubnetValidator{
			Validator: txs.Validator{
				NodeID: nodeID,
				Start:  startTime,
				End:    endTime,
				Wght:   stakeAmount,
			},
			Subnet: subnetID,
		},
		proofOfPossession,
		assetID,
		owner,
		owner,
		delegationFee,
		options...,
	)
	if err != nil {
		return ids.Empty, fmt.Errorf("error building tx: %w", err)
	}
	tx := txs.Tx{Unsigned: unsignedTx}
	if err := wallet.P().Signer().Sign(context.Background(), &tx); err != nil {
		return ids.Empty, fmt.Errorf("error signing tx: %w", err)
	}

	ctx, cancel := utils.GetAPIContext()
	defer cancel()
	err = wallet.P().IssueTx(
		&tx,
		common.WithContext(ctx),
	)
	if err != nil {
		if ctx.Err() != nil {
			err = fmt.Errorf("timeout issuing/verifying tx with ID %s: %w", tx.ID(), err)
		} else {
			err = fmt.Errorf("error issuing tx with ID %s: %w", tx.ID(), err)
		}
		return ids.Empty, err
	}

	return tx.ID(), nil
}

func (d *PublicDeployer) issueAddPermissionlessDelegatorTX(
	recipientAddr ids.ShortID,
	stakeAmount uint64,
	subnetID ids.ID,
	nodeID ids.NodeID,
	assetID ids.ID,
	startTime uint64,
	endTime uint64,
	wallet primary.Wallet,
) (ids.ID, error) {
	options := d.getMultisigTxOptions([]ids.ShortID{})
	owner := &secp256k1fx.OutputOwners{
		Threshold: 1,
		Addrs: []ids.ShortID{
			recipientAddr,
		},
	}

	if d.usingLedger {
		ux.Logger.PrintToUser("*** Please sign Add Permissionless Delegator hash on the ledger device *** ")
	}
	unsignedTx, err := wallet.P().Builder().NewAddPermissionlessDelegatorTx(
		&txs.SubnetValidator{
			Validator: txs.Validator{
				NodeID: nodeID,
				Start:  startTime,
				End:    endTime,
				Wght:   stakeAmount,
			},
			Subnet: subnetID,
		},
		assetID,
		owner,
		options...,
	)
	if err != nil {
		return ids.Empty, fmt.Errorf("error building tx: %w", err)
	}
	tx := txs.Tx{Unsigned: unsignedTx}
	if err := wallet.P().Signer().Sign(context.Background(), &tx); err != nil {
		return ids.Empty, fmt.Errorf("error signing tx: %w", err)
	}

	ctx, cancel := utils.GetAPIContext()
	defer cancel()
	err = wallet.P().IssueTx(
		&tx,
		common.WithContext(ctx),
	)
	if err != nil {
		if ctx.Err() != nil {
			err = fmt.Errorf("timeout issuing/verifying tx with ID %s: %w", tx.ID(), err)
		} else {
			err = fmt.Errorf("error issuing tx with ID %s: %w", tx.ID(), err)
		}
		return ids.Empty, err
	}

	return tx.ID(), nil
}

func (*PublicDeployer) signTx(
	tx *txs.Tx,
	wallet primary.Wallet,
) error {
	if err := wallet.P().Signer().Sign(context.Background(), tx); err != nil {
		return fmt.Errorf("error signing tx: %w", err)
	}
	return nil
}

func (d *PublicDeployer) createSubnetTx(controlKeys []string, threshold uint32, wallet primary.Wallet) (ids.ID, error) {
	addrs, err := address.ParseToIDs(controlKeys)
	if err != nil {
		return ids.Empty, fmt.Errorf("failure parsing control keys: %w", err)
	}
	owners := &secp256k1fx.OutputOwners{
		Addrs:     addrs,
		Threshold: threshold,
		Locktime:  0,
	}
	if d.usingLedger {
		ux.Logger.PrintToUser("*** Please sign CreateSubnet transaction on the ledger device *** ")
	}
	unsignedTx, err := wallet.P().Builder().NewCreateSubnetTx(
		owners,
	)
	if err != nil {
		return ids.Empty, fmt.Errorf("error building tx: %w", err)
	}
	tx := txs.Tx{Unsigned: unsignedTx}
	if err := wallet.P().Signer().Sign(context.Background(), &tx); err != nil {
		return ids.Empty, fmt.Errorf("error signing tx: %w", err)
	}

	ctx, cancel := utils.GetAPIContext()
	defer cancel()
	err = wallet.P().IssueTx(
		&tx,
		common.WithContext(ctx),
	)
	if err != nil {
		if ctx.Err() != nil {
			err = fmt.Errorf("timeout issuing/verifying tx with ID %s: %w", tx.ID(), err)
		} else {
			err = fmt.Errorf("error issuing tx with ID %s: %w", tx.ID(), err)
		}
		return ids.Empty, err
	}

	return tx.ID(), nil
}

func (d *PublicDeployer) getSubnetAuthAddressesInWallet(subnetAuth []ids.ShortID) []ids.ShortID {
	walletAddrs := d.kc.Addresses().List()
	subnetAuthInWallet := []ids.ShortID{}
	for _, walletAddr := range walletAddrs {
		for _, addr := range subnetAuth {
			if addr == walletAddr {
				subnetAuthInWallet = append(subnetAuthInWallet, addr)
			}
		}
	}
	return subnetAuthInWallet
}

// check that the wallet at least contain one subnet auth address
func (d *PublicDeployer) checkWalletHasSubnetAuthAddresses(subnetAuth []ids.ShortID) bool {
	addrs := d.getSubnetAuthAddressesInWallet(subnetAuth)
	return len(addrs) != 0
}

func IsSubnetValidator(subnetID ids.ID, nodeID ids.NodeID, network models.Network) (bool, error) {
<<<<<<< HEAD
	var apiURL string
	switch network {
	case models.Mainnet:
		apiURL = constants.MainnetAPIEndpoint
	case models.Fuji:
		apiURL = constants.FujiAPIEndpoint
	default:
		return false, fmt.Errorf("invalid network: %s", network)
	}
	pClient := platformvm.NewClient(apiURL)
	ctx, cancel := utils.GetAPIContext()
=======
	pClient := platformvm.NewClient(network.Endpoint)
	ctx, cancel := context.WithTimeout(context.Background(), constants.E2ERequestTimeout)
>>>>>>> 88d64f6f
	defer cancel()

	vals, err := pClient.GetCurrentValidators(ctx, subnetID, []ids.NodeID{nodeID})
	if err != nil {
		return false, fmt.Errorf("failed to get current validators")
	}

	return !(len(vals) == 0), nil
}

func GetPublicSubnetValidators(subnetID ids.ID, network models.Network) ([]platformvm.ClientPermissionlessValidator, error) {
<<<<<<< HEAD
	var apiURL string
	switch network {
	case models.Mainnet:
		apiURL = constants.MainnetAPIEndpoint
	case models.Fuji:
		apiURL = constants.FujiAPIEndpoint
	default:
		return nil, fmt.Errorf("invalid network: %s", network)
	}
	pClient := platformvm.NewClient(apiURL)
	ctx, cancel := utils.GetAPIContext()
=======
	pClient := platformvm.NewClient(network.Endpoint)
	ctx, cancel := context.WithTimeout(context.Background(), constants.E2ERequestTimeout)
>>>>>>> 88d64f6f
	defer cancel()

	vals, err := pClient.GetCurrentValidators(ctx, subnetID, []ids.NodeID{})
	if err != nil {
		return nil, fmt.Errorf("failed to get current validators")
	}

	return vals, nil
}

func IssueXToPExportTx(
	wallet primary.Wallet,
	usingLedger bool,
	assetID ids.ID,
	amount uint64,
	owner *secp256k1fx.OutputOwners,
) (ids.ID, error) {
	if usingLedger {
		ux.Logger.PrintToUser("*** Please sign X -> P Chain Export Transaction hash on the ledger device *** ")
	}
	unsignedTx, err := wallet.X().Builder().NewExportTx(
		avagoconstants.PlatformChainID,
		[]*avax.TransferableOutput{
			{
				Asset: avax.Asset{
					ID: assetID,
				},
				Out: &secp256k1fx.TransferOutput{
					Amt:          amount,
					OutputOwners: *owner,
				},
			},
		},
	)
	if err != nil {
		return ids.Empty, fmt.Errorf("error building tx: %w", err)
	}
	tx := avmtxs.Tx{Unsigned: unsignedTx}
	if err := wallet.X().Signer().Sign(context.Background(), &tx); err != nil {
		return ids.Empty, fmt.Errorf("error signing tx: %w", err)
	}
	ctx, cancel := utils.GetAPIContext()
	defer cancel()
	err = wallet.X().IssueTx(
		&tx,
		common.WithContext(ctx),
	)
	if err != nil {
		if ctx.Err() != nil {
			err = fmt.Errorf("timeout issuing/verifying tx with ID %s: %w", tx.ID(), err)
		} else {
			err = fmt.Errorf("error issuing tx with ID %s: %w", tx.ID(), err)
		}
		return tx.ID(), err
	}
	return tx.ID(), nil
}

func IssuePFromXImportTx(
	wallet primary.Wallet,
	usingLedger bool,
	owner *secp256k1fx.OutputOwners,
) (ids.ID, error) {
	if usingLedger {
		ux.Logger.PrintToUser("*** Please sign X -> P Chain Import Transaction hash on the ledger device *** ")
	}
	unsignedTx, err := wallet.P().Builder().NewImportTx(
		wallet.X().BlockchainID(),
		owner,
	)
	if err != nil {
		return ids.Empty, fmt.Errorf("error building tx: %w", err)
	}
	tx := txs.Tx{Unsigned: unsignedTx}
	if err := wallet.P().Signer().Sign(context.Background(), &tx); err != nil {
		return ids.Empty, fmt.Errorf("error signing tx: %w", err)
	}
	ctx, cancel := utils.GetAPIContext()
	defer cancel()
	err = wallet.P().IssueTx(
		&tx,
		common.WithContext(ctx),
	)
	if err != nil {
		if ctx.Err() != nil {
			err = fmt.Errorf("timeout issuing/verifying tx with ID %s: %w", tx.ID(), err)
		} else {
			err = fmt.Errorf("error issuing tx with ID %s: %w", tx.ID(), err)
		}
		return tx.ID(), err
	}
	return tx.ID(), err
}<|MERGE_RESOLUTION|>--- conflicted
+++ resolved
@@ -14,7 +14,6 @@
 	"github.com/ava-labs/avalanchego/vms/components/verify"
 
 	"github.com/ava-labs/avalanche-cli/pkg/application"
-	"github.com/ava-labs/avalanche-cli/pkg/constants"
 	"github.com/ava-labs/avalanche-cli/pkg/models"
 	"github.com/ava-labs/avalanche-cli/pkg/txutils"
 	"github.com/ava-labs/avalanche-cli/pkg/utils"
@@ -824,49 +823,21 @@
 }
 
 func IsSubnetValidator(subnetID ids.ID, nodeID ids.NodeID, network models.Network) (bool, error) {
-<<<<<<< HEAD
-	var apiURL string
-	switch network {
-	case models.Mainnet:
-		apiURL = constants.MainnetAPIEndpoint
-	case models.Fuji:
-		apiURL = constants.FujiAPIEndpoint
-	default:
-		return false, fmt.Errorf("invalid network: %s", network)
-	}
-	pClient := platformvm.NewClient(apiURL)
+	pClient := platformvm.NewClient(network.Endpoint)
 	ctx, cancel := utils.GetAPIContext()
-=======
+	defer cancel()
+
+	vals, err := pClient.GetCurrentValidators(ctx, subnetID, []ids.NodeID{nodeID})
+	if err != nil {
+		return false, fmt.Errorf("failed to get current validators")
+	}
+
+	return !(len(vals) == 0), nil
+}
+
+func GetPublicSubnetValidators(subnetID ids.ID, network models.Network) ([]platformvm.ClientPermissionlessValidator, error) {
 	pClient := platformvm.NewClient(network.Endpoint)
-	ctx, cancel := context.WithTimeout(context.Background(), constants.E2ERequestTimeout)
->>>>>>> 88d64f6f
-	defer cancel()
-
-	vals, err := pClient.GetCurrentValidators(ctx, subnetID, []ids.NodeID{nodeID})
-	if err != nil {
-		return false, fmt.Errorf("failed to get current validators")
-	}
-
-	return !(len(vals) == 0), nil
-}
-
-func GetPublicSubnetValidators(subnetID ids.ID, network models.Network) ([]platformvm.ClientPermissionlessValidator, error) {
-<<<<<<< HEAD
-	var apiURL string
-	switch network {
-	case models.Mainnet:
-		apiURL = constants.MainnetAPIEndpoint
-	case models.Fuji:
-		apiURL = constants.FujiAPIEndpoint
-	default:
-		return nil, fmt.Errorf("invalid network: %s", network)
-	}
-	pClient := platformvm.NewClient(apiURL)
 	ctx, cancel := utils.GetAPIContext()
-=======
-	pClient := platformvm.NewClient(network.Endpoint)
-	ctx, cancel := context.WithTimeout(context.Background(), constants.E2ERequestTimeout)
->>>>>>> 88d64f6f
 	defer cancel()
 
 	vals, err := pClient.GetCurrentValidators(ctx, subnetID, []ids.NodeID{})
