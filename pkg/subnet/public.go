--- conflicted
+++ resolved
@@ -624,7 +624,6 @@
 	validators []*txs.ConvertSubnetValidator,
 	wallet primary.Wallet,
 ) (*txs.Tx, error) {
-<<<<<<< HEAD
 	options := d.getMultisigTxOptions(subnetAuthKeys)
 	unsignedTx, err := wallet.P().Builder().NewConvertSubnetTx(
 		subnetID,
@@ -646,9 +645,6 @@
 		return nil, fmt.Errorf("error signing tx: %w", err)
 	}
 	return &tx, nil
-=======
-	return nil, nil
->>>>>>> ae81087e
 }
 
 func (d *PublicDeployer) createTransferSubnetOwnershipTx(
