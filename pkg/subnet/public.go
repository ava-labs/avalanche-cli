// Copyright (C) 2022, Ava Labs, Inc. All rights reserved.
// See the file LICENSE for licensing terms.
package subnet

import (
	"context"
	"errors"
	"fmt"
	"time"

	"github.com/ava-labs/avalanchego/vms/platformvm/warp"

	"github.com/ava-labs/avalanchego/vms/platformvm/signer"

	"github.com/ava-labs/avalanchego/vms/components/avax"
	"github.com/ava-labs/avalanchego/vms/components/verify"

	"github.com/ava-labs/avalanche-cli/pkg/application"
	"github.com/ava-labs/avalanche-cli/pkg/keychain"
	"github.com/ava-labs/avalanche-cli/pkg/models"
	"github.com/ava-labs/avalanche-cli/pkg/txutils"
	"github.com/ava-labs/avalanche-cli/pkg/utils"
	"github.com/ava-labs/avalanche-cli/pkg/ux"
	anrutils "github.com/ava-labs/avalanche-network-runner/utils"
	"github.com/ava-labs/avalanchego/ids"
	avagoconstants "github.com/ava-labs/avalanchego/utils/constants"
	"github.com/ava-labs/avalanchego/utils/formatting/address"
	"github.com/ava-labs/avalanchego/utils/logging"
	"github.com/ava-labs/avalanchego/utils/set"
	avmtxs "github.com/ava-labs/avalanchego/vms/avm/txs"
	"github.com/ava-labs/avalanchego/vms/platformvm"
	"github.com/ava-labs/avalanchego/vms/platformvm/txs"
	"github.com/ava-labs/avalanchego/vms/secp256k1fx"
	"github.com/ava-labs/avalanchego/wallet/subnet/primary"
	"github.com/ava-labs/avalanchego/wallet/subnet/primary/common"
)

var ErrNoSubnetAuthKeysInWallet = errors.New("auth wallet does not contain subnet auth keys")

type PublicDeployer struct {
	LocalDeployer
	kc      *keychain.Keychain
	network models.Network
	app     *application.Avalanche
	wallet  primary.Wallet
}

func NewPublicDeployer(app *application.Avalanche, kc *keychain.Keychain, network models.Network) *PublicDeployer {
	return &PublicDeployer{
		LocalDeployer: *NewLocalDeployer(app, "", "", ""),
		app:           app,
		kc:            kc,
		network:       network,
	}
}

// adds a subnet validator to the given [subnetID]
//   - creates an add subnet validator tx
//   - sets the change output owner to be a wallet address (if not, it may go to any other subnet auth address)
//   - signs the tx with the wallet as the owner of fee outputs and a possible subnet auth key
//   - if partially signed, returns the tx so that it can later on be signed by the rest of the subnet auth keys
//   - if fully signed, issues it
func (d *PublicDeployer) AddValidatorNonSOV(
	waitForTxAcceptance bool,
	controlKeys []string,
	subnetAuthKeysStrs []string,
	subnetID ids.ID,
	nodeID ids.NodeID,
	weight uint64,
	startTime time.Time,
	duration time.Duration,
) (bool, *txs.Tx, []string, error) {
	wallet, err := d.loadCacheWallet(subnetID)
	if err != nil {
		return false, nil, nil, err
	}
	subnetAuthKeys, err := address.ParseToIDs(subnetAuthKeysStrs)
	if err != nil {
		return false, nil, nil, fmt.Errorf("failure parsing subnet auth keys: %w", err)
	}
	validator := &txs.SubnetValidator{
		Validator: txs.Validator{
			NodeID: nodeID,
			Start:  uint64(startTime.Unix()),
			End:    uint64(startTime.Add(duration).Unix()),
			Wght:   weight,
		},
		Subnet: subnetID,
	}
	showLedgerSignatureMsg(d.kc.UsesLedger, d.kc.HasOnlyOneKey(), "SubnetValidator transaction")

	tx, err := d.createAddSubnetValidatorTx(subnetAuthKeys, validator, wallet)
	if err != nil {
		return false, nil, nil, err
	}

	_, remainingSubnetAuthKeys, err := txutils.GetRemainingSigners(tx, controlKeys)
	if err != nil {
		return false, nil, nil, err
	}
	isFullySigned := len(remainingSubnetAuthKeys) == 0

	if isFullySigned {
		id, err := d.Commit(tx, waitForTxAcceptance)
		if err != nil {
			return false, nil, nil, err
		}
		ux.Logger.PrintToUser("Transaction successful, transaction ID: %s", id)
		return true, tx, nil, nil
	}

	ux.Logger.PrintToUser("Partial tx created")
	return false, tx, remainingSubnetAuthKeys, nil
}

//	type SetSubnetValidatorWeightTx struct {
//		// Metadata, inputs and outputs
//		BaseTx
//		// AddressedCall with Payload:
//		//   - ValidationID (SHA256 of the AddressedCall Payload of the RegisterSubnetValidatorTx adding the validator)
//		//   - Nonce
//		//   - Weight
//		Message warp.Message `json:"message"`
//	}
func (d *PublicDeployer) SetL1ValidatorWeight(
	message warp.Message,
) (*txs.Tx, error) {
	// create tx
	//unsignedTx, err := wallet.P().Builder().NewSetL1ValidatorWeightTx(args...)
	//if err != nil {
	//	return nil, fmt.Errorf("error building tx: %w", err)
	//}
	//tx := txs.Tx{Unsigned: unsignedTx}
	// sign with current wallet that contains EVM address controlling POA Validator Manager
	// TODO: change code below
	//if err := wallet.P().Signer().Sign(context.Background(), &tx); err != nil {
	//	return nil, fmt.Errorf("error signing tx: %w", err)
	//}
	//return &tx, nil
	return nil, nil
}

func (d *PublicDeployer) RegisterL1Validator(
	balance uint64,
<<<<<<< HEAD
	pop [96]byte,
=======
	signer signer.ProofOfPossession,
	changeOwner fx.Owner,
>>>>>>> 37a79374
	message warp.Message,
) (*txs.Tx, error) {
	wallet, err := d.loadCacheWallet()
	if err != nil {
		return nil, err
	}
	// create tx
<<<<<<< HEAD
	tx, err := wallet.P().IssueRegisterSubnetValidatorTx(
		balance,
		pop,
		message.Bytes(),
	)
	if err != nil {
		return nil, fmt.Errorf("error issuing RegisterSubnetValidatorTx: %w", err)
	}
	return tx, nil
=======
	//unsignedTx, err := wallet.P().Builder().NewRegisterL1ValidatorTx(args...)
	//if err != nil {
	//	return nil, fmt.Errorf("error building tx: %w", err)
	//}
	//tx := txs.Tx{Unsigned: unsignedTx}
	// sign with current wallet that contains EVM address controlling POA Validator Manager
	// TODO: change code below
	//if err := wallet.P().Signer().Sign(context.Background(), &tx); err != nil {
	//	return nil, fmt.Errorf("error signing tx: %w", err)
	//}
	//return &tx, nil
	return nil, nil
>>>>>>> 37a79374
}

// change subnet owner for [subnetID]
//   - creates a transfer subnet ownership tx
//   - sets the change output owner to be a wallet address (if not, it may go to any other subnet auth address)
//   - signs the tx with the wallet as the owner of fee outputs and a possible subnet auth key
//   - if partially signed, returns the tx so that it can later on be signed by the rest of the subnet auth keys
//   - if fully signed, issues it
func (d *PublicDeployer) TransferSubnetOwnership(
	controlKeys []string,
	subnetAuthKeysStrs []string,
	subnetID ids.ID,
	newControlKeys []string,
	newThreshold uint32,
) (bool, *txs.Tx, []string, error) {
	wallet, err := d.loadCacheWallet(subnetID)
	if err != nil {
		return false, nil, nil, err
	}
	subnetAuthKeys, err := address.ParseToIDs(subnetAuthKeysStrs)
	if err != nil {
		return false, nil, nil, fmt.Errorf("failure parsing subnet auth keys: %w", err)
	}
	showLedgerSignatureMsg(d.kc.UsesLedger, d.kc.HasOnlyOneKey(), "TransferSubnetOwnership transaction")

	tx, err := d.createTransferSubnetOwnershipTx(
		subnetAuthKeys,
		subnetID,
		newControlKeys,
		newThreshold,
		wallet,
	)
	if err != nil {
		return false, nil, nil, err
	}

	_, remainingSubnetAuthKeys, err := txutils.GetRemainingSigners(tx, controlKeys)
	if err != nil {
		return false, nil, nil, err
	}
	isFullySigned := len(remainingSubnetAuthKeys) == 0

	if isFullySigned {
		id, err := d.Commit(tx, true)
		if err != nil {
			return false, nil, nil, err
		}
		ux.Logger.PrintToUser("Transaction successful, transaction ID: %s", id)
		return true, tx, nil, nil
	}

	ux.Logger.PrintToUser("Partial tx created")
	return false, tx, remainingSubnetAuthKeys, nil
}

func (d *PublicDeployer) CreateAssetTx(
	tokenName string,
	tokenSymbol string,
	denomination byte,
	initialState map[uint32][]verify.State,
) (ids.ID, error) {
	wallet, err := d.loadWallet()
	if err != nil {
		return ids.Empty, err
	}

	showLedgerSignatureMsg(d.kc.UsesLedger, d.kc.HasOnlyOneKey(), "Create Asset transaction hash")

	unsignedTx, err := wallet.X().Builder().NewCreateAssetTx(
		tokenName,
		tokenSymbol,
		denomination,
		initialState,
	)
	if err != nil {
		return ids.Empty, fmt.Errorf("error building tx: %w", err)
	}
	tx := avmtxs.Tx{Unsigned: unsignedTx}
	if err := wallet.X().Signer().Sign(context.Background(), &tx); err != nil {
		return ids.Empty, fmt.Errorf("error signing tx: %w", err)
	}

	ctx, cancel := utils.GetAPIContext()
	defer cancel()
	err = wallet.X().IssueTx(
		&tx,
		common.WithContext(ctx),
	)
	if err != nil {
		if ctx.Err() != nil {
			err = fmt.Errorf("timeout issuing/verifying tx with ID %s: %w", tx.ID(), err)
		} else {
			err = fmt.Errorf("error issuing tx with ID %s: %w", tx.ID(), err)
		}
		return ids.Empty, err
	}

	ux.Logger.PrintToUser("Create Asset Transaction successful, transaction ID: %s", tx.ID())
	ux.Logger.PrintToUser("Now exporting asset to P-Chain ...")
	return tx.ID(), err
}

// removes a subnet validator from the given [subnet]
// - verifies that the wallet is one of the subnet auth keys (so as to sign the AddSubnetValidator tx)
// - if operation is multisig (len(subnetAuthKeysStrs) > 1):
//   - creates a remove subnet validator tx
//   - sets the change output owner to be a wallet address (if not, it may go to any other subnet auth address)
//   - signs the tx with the wallet as the owner of fee outputs and a possible subnet auth key
//   - if partially signed, returns the tx so that it can later on be signed by the rest of the subnet auth keys
//   - if fully signed, issues it
func (d *PublicDeployer) RemoveValidator(
	controlKeys []string,
	subnetAuthKeysStrs []string,
	subnetID ids.ID,
	nodeID ids.NodeID,
) (bool, *txs.Tx, []string, error) {
	wallet, err := d.loadCacheWallet(subnetID)
	if err != nil {
		return false, nil, nil, err
	}
	subnetAuthKeys, err := address.ParseToIDs(subnetAuthKeysStrs)
	if err != nil {
		return false, nil, nil, fmt.Errorf("failure parsing subnet auth keys: %w", err)
	}

	showLedgerSignatureMsg(d.kc.UsesLedger, d.kc.HasOnlyOneKey(), "tx hash")

	tx, err := d.createRemoveValidatorTX(subnetAuthKeys, nodeID, subnetID, wallet)
	if err != nil {
		return false, nil, nil, err
	}

	_, remainingSubnetAuthKeys, err := txutils.GetRemainingSigners(tx, controlKeys)
	if err != nil {
		return false, nil, nil, err
	}
	isFullySigned := len(remainingSubnetAuthKeys) == 0

	if isFullySigned {
		id, err := d.Commit(tx, true)
		if err != nil {
			return false, nil, nil, err
		}
		ux.Logger.PrintToUser("Transaction successful, transaction ID: %s", id)
		return true, tx, nil, nil
	}

	ux.Logger.PrintToUser("Partial tx created")
	return false, tx, remainingSubnetAuthKeys, nil
}

func (d *PublicDeployer) AddPermissionlessValidator(
	subnetID ids.ID,
	subnetAssetID ids.ID,
	nodeID ids.NodeID,
	stakeAmount uint64,
	startTime uint64,
	endTime uint64,
	recipientAddr ids.ShortID,
	delegationFee uint32,
	popBytes []byte,
	proofOfPossession *signer.ProofOfPossession,
) (ids.ID, error) {
	wallet, err := d.loadWallet(subnetID)
	if err != nil {
		return ids.Empty, err
	}
	if subnetAssetID == ids.Empty {
		subnetAssetID = wallet.P().Builder().Context().AVAXAssetID
	}
	// popBytes is a marshalled json object containing publicKey and proofOfPossession of the node's BLS info
	txID, err := d.issueAddPermissionlessValidatorTX(recipientAddr, stakeAmount, subnetID, nodeID, subnetAssetID, startTime, endTime, wallet, delegationFee, popBytes, proofOfPossession)
	if err != nil {
		return ids.Empty, err
	}
	ux.Logger.PrintToUser("Transaction successful, transaction ID: %s", txID)
	return txID, nil
}

// - creates a subnet for [chain] using the given [controlKeys] and [threshold] as subnet authentication parameters
func (d *PublicDeployer) DeploySubnet(
	controlKeys []string,
	threshold uint32,
) (ids.ID, error) {
	wallet, err := d.loadWallet()
	if err != nil {
		return ids.Empty, err
	}
	subnetID, err := d.createSubnetTx(controlKeys, threshold, wallet)
	if err != nil {
		return ids.Empty, err
	}
	ux.Logger.PrintToUser("Subnet has been created with ID: %s", subnetID.String())
	time.Sleep(2 * time.Second)
	return subnetID, nil
}

// creates a blockchain for the given [subnetID]
//   - creates a create blockchain tx
//   - sets the change output owner to be a wallet address (if not, it may go to any other subnet auth address)
//   - signs the tx with the wallet as the owner of fee outputs and a possible subnet auth key
//   - if partially signed, returns the tx so that it can later on be signed by the rest of the subnet auth keys
//   - if fully signed, issues it
func (d *PublicDeployer) DeployBlockchain(
	controlKeys []string,
	subnetAuthKeysStrs []string,
	subnetID ids.ID,
	chain string,
	genesis []byte,
) (bool, ids.ID, *txs.Tx, []string, error) {
	ux.Logger.PrintToUser("Now creating blockchain...")

	wallet, err := d.loadCacheWallet(subnetID)
	if err != nil {
		return false, ids.Empty, nil, nil, err
	}

	vmID, err := anrutils.VMID(chain)
	if err != nil {
		return false, ids.Empty, nil, nil, fmt.Errorf("failed to create VM ID from %s: %w", chain, err)
	}

	subnetAuthKeys, err := address.ParseToIDs(subnetAuthKeysStrs)
	if err != nil {
		return false, ids.Empty, nil, nil, fmt.Errorf("failure parsing subnet auth keys: %w", err)
	}

	showLedgerSignatureMsg(d.kc.UsesLedger, d.kc.HasOnlyOneKey(), "CreateChain transaction")

	tx, err := d.createBlockchainTx(subnetAuthKeys, chain, vmID, subnetID, genesis, wallet)
	if err != nil {
		return false, ids.Empty, nil, nil, err
	}

	_, remainingSubnetAuthKeys, err := txutils.GetRemainingSigners(tx, controlKeys)
	if err != nil {
		return false, ids.Empty, nil, nil, err
	}
	isFullySigned := len(remainingSubnetAuthKeys) == 0

	id := ids.Empty
	if isFullySigned {
		id, err = d.Commit(tx, true)
		if err != nil {
			return false, ids.Empty, nil, nil, err
		}
	}

	return isFullySigned, id, tx, remainingSubnetAuthKeys, nil
}

func (d *PublicDeployer) ConvertL1(
	controlKeys []string,
	subnetAuthKeysStrs []string,
	subnetID ids.ID,
	chainID ids.ID,
	validators []*txs.ConvertSubnetValidator,
) (bool, ids.ID, *txs.Tx, []string, error) {
	ux.Logger.PrintToUser("Now calling ConvertL1 Tx...")

	wallet, err := d.loadCacheWallet(subnetID)
	if err != nil {
		return false, ids.Empty, nil, nil, err
	}

	subnetAuthKeys, err := address.ParseToIDs(subnetAuthKeysStrs)
	if err != nil {
		return false, ids.Empty, nil, nil, fmt.Errorf("failure parsing subnet auth keys: %w", err)
	}

	showLedgerSignatureMsg(d.kc.UsesLedger, d.kc.HasOnlyOneKey(), "ConvertL1 transaction")

	var validatorManagerAddress []byte
	tx, err := d.createConvertL1Tx(subnetAuthKeys, subnetID, chainID, validatorManagerAddress, validators, wallet)
	if err != nil {
		return false, ids.Empty, nil, nil, err
	}

	_, remainingSubnetAuthKeys, err := txutils.GetRemainingSigners(tx, controlKeys)
	if err != nil {
		return false, ids.Empty, nil, nil, err
	}
	isFullySigned := len(remainingSubnetAuthKeys) == 0

	id := ids.Empty
	if isFullySigned {
		id, err = d.Commit(tx, true)
		if err != nil {
			return false, ids.Empty, nil, nil, err
		}
	}

	return isFullySigned, id, tx, remainingSubnetAuthKeys, nil
}

func (d *PublicDeployer) Commit(
	tx *txs.Tx,
	waitForTxAcceptance bool,
) (ids.ID, error) {
	const (
		repeats             = 3
		sleepBetweenRepeats = 2 * time.Second
	)
	var issueTxErr error
	wallet, err := d.loadCacheWallet()
	if err != nil {
		return ids.Empty, err
	}
	for i := 0; i < repeats; i++ {
		ctx, cancel := utils.GetAPILargeContext()
		defer cancel()
		options := []common.Option{common.WithContext(ctx)}
		if !waitForTxAcceptance {
			options = append(options, common.WithAssumeDecided())
		}
		issueTxErr = wallet.P().IssueTx(tx, options...)
		if issueTxErr == nil {
			break
		}
		if ctx.Err() != nil {
			issueTxErr = fmt.Errorf("timeout issuing/verifying tx with ID %s: %w", tx.ID(), issueTxErr)
		} else {
			issueTxErr = fmt.Errorf("error issuing tx with ID %s: %w", tx.ID(), issueTxErr)
		}
		ux.Logger.RedXToUser("%s", issueTxErr)
		time.Sleep(sleepBetweenRepeats)
	}
	if issueTxErr != nil {
		d.cleanCacheWallet()
	}
	return tx.ID(), issueTxErr
}

func (d *PublicDeployer) Sign(
	tx *txs.Tx,
	subnetAuthKeysStrs []string,
	subnetID ids.ID,
) error {
	wallet, err := d.loadWallet(subnetID)
	if err != nil {
		return err
	}
	subnetAuthKeys, err := address.ParseToIDs(subnetAuthKeysStrs)
	if err != nil {
		return fmt.Errorf("failure parsing subnet auth keys: %w", err)
	}
	if ok := d.checkWalletHasSubnetAuthAddresses(subnetAuthKeys); !ok {
		return ErrNoSubnetAuthKeysInWallet
	}
	if d.kc.UsesLedger {
		txName := txutils.GetLedgerDisplayName(tx)
		if len(txName) == 0 {
			showLedgerSignatureMsg(d.kc.UsesLedger, d.kc.HasOnlyOneKey(), "tx hash")
		} else {
			showLedgerSignatureMsg(d.kc.UsesLedger, d.kc.HasOnlyOneKey(), fmt.Sprintf("%s transaction", txName))
		}
	}
	if err := d.signTx(tx, wallet); err != nil {
		return err
	}
	return nil
}

func (d *PublicDeployer) loadWallet(subnetIDs ...ids.ID) (primary.Wallet, error) {
	ctx := context.Background()
	// filter out ids.Empty txs
	filteredTxs := utils.Filter(subnetIDs, func(e ids.ID) bool { return e != ids.Empty })
	wallet, err := primary.MakeWallet(
		ctx,
		&primary.WalletConfig{
			URI:          d.network.Endpoint,
			AVAXKeychain: d.kc.Keychain,
			EthKeychain:  secp256k1fx.NewKeychain(),
			SubnetIDs:    filteredTxs,
		},
	)
	if err != nil {
		return nil, err
	}
	return wallet, nil
}

func (d *PublicDeployer) cleanCacheWallet() {
	d.wallet = nil
}

func (d *PublicDeployer) loadCacheWallet(preloadTxs ...ids.ID) (primary.Wallet, error) {
	var err error
	if d.wallet == nil {
		d.wallet, err = d.loadWallet(preloadTxs...)
	}
	return d.wallet, err
}

func (d *PublicDeployer) getMultisigTxOptions(subnetAuthKeys []ids.ShortID) []common.Option {
	options := []common.Option{}
	walletAddrs := d.kc.Addresses().List()
	changeAddr := walletAddrs[0]
	// addrs to use for signing
	customAddrsSet := set.Set[ids.ShortID]{}
	customAddrsSet.Add(walletAddrs...)
	customAddrsSet.Add(subnetAuthKeys...)
	options = append(options, common.WithCustomAddresses(customAddrsSet))
	// set change to go to wallet addr (instead of any other subnet auth key)
	changeOwner := &secp256k1fx.OutputOwners{
		Threshold: 1,
		Addrs:     []ids.ShortID{changeAddr},
	}
	options = append(options, common.WithChangeOwner(changeOwner))
	return options
}

func (d *PublicDeployer) createBlockchainTx(
	subnetAuthKeys []ids.ShortID,
	chainName string,
	vmID,
	subnetID ids.ID,
	genesis []byte,
	wallet primary.Wallet,
) (*txs.Tx, error) {
	fxIDs := make([]ids.ID, 0)
	options := d.getMultisigTxOptions(subnetAuthKeys)
	// create tx
	unsignedTx, err := wallet.P().Builder().NewCreateChainTx(
		subnetID,
		genesis,
		vmID,
		fxIDs,
		chainName,
		options...,
	)
	if err != nil {
		return nil, fmt.Errorf("error building tx: %w", err)
	}
	tx := txs.Tx{Unsigned: unsignedTx}
	// sign with current wallet
	if err := wallet.P().Signer().Sign(context.Background(), &tx); err != nil {
		return nil, fmt.Errorf("error signing tx: %w", err)
	}
	return &tx, nil
}

func (d *PublicDeployer) createConvertL1Tx(
	subnetAuthKeys []ids.ShortID,
	subnetID ids.ID,
	chainID ids.ID,
	address []byte,
	validators []*txs.ConvertSubnetValidator,
	wallet primary.Wallet,
) (*txs.Tx, error) {
	options := d.getMultisigTxOptions(subnetAuthKeys)
	unsignedTx, err := wallet.P().Builder().NewConvertSubnetTx(
		subnetID,
		chainID,
		address,
		validators,
		options...,
	)
	if err != nil {
		return nil, fmt.Errorf("error building tx: %w", err)
	}
	tx := txs.Tx{Unsigned: unsignedTx}
	if err := wallet.P().Signer().Sign(context.Background(), &tx); err != nil {
		return nil, fmt.Errorf("error signing tx: %w", err)
	}
	return &tx, nil
}

func (d *PublicDeployer) createTransferSubnetOwnershipTx(
	subnetAuthKeys []ids.ShortID,
	subnetID ids.ID,
	controlKeys []string,
	threshold uint32,
	wallet primary.Wallet,
) (*txs.Tx, error) {
	options := d.getMultisigTxOptions(subnetAuthKeys)
	addrs, err := address.ParseToIDs(controlKeys)
	if err != nil {
		return nil, fmt.Errorf("failure parsing control keys: %w", err)
	}
	owner := &secp256k1fx.OutputOwners{
		Addrs:     addrs,
		Threshold: threshold,
		Locktime:  0,
	}
	// create tx
	unsignedTx, err := wallet.P().Builder().NewTransferSubnetOwnershipTx(
		subnetID,
		owner,
		options...,
	)
	if err != nil {
		return nil, fmt.Errorf("error building tx: %w", err)
	}
	tx := txs.Tx{Unsigned: unsignedTx}
	// sign with current wallet
	if err := wallet.P().Signer().Sign(context.Background(), &tx); err != nil {
		return nil, fmt.Errorf("error signing tx: %w", err)
	}
	return &tx, nil
}

func (d *PublicDeployer) createAddSubnetValidatorTx(
	subnetAuthKeys []ids.ShortID,
	validator *txs.SubnetValidator,
	wallet primary.Wallet,
) (*txs.Tx, error) {
	options := d.getMultisigTxOptions(subnetAuthKeys)
	// create tx
	unsignedTx, err := wallet.P().Builder().NewAddSubnetValidatorTx(validator, options...)
	if err != nil {
		return nil, fmt.Errorf("error building tx: %w", err)
	}
	tx := txs.Tx{Unsigned: unsignedTx}
	// sign with current wallet
	if err := wallet.P().Signer().Sign(context.Background(), &tx); err != nil {
		return nil, fmt.Errorf("error signing tx: %w", err)
	}
	return &tx, nil
}

func (d *PublicDeployer) createRemoveValidatorTX(
	subnetAuthKeys []ids.ShortID,
	nodeID ids.NodeID,
	subnetID ids.ID,
	wallet primary.Wallet,
) (*txs.Tx, error) {
	options := d.getMultisigTxOptions(subnetAuthKeys)
	// create tx
	unsignedTx, err := wallet.P().Builder().NewRemoveSubnetValidatorTx(nodeID, subnetID, options...)
	if err != nil {
		return nil, fmt.Errorf("error building tx: %w", err)
	}
	tx := txs.Tx{Unsigned: unsignedTx}
	// sign with current wallet
	if err := wallet.P().Signer().Sign(context.Background(), &tx); err != nil {
		return nil, fmt.Errorf("error signing tx: %w", err)
	}
	return &tx, nil
}

// issueAddPermissionlessValidatorTX calls addPermissionlessValidatorTx API on P-Chain
// if subnetID is empty, node nodeID is going to be added as a validator on Primary Network
// if popBytes is empty, that means that we are using BLS proof generated from signer.key file
func (d *PublicDeployer) issueAddPermissionlessValidatorTX(
	recipientAddr ids.ShortID,
	stakeAmount uint64,
	subnetID ids.ID,
	nodeID ids.NodeID,
	assetID ids.ID,
	startTime uint64,
	endTime uint64,
	wallet primary.Wallet,
	delegationFee uint32,
	popBytes []byte,
	blsProof *signer.ProofOfPossession,
) (ids.ID, error) {
	options := d.getMultisigTxOptions([]ids.ShortID{})
	owner := &secp256k1fx.OutputOwners{
		Threshold: 1,
		Addrs: []ids.ShortID{
			recipientAddr,
		},
	}
	var proofOfPossession signer.Signer
	if subnetID == ids.Empty {
		if popBytes != nil {
			pop := &signer.ProofOfPossession{}
			err := pop.UnmarshalJSON(popBytes)
			if err != nil {
				return ids.Empty, err
			}
			proofOfPossession = pop
		} else {
			proofOfPossession = blsProof
		}
	} else {
		proofOfPossession = &signer.Empty{}
	}

	if d.kc.UsesLedger {
		showLedgerSignatureMsg(d.kc.UsesLedger, d.kc.HasOnlyOneKey(), "Add Permissionless Validator hash")
	}
	unsignedTx, err := wallet.P().Builder().NewAddPermissionlessValidatorTx(
		&txs.SubnetValidator{
			Validator: txs.Validator{
				NodeID: nodeID,
				Start:  startTime,
				End:    endTime,
				Wght:   stakeAmount,
			},
			Subnet: subnetID,
		},
		proofOfPossession,
		assetID,
		owner,
		owner,
		delegationFee,
		options...,
	)
	if err != nil {
		return ids.Empty, fmt.Errorf("error building tx: %w", err)
	}
	tx := txs.Tx{Unsigned: unsignedTx}
	if err := wallet.P().Signer().Sign(context.Background(), &tx); err != nil {
		return ids.Empty, fmt.Errorf("error signing tx: %w", err)
	}

	ctx, cancel := utils.GetAPIContext()
	defer cancel()
	err = wallet.P().IssueTx(
		&tx,
		common.WithContext(ctx),
	)
	if err != nil {
		if ctx.Err() != nil {
			err = fmt.Errorf("timeout issuing/verifying tx with ID %s: %w", tx.ID(), err)
		} else {
			err = fmt.Errorf("error issuing tx with ID %s: %w", tx.ID(), err)
		}
		return ids.Empty, err
	}

	return tx.ID(), nil
}

func (*PublicDeployer) signTx(
	tx *txs.Tx,
	wallet primary.Wallet,
) error {
	if err := wallet.P().Signer().Sign(context.Background(), tx); err != nil {
		return fmt.Errorf("error signing tx: %w", err)
	}
	return nil
}

func (d *PublicDeployer) createSubnetTx(controlKeys []string, threshold uint32, wallet primary.Wallet) (ids.ID, error) {
	addrs, err := address.ParseToIDs(controlKeys)
	if err != nil {
		return ids.Empty, fmt.Errorf("failure parsing control keys: %w", err)
	}
	owners := &secp256k1fx.OutputOwners{
		Addrs:     addrs,
		Threshold: threshold,
		Locktime:  0,
	}
	if d.kc.UsesLedger {
		showLedgerSignatureMsg(d.kc.UsesLedger, d.kc.HasOnlyOneKey(), "CreateSubnet transaction")
	}
	unsignedTx, err := wallet.P().Builder().NewCreateSubnetTx(
		owners,
	)
	if err != nil {
		return ids.Empty, fmt.Errorf("error building tx: %w", err)
	}
	tx := txs.Tx{Unsigned: unsignedTx}
	if err := wallet.P().Signer().Sign(context.Background(), &tx); err != nil {
		return ids.Empty, fmt.Errorf("error signing tx: %w", err)
	}

	return d.Commit(&tx, true)
}

func (d *PublicDeployer) getSubnetAuthAddressesInWallet(subnetAuth []ids.ShortID) []ids.ShortID {
	walletAddrs := d.kc.Addresses().List()
	subnetAuthInWallet := []ids.ShortID{}
	for _, walletAddr := range walletAddrs {
		for _, addr := range subnetAuth {
			if addr == walletAddr {
				subnetAuthInWallet = append(subnetAuthInWallet, addr)
			}
		}
	}
	return subnetAuthInWallet
}

// check that the wallet at least contain one subnet auth address
func (d *PublicDeployer) checkWalletHasSubnetAuthAddresses(subnetAuth []ids.ShortID) bool {
	addrs := d.getSubnetAuthAddressesInWallet(subnetAuth)
	return len(addrs) != 0
}

func IsSubnetValidator(subnetID ids.ID, nodeID ids.NodeID, network models.Network) (bool, error) {
	pClient := platformvm.NewClient(network.Endpoint)
	ctx, cancel := utils.GetAPIContext()
	defer cancel()

	vals, err := pClient.GetCurrentValidators(ctx, subnetID, []ids.NodeID{nodeID})
	if err != nil {
		return false, fmt.Errorf("failed to get current validators")
	}

	return !(len(vals) == 0), nil
}

func GetPublicSubnetValidators(subnetID ids.ID, network models.Network) ([]platformvm.ClientPermissionlessValidator, error) {
	pClient := platformvm.NewClient(network.Endpoint)
	ctx, cancel := utils.GetAPIContext()
	defer cancel()

	vals, err := pClient.GetCurrentValidators(ctx, subnetID, []ids.NodeID{})
	if err != nil {
		return nil, fmt.Errorf("failed to get current validators")
	}

	return vals, nil
}

func IssueXToPExportTx(
	wallet primary.Wallet,
	usingLedger bool,
	hasOnlyOneKey bool,
	assetID ids.ID,
	amount uint64,
	owner *secp256k1fx.OutputOwners,
) (ids.ID, error) {
	showLedgerSignatureMsg(usingLedger, hasOnlyOneKey, "X -> P Chain Export Transaction")
	unsignedTx, err := wallet.X().Builder().NewExportTx(
		avagoconstants.PlatformChainID,
		[]*avax.TransferableOutput{
			{
				Asset: avax.Asset{
					ID: assetID,
				},
				Out: &secp256k1fx.TransferOutput{
					Amt:          amount,
					OutputOwners: *owner,
				},
			},
		},
	)
	if err != nil {
		return ids.Empty, fmt.Errorf("error building tx: %w", err)
	}
	tx := avmtxs.Tx{Unsigned: unsignedTx}
	if err := wallet.X().Signer().Sign(context.Background(), &tx); err != nil {
		return ids.Empty, fmt.Errorf("error signing tx: %w", err)
	}
	ctx, cancel := utils.GetAPIContext()
	defer cancel()
	err = wallet.X().IssueTx(
		&tx,
		common.WithContext(ctx),
	)
	if err != nil {
		if ctx.Err() != nil {
			err = fmt.Errorf("timeout issuing/verifying tx with ID %s: %w", tx.ID(), err)
		} else {
			err = fmt.Errorf("error issuing tx with ID %s: %w", tx.ID(), err)
		}
		return tx.ID(), err
	}
	return tx.ID(), nil
}

func IssuePFromXImportTx(
	wallet primary.Wallet,
	usingLedger bool,
	hasOnlyOneKey bool,
	owner *secp256k1fx.OutputOwners,
) (ids.ID, error) {
	showLedgerSignatureMsg(usingLedger, hasOnlyOneKey, "X -> P Chain Import Transaction")
	unsignedTx, err := wallet.P().Builder().NewImportTx(
		wallet.X().Builder().Context().BlockchainID,
		owner,
	)
	if err != nil {
		return ids.Empty, fmt.Errorf("error building tx: %w", err)
	}
	tx := txs.Tx{Unsigned: unsignedTx}
	if err := wallet.P().Signer().Sign(context.Background(), &tx); err != nil {
		return ids.Empty, fmt.Errorf("error signing tx: %w", err)
	}
	ctx, cancel := utils.GetAPIContext()
	defer cancel()
	err = wallet.P().IssueTx(
		&tx,
		common.WithContext(ctx),
	)
	if err != nil {
		if ctx.Err() != nil {
			err = fmt.Errorf("timeout issuing/verifying tx with ID %s: %w", tx.ID(), err)
		} else {
			err = fmt.Errorf("error issuing tx with ID %s: %w", tx.ID(), err)
		}
		return tx.ID(), err
	}
	return tx.ID(), err
}

func showLedgerSignatureMsg(
	usingLedger bool,
	hasOnlyOneKey bool,
	toSignDesc string,
) {
	multipleTimesMsg := ""
	if !hasOnlyOneKey {
		multipleTimesMsg = logging.LightBlue.Wrap("(you may be asked more than once) ")
	}
	if usingLedger {
		ux.Logger.PrintToUser("*** Please sign %s on the ledger device %s***", toSignDesc, multipleTimesMsg)
	}
}<|MERGE_RESOLUTION|>--- conflicted
+++ resolved
@@ -142,12 +142,7 @@
 
 func (d *PublicDeployer) RegisterL1Validator(
 	balance uint64,
-<<<<<<< HEAD
 	pop [96]byte,
-=======
-	signer signer.ProofOfPossession,
-	changeOwner fx.Owner,
->>>>>>> 37a79374
 	message warp.Message,
 ) (*txs.Tx, error) {
 	wallet, err := d.loadCacheWallet()
@@ -155,7 +150,6 @@
 		return nil, err
 	}
 	// create tx
-<<<<<<< HEAD
 	tx, err := wallet.P().IssueRegisterSubnetValidatorTx(
 		balance,
 		pop,
@@ -165,20 +159,6 @@
 		return nil, fmt.Errorf("error issuing RegisterSubnetValidatorTx: %w", err)
 	}
 	return tx, nil
-=======
-	//unsignedTx, err := wallet.P().Builder().NewRegisterL1ValidatorTx(args...)
-	//if err != nil {
-	//	return nil, fmt.Errorf("error building tx: %w", err)
-	//}
-	//tx := txs.Tx{Unsigned: unsignedTx}
-	// sign with current wallet that contains EVM address controlling POA Validator Manager
-	// TODO: change code below
-	//if err := wallet.P().Signer().Sign(context.Background(), &tx); err != nil {
-	//	return nil, fmt.Errorf("error signing tx: %w", err)
-	//}
-	//return &tx, nil
-	return nil, nil
->>>>>>> 37a79374
 }
 
 // change subnet owner for [subnetID]
