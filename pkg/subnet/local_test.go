--- conflicted
+++ resolved
@@ -73,12 +73,8 @@
 		getClientFunc:       getTestClientFunc,
 		binaryDownloader:    binDownloader,
 		healthCheckInterval: 500 * time.Millisecond,
-<<<<<<< HEAD
-		log:                 logging.NoLog{},
 		getIdxFunc:          getTestIndexer,
-=======
 		app:                 app,
->>>>>>> 1623fb1f
 	}
 
 	// create a simple genesis for the test
@@ -180,7 +176,6 @@
 
 func getTestClientFunc() (client.Client, error) {
 	c := &mocks.Client{}
-<<<<<<< HEAD
 	fakeLoadSnapshotResponse := &rpcpb.LoadSnapshotResponse{}
 	fakeSaveSnapshotResponse := &rpcpb.SaveSnapshotResponse{}
 	fakeRemoveSnapshotResponse := &rpcpb.RemoveSnapshotResponse{}
@@ -190,10 +185,6 @@
 	c.On("RemoveSnapshot", mock.Anything, mock.Anything).Return(fakeRemoveSnapshotResponse, nil)
 	c.On("CreateBlockchains", mock.Anything, mock.Anything, mock.Anything).Return(fakeCreateBlockchainsResponse, nil)
 	c.On("URIs", mock.Anything).Return([]string{"fakeUri"}, nil)
-=======
-	fakeStartResponse := &rpcpb.StartResponse{}
-	c.On("Start", mock.Anything, mock.Anything, mock.Anything, mock.Anything, mock.Anything, mock.Anything).Return(fakeStartResponse, nil)
->>>>>>> 1623fb1f
 	fakeHealthResponse := &rpcpb.HealthResponse{
 		ClusterInfo: &rpcpb.ClusterInfo{
 			Healthy:          true, // currently actually not checked, should it, if CustomVMsHealthy already is?
