--- conflicted
+++ resolved
@@ -22,15 +22,12 @@
 	PublicIP         string
 	StateSyncEnabled bool
 	PruningEnabled   bool
-<<<<<<< HEAD
 	Alias            string
 	BlockChainID     string
-=======
 	TrackSubnets     string
 	BootstrapIDs     string
 	BootstrapIPs     string
 	GenesisPath      string
->>>>>>> 14011f3c
 }
 
 func PrepareAvalancheConfig(publicIP string, networkID string, subnets []string) AvalancheConfigInputs {
@@ -42,12 +39,9 @@
 		PublicIP:         publicIP,
 		StateSyncEnabled: true,
 		PruningEnabled:   false,
-<<<<<<< HEAD
+		TrackSubnets:     strings.Join(subnets, ","),
 		Alias:            "",
 		BlockChainID:     "",
-=======
-		TrackSubnets:     strings.Join(subnets, ","),
->>>>>>> 14011f3c
 	}
 }
 
@@ -101,13 +95,12 @@
 	return filepath.Join(constants.CloudNodeConfigPath, "chains", "C", "config.json")
 }
 
-<<<<<<< HEAD
+func GetRemoteAvalancheGenesis() string {
+	return filepath.Join(constants.CloudNodeConfigPath, "genesis.json")
+}
+
 func GetRemoteAvalancheAliasesConfig() string {
 	return filepath.Join(constants.CloudNodeConfigPath, "chains", "aliases.json")
-=======
-func GetRemoteAvalancheGenesis() string {
-	return filepath.Join(constants.CloudNodeConfigPath, "genesis.json")
->>>>>>> 14011f3c
 }
 
 func AvalancheFolderToCreate() []string {
