{
	"http-host": "{{.HTTPHost}}",
	"api-admin-enabled": {{.APIAdminEnabled}},
	"index-enabled": {{.IndexEnabled}},
	"network-id": "{{if .NetworkID}}{{.NetworkID}}{{else}}fuji{{end}}",
{{- if .BootstrapIDs }}
	"bootstrap-ids": "{{ .BootstrapIDs }}",
{{- end }}
{{- if .BootstrapIPs }}
	"bootstrap-ips": "{{ .BootstrapIPs }}",
{{- end }}
{{- if .GenesisPath }}
	"genesis-file": "{{ .GenesisPath }}",
{{- end }}
{{- if .PublicIP }}
	"public-ip": "{{.PublicIP}}",
{{- else }}
    "public-ip-resolution-service": "opendns",
{{- end }}
{{- if .TrackSubnets }}
	"track-subnets": "{{ .TrackSubnets }}",
{{- end }}
	"db-dir": "{{.DBDir}}",
<<<<<<< HEAD
	"log-dir": "{{.LogDir}}",
{{- if .PublicIP }}
    "public-ip": "{{.PublicIP}}"
{{- else }}
    "public-ip-resolution-service": "opendns"
{{- end }}
=======
	"log-dir": "{{.LogDir}}"
>>>>>>> 14011f3c
}<|MERGE_RESOLUTION|>--- conflicted
+++ resolved
@@ -21,14 +21,5 @@
 	"track-subnets": "{{ .TrackSubnets }}",
 {{- end }}
 	"db-dir": "{{.DBDir}}",
-<<<<<<< HEAD
-	"log-dir": "{{.LogDir}}",
-{{- if .PublicIP }}
-    "public-ip": "{{.PublicIP}}"
-{{- else }}
-    "public-ip-resolution-service": "opendns"
-{{- end }}
-=======
 	"log-dir": "{{.LogDir}}"
->>>>>>> 14011f3c
 }