--- conflicted
+++ resolved
@@ -157,13 +157,8 @@
 	OutboundPort                                 = 0
 	// Set this one to true while testing changes that alter CLI execution on cloud nodes
 	// Disable it for releases to save cluster creation time
-<<<<<<< HEAD
 	EnableSetupCLIFromSource           = true
 	SetupCLIFromSourceBranch           = "network-options"
-=======
-	EnableSetupCLIFromSource           = false
-	SetupCLIFromSourceBranch           = "main"
->>>>>>> 4297043e
 	BuildEnvGolangVersion              = "1.21.1"
 	IsHealthyJSONFile                  = "isHealthy.json"
 	IsBootstrappedJSONFile             = "isBootstrapped.json"
