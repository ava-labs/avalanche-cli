--- conflicted
+++ resolved
@@ -131,11 +131,7 @@
 	CloudServerStorageSize                       = 1000
 	OutboundPort                                 = 0
 	Terraform                                    = "terraform"
-<<<<<<< HEAD
 	SetupCLIFromSourceBranch                     = "devnet-wiz"
-=======
-	SetupCLIFromSourceBranch                     = "devnet-subnet-sync"
->>>>>>> d159a31d
 	BuildEnvGolangVersion                        = "1.21.1"
 	IsHealthyJSONFile                            = "isHealthy.json"
 	IsBootstrappedJSONFile                       = "isBootstrapped.json"
