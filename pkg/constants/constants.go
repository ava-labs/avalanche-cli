--- conflicted
+++ resolved
@@ -6,11 +6,7 @@
 	"time"
 )
 
-<<<<<<< HEAD
-type Visibility bool
-=======
 type HTTPAccess bool
->>>>>>> c391d07b
 
 const (
 	DefaultPerms755        = 0o755
@@ -74,15 +70,10 @@
 	AWSGP3DefaultThroughput     = 125
 	SimulatePublicNetwork       = "SIMULATE_PUBLIC_NETWORK"
 
-<<<<<<< HEAD
-	PublicAccess       Visibility = true
-	PrivateAccess      Visibility = false
-=======
 	OperateOfflineEnvVarName = "CLIOFFLINE"
 
 	PublicAccess       HTTPAccess = true
 	PrivateAccess      HTTPAccess = false
->>>>>>> c391d07b
 	FujiAPIEndpoint               = "https://api.avax-test.network"
 	MainnetAPIEndpoint            = "https://api.avax.network"
 
