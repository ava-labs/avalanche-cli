--- conflicted
+++ resolved
@@ -100,8 +100,7 @@
 	OutboundPort                       = 0
 	Terraform                          = "terraform"
 	AnsiblePlaybook                    = "ansible-playbook"
-<<<<<<< HEAD
-	SetUpNodePlaybook                  = "playbook/setupNode.yml"
+	SetupNodePlaybook                  = "playbook/setupNode.yml"
 	CopyStakingFilesPlaybook           = "playbook/copyStakingFiles.yml"
 	ExportSubnetPlaybook               = "playbook/exportSubnet.yml"
 	GetNodeIDPlaybook                  = "playbook/getNodeID.yml"
@@ -111,9 +110,6 @@
 	IsBootstrappedJSONFile             = "isBootstrapped.json"
 	NodeIDJSONFile                     = "nodeID.json"
 	SubnetSyncJSONFile                 = "isSubnetSynced.json"
-=======
-	SetupNodePlaybook                  = "playbook/setupNode.yml"
->>>>>>> 24fb0cc4
 	AnsibleInventoryPath               = "inventories/"
 	AnsiblePlaybookPath                = "playbook/"
 	NodeIsSubnetSynced                 = "Syncing"
