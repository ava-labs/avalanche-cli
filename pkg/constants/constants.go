--- conflicted
+++ resolved
@@ -291,10 +291,7 @@
 	ValidatorRole                = "Validator"
 	MonitorRole                  = "Monitor"
 	AWMRelayerRole               = "Relayer"
-<<<<<<< HEAD
-=======
 	LoadTestRole                 = "LoadTest"
->>>>>>> ea273893
 	DefaultWalletCreationTimeout = 5 * time.Second
 
 	DefaultConfirmTxTimeout = 20 * time.Second
