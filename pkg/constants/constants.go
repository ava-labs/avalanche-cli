--- conflicted
+++ resolved
@@ -335,19 +335,7 @@
 	PluginDir = "plugins"
 	LocalDir  = "local"
 
-<<<<<<< HEAD
 	DefaultNumberOfLocalMachineNodes = 1
-	MetricsNetwork                   = "network"
-	MultiSig                         = "multi-sig"
-	SkipUpdateFlag                   = "skip-update-check"
-	LastFileName                     = ".last_actions.json"
-	APIRole                          = "API"
-	ValidatorRole                    = "Validator"
-	MonitorRole                      = "Monitor"
-	AWMRelayerRole                   = "Relayer"
-	LoadTestRole                     = "LoadTest"
-	DefaultWalletCreationTimeout     = 5 * time.Second
-=======
 	MetricsNetwork               = "network"
 	MultiSig                     = "multi-sig"
 	SkipUpdateFlag               = "skip-update-check"
@@ -358,7 +346,6 @@
 	ICMRelayerRole               = "Relayer"
 	LoadTestRole                 = "LoadTest"
 	DefaultWalletCreationTimeout = 5 * time.Second
->>>>>>> 5d715b8f
 
 	DefaultConfirmTxTimeout = 20 * time.Second
 
