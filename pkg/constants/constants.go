--- conflicted
+++ resolved
@@ -70,17 +70,12 @@
 	AWSGP3DefaultThroughput     = 125
 	SimulatePublicNetwork       = "SIMULATE_PUBLIC_NETWORK"
 
-<<<<<<< HEAD
+	OperateOfflineEnvVarName = "CLIOFFLINE"
+
 	PublicAccess       HTTPAccess = true
 	PrivateAccess      HTTPAccess = false
 	FujiAPIEndpoint               = "https://api.avax-test.network"
 	MainnetAPIEndpoint            = "https://api.avax.network"
-=======
-	OperateOfflineEnvVarName = "CLIOFFLINE"
-
-	FujiAPIEndpoint    = "https://api.avax-test.network"
-	MainnetAPIEndpoint = "https://api.avax.network"
->>>>>>> d76ac0d6
 
 	// this depends on bootstrap snapshot
 	LocalAPIEndpoint = "http://127.0.0.1:9650"
