--- conflicted
+++ resolved
@@ -44,21 +44,16 @@
 	MaxNumOfLogFiles = 5
 	RetainOldFiles   = 0 // retain all old log files
 
-<<<<<<< HEAD
 	ANRRequestTimeout   = 3 * time.Minute
 	APIRequestTimeout   = 30 * time.Second
 	FastGRPCDialTimeout = 100 * time.Millisecond
-=======
+
 	SSHScriptTimeout      = 120 * time.Second
 	SSHFileOpsTimeout     = 30 * time.Second
 	SSHPOSTTimeout        = 10 * time.Second
 	SSHSleepBetweenChecks = 1 * time.Second
 	SSHScriptLogFilter    = "_AvalancheCLI_LOG_"
 	SSHShell              = "/bin/bash"
-
-	ANRRequestTimeout = 3 * time.Minute
-	APIRequestTimeout = 30 * time.Second
->>>>>>> 0f46c668
 
 	SimulatePublicNetwork = "SIMULATE_PUBLIC_NETWORK"
 
