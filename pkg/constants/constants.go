--- conflicted
+++ resolved
@@ -89,10 +89,10 @@
 	DefaultMainnetStakeDuration = "336h"
 	// The absolute minimum is 25 seconds, but set to 1 minute to allow for
 	// time to go through the command
-<<<<<<< HEAD
 	StakingStartLeadTime                   = 5 * time.Minute
 	StakingMinimumLeadTime                 = 25 * time.Second
-	PrimaryNetworkValidatingStartLeadTime  = 20 * time.Second
+	PrimaryNetworkValidatingStartLeadTimeNodeCmd = 20 * time.Second
+	PrimaryNetworkValidatingStartLeadTime        = 1 * time.Minute
 	AWSCloudServerRunningState             = "running"
 	TerraformNodeConfigFile                = "node_config.tf"
 	AvalancheCLISuffix                     = "-avalanche-cli"
@@ -151,69 +151,6 @@
 	AvalancheGoRepoName                    = "avalanchego"
 	SubnetEVMRepoName                      = "subnet-evm"
 	CliRepoName                            = "avalanche-cli"
-=======
-	StakingStartLeadTime                         = 5 * time.Minute
-	StakingMinimumLeadTime                       = 25 * time.Second
-	PrimaryNetworkValidatingStartLeadTimeNodeCmd = 20 * time.Second
-	PrimaryNetworkValidatingStartLeadTime        = 1 * time.Minute
-	AWSCloudServerRunningState                   = "running"
-	TerraformNodeConfigFile                      = "node_config.tf"
-	AvalancheCLISuffix                           = "-avalanche-cli"
-	AWSDefaultCredential                         = "default"
-	GCPDefaultImageProvider                      = "ubuntu-os-cloud"
-	GCPImageFilter                               = "family=ubuntu-2004* AND architecture=x86_64"
-	GCPEnvVar                                    = "GOOGLE_APPLICATION_CREDENTIALS"
-	CertSuffix                                   = "-kp.pem"
-	AWSSecurityGroupSuffix                       = "-sg"
-	ExportSubnetSuffix                           = "-export.dat"
-	SSHTCPPort                                   = 22
-	AvalanchegoAPIPort                           = 9650
-	AvalanchegoP2PPort                           = 9651
-	CloudServerStorageSize                       = 1000
-	OutboundPort                                 = 0
-	Terraform                                    = "terraform"
-	AnsiblePlaybook                              = "ansible-playbook"
-	SetupNodePlaybook                            = "playbook/setupNode.yml"
-	CopyStakingFilesPlaybook                     = "playbook/copyStakingFiles.yml"
-	ExportSubnetPlaybook                         = "playbook/exportSubnet.yml"
-	GetNodeIDPlaybook                            = "playbook/getNodeID.yml"
-	IsBootstrappedPlaybook                       = "playbook/isBootstrapped.yml"
-	IsSubnetSyncedPlaybook                       = "playbook/isSubnetSynced.yml"
-	TrackSubnetPlaybook                          = "playbook/trackSubnet.yml"
-	UpdateSubnetPlaybook                         = "playbook/updateSubnet.yml"
-	AvalancheGoVersionPlaybook                   = "playbook/avalancheGoVersion.yml"
-	SetupBuildEnvPlaybook                        = "playbook/setupBuildEnv.yml"
-	SetupCLIFromSourcePlaybook                   = "playbook/setupCLIFromSource.yml"
-	BuildEnvGolangVersion                        = "1.21.1"
-	IsBootstrappedJSONFile                       = "isBootstrapped.json"
-	AvalancheGoVersionJSONFile                   = "avalancheGoVersion.json"
-	NodeIDJSONFile                               = "nodeID.json"
-	SubnetSyncJSONFile                           = "isSubnetSynced.json"
-	AnsibleInventoryDir                          = "inventories"
-	AnsibleTempInventoryDir                      = "temp_inventories"
-	AnsiblePlaybookDir                           = "playbook"
-	AnsibleStatusDir                             = "status"
-	AnsibleInventoryFlag                         = "-i"
-	AnsibleExtraArgsIdentitiesOnlyFlag           = "--ssh-extra-args='-o IdentitiesOnly=yes'"
-	AnsibleSSHShellParams                        = "-o IdentitiesOnly=yes -o StrictHostKeyChecking=no"
-	AnsibleSSHInventoryParams                    = "-o StrictHostKeyChecking=no"
-	AnsibleExtraVarsFlag                         = "--extra-vars"
-	CloudCLIBranch                               = "custom-vms-cloud-10"
-	DefaultConfigFileName                        = ".avalanche-cli"
-	DefaultConfigFileType                        = "json"
-	WriteReadReadPerms                           = 0o644
-	AWSCloudService                              = "Amazon Web Services"
-	GCPCloudService                              = "Google Cloud Platform"
-	AnsibleSSHUser                               = "ubuntu"
-	AWSNodeAnsiblePrefix                         = "aws_node"
-	GCPNodeAnsiblePrefix                         = "gcp_node"
-	CustomVMDir                                  = "vms"
-	GCPStaticIPPrefix                            = "static-ip"
-	AvaLabsOrg                                   = "ava-labs"
-	AvalancheGoRepoName                          = "avalanchego"
-	SubnetEVMRepoName                            = "subnet-evm"
-	CliRepoName                                  = "avalanche-cli"
->>>>>>> 28cecb4a
 
 	AvalancheGoInstallDir = "avalanchego"
 	SubnetEVMInstallDir   = "subnet-evm"
