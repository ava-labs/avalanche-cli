--- conflicted
+++ resolved
@@ -46,17 +46,13 @@
 			if err != nil {
 				return err
 			}
-<<<<<<< HEAD
 			inventoryContent := ansibleInstanceID
 			inventoryContent += " ansible_host="
 			inventoryContent += publicIPMap[instanceID]
 			inventoryContent += " ansible_user=ubuntu"
-			inventoryContent += fmt.Sprintf(" ansible_ssh_private_key_file=%s", cloudConfig.CertFilePath)
+			inventoryContent += fmt.Sprintf(" ansible_ssh_private_key_file=%s", certFilePath)
 			inventoryContent += fmt.Sprintf(" ansible_ssh_common_args='%s'", constants.AnsibleSSHUseAgentParams)
-			if _, err = inventoryFile.WriteString(inventoryContent + "\n"); err != nil {
-=======
 			if err = writeToInventoryFile(inventoryFile, ansibleInstanceID, publicIPMap[instanceID], certFilePath); err != nil {
->>>>>>> 8c1ad42a
 				return err
 			}
 		}
@@ -70,7 +66,7 @@
 	inventoryContent += publicIP
 	inventoryContent += " ansible_user=ubuntu"
 	inventoryContent += fmt.Sprintf(" ansible_ssh_private_key_file=%s", certFilePath)
-	inventoryContent += fmt.Sprintf(" ansible_ssh_common_args='%s'", constants.AnsibleSSHInventoryParams)
+	inventoryContent += fmt.Sprintf(" ansible_ssh_common_args='%s'", constants.AnsibleSSHUseAgentParams)
 	if _, err := inventoryFile.WriteString(inventoryContent + "\n"); err != nil {
 		return err
 	}
