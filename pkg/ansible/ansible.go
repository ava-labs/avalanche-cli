// Copyright (C) 2022, Ava Labs, Inc. All rights reserved.
// See the file LICENSE for licensing terms.

package ansible

import (
	"bufio"
	"fmt"
	"os"
	"path/filepath"
	"strings"

	"github.com/ava-labs/avalanche-cli/pkg/constants"
	"github.com/ava-labs/avalanche-cli/pkg/models"
	"github.com/ava-labs/avalanche-cli/pkg/utils"
)

// CreateAnsibleHostInventory creates inventory file to be used for Ansible playbook commands
// specifies the ip address of the cloud server and the corresponding ssh cert path for the cloud server
func CreateAnsibleHostInventory(inventoryDirPath, certFilePath, cloudService string, publicIPMap map[string]string) error {
	if err := os.MkdirAll(inventoryDirPath, os.ModePerm); err != nil {
		return err
	}
	inventoryHostsFilePath := filepath.Join(inventoryDirPath, constants.AnsibleHostInventoryFileName)
	inventoryFile, err := os.OpenFile(inventoryHostsFilePath, os.O_APPEND|os.O_CREATE|os.O_WRONLY, 0o644)
	if err != nil {
		return err
	}
	defer inventoryFile.Close()
	for instanceID := range publicIPMap {
		inventoryContent := fmt.Sprintf("%s_%s", constants.AWSNodeAnsiblePrefix, instanceID)
		if cloudService == constants.GCPCloudService {
			inventoryContent = fmt.Sprintf("%s_%s", constants.GCPNodeAnsiblePrefix, instanceID)
		}
		inventoryContent += " ansible_host="
		inventoryContent += publicIPMap[instanceID]
		inventoryContent += " ansible_user=ubuntu"
		inventoryContent += fmt.Sprintf(" ansible_ssh_private_key_file=%s", certFilePath)
		inventoryContent += fmt.Sprintf(" ansible_ssh_common_args='%s'", constants.AnsibleSSHInventoryParams)
		if _, err = inventoryFile.WriteString(inventoryContent + "\n"); err != nil {
			return err
		}
	}
	return nil
}

func GetInventoryFromAnsibleInventoryFile(inventoryDirPath string) ([]models.Host, error) {
	inventory := []models.Host{}
	inventoryHostsFile := filepath.Join(inventoryDirPath, constants.AnsibleHostInventoryFileName)
	file, err := os.Open(inventoryHostsFile)
	if err != nil {
		return nil, err
	}
	defer file.Close()
	scanner := bufio.NewScanner(file)
	for scanner.Scan() {
		// host alias is first element in each line of host inventory file
		parsedHost, err := utils.SplitKeyValueStringToMap(scanner.Text(), " ")
		if err != nil {
			return nil, err
		}
		host := models.Host{
			NodeID:            strings.Split(scanner.Text(), " ")[0],
			IP:                parsedHost["ansible_host"],
			SSHUser:           parsedHost["ansible_user"],
			SSHPrivateKeyPath: parsedHost["ansible_ssh_private_key_file"],
			SSHCommonArgs:     parsedHost["ansible_ssh_common_args"],
		}
		inventory = append(inventory, host)
	}
	if err := scanner.Err(); err != nil {
		return nil, err
	}
	return inventory, nil
}

func GetHostMapfromAnsibleInventory(inventoryDirPath string) (map[string]models.Host, error) {
	hostMap := map[string]models.Host{}
	inventory, err := GetInventoryFromAnsibleInventoryFile(inventoryDirPath)
	if err != nil {
		return nil, err
	}
	for _, host := range inventory {
		hostMap[host.NodeID] = host
	}
	return hostMap, nil
}

func GetHostListFromAnsibleInventory(inventoryDirPath string) ([]string, error) {
	hosts, err := GetHostMapfromAnsibleInventory(inventoryDirPath)
	if err != nil {
<<<<<<< HEAD
		return err
	}
	_, err = cfgFile.Write(config)
	return err
}

// RunAnsiblePlaybookSetupNode installs avalanche go and avalanche-cli. It also copies the user's
// metric preferences in configFilePath from local machine to cloud server
// targets all hosts in ansible inventory file
func RunAnsiblePlaybookSetupNode(configPath, ansibleDir, inventoryPath, avalancheGoVersion, ansibleHostIDs string) error {
	playbookInputs := "target=" + ansibleHostIDs + " configFilePath=" + configPath + " avalancheGoVersion=" + avalancheGoVersion
	cmd := exec.Command(constants.AnsiblePlaybook, constants.SetupNodePlaybook, constants.AnsibleInventoryFlag, inventoryPath, constants.AnsibleExtraVarsFlag, playbookInputs, constants.AnsibleExtraArgsIdentitiesOnlyFlag) //nolint:gosec
	cmd.Dir = ansibleDir
	stdoutBuffer, stderrBuffer := utils.SetupRealtimeCLIOutput(cmd, true, true)
	cmdErr := cmd.Run()
	if err := displayErrMsg(stdoutBuffer); err != nil {
		return err
	}
	if err := displayErrMsg(stderrBuffer); err != nil {
		return err
	}
	return cmdErr
}

// RunAnsiblePlaybookCopyStakingFiles copies staker.crt and staker.key into local machine so users can back up their node
// these files are stored in .avalanche-cli/nodes/<nodeID> dir
// targets a specific hosts ansibleHostIDs in ansible inventory file
func RunAnsiblePlaybookCopyStakingFiles(ansibleDir, ansibleHostIDs, nodesDirPath, inventoryPath string) error {
	playbookInputs := "target=" + ansibleHostIDs + " nodesDirPath=" + nodesDirPath + "/"
	cmd := exec.Command(constants.AnsiblePlaybook, constants.CopyStakingFilesPlaybook, constants.AnsibleInventoryFlag, inventoryPath, constants.AnsibleExtraVarsFlag, playbookInputs, constants.AnsibleExtraArgsIdentitiesOnlyFlag) //nolint:gosec
	cmd.Dir = ansibleDir
	stdoutBuffer, stderrBuffer := utils.SetupRealtimeCLIOutput(cmd, true, true)
	cmdErr := cmd.Run()
	if err := displayErrMsg(stdoutBuffer); err != nil {
		return err
	}
	if err := displayErrMsg(stderrBuffer); err != nil {
		return err
	}
	return cmdErr
}

// RunAnsiblePlaybookExportSubnet exports deployed Subnet from local machine to cloud server
// targets a specific host ansibleHostID in ansible inventory file
func RunAnsiblePlaybookExportSubnet(ansibleDir, inventoryPath, exportPath, cloudServerSubnetPath, ansibleHostID string) error {
	playbookInputs := "target=" + ansibleHostID + " originSubnetPath=" + exportPath + " destSubnetPath=" + cloudServerSubnetPath
	cmd := exec.Command(constants.AnsiblePlaybook, constants.ExportSubnetPlaybook, constants.AnsibleInventoryFlag, inventoryPath, constants.AnsibleExtraVarsFlag, playbookInputs, constants.AnsibleExtraArgsIdentitiesOnlyFlag) //nolint:gosec
	cmd.Dir = ansibleDir
	stdoutBuffer, stderrBuffer := utils.SetupRealtimeCLIOutput(cmd, true, true)
	cmdErr := cmd.Run()
	if err := displayErrMsg(stdoutBuffer); err != nil {
		return err
	}
	if err := displayErrMsg(stderrBuffer); err != nil {
		return err
	}
	return cmdErr
}

// RunAnsiblePlaybookTrackSubnet runs avalanche subnet join <subnetName> in cloud server
// targets a specific host ansibleHostID in ansible inventory file
func RunAnsiblePlaybookTrackSubnet(ansibleDir, subnetName, importPath, inventoryPath, ansibleHostID string) error {
	playbookInputs := "target=" + ansibleHostID + " subnetExportFileName=" + importPath + " subnetName=" + subnetName
	cmd := exec.Command(constants.AnsiblePlaybook, constants.TrackSubnetPlaybook, constants.AnsibleInventoryFlag, inventoryPath, constants.AnsibleExtraVarsFlag, playbookInputs, constants.AnsibleExtraArgsIdentitiesOnlyFlag) //nolint:gosec
	cmd.Dir = ansibleDir
	stdoutBuffer, stderrBuffer := utils.SetupRealtimeCLIOutput(cmd, true, true)
	cmdErr := cmd.Run()
	if err := displayErrMsg(stdoutBuffer); err != nil {
		return err
	}
	if err := displayErrMsg(stderrBuffer); err != nil {
		return err
	}
	return cmdErr
}

// RunAnsiblePlaybookUpdateSubnet runs avalanche subnet join <subnetName> in cloud server using update subnet info
func RunAnsiblePlaybookUpdateSubnet(ansibleDir, subnetName, importPath, inventoryPath, ansibleHostID string) error {
	playbookInputs := "target=" + ansibleHostID + " subnetExportFileName=" + importPath + " subnetName=" + subnetName
	cmd := exec.Command(constants.AnsiblePlaybook, constants.UpdateSubnetPlaybook, constants.AnsibleInventoryFlag, inventoryPath, constants.AnsibleExtraVarsFlag, playbookInputs, constants.AnsibleExtraArgsIdentitiesOnlyFlag) //nolint:gosec
	cmd.Dir = ansibleDir
	stdoutBuffer, stderrBuffer := utils.SetupRealtimeCLIOutput(cmd, true, true)
	cmdErr := cmd.Run()
	if err := displayErrMsg(stdoutBuffer); err != nil {
		return err
	}
	if err := displayErrMsg(stderrBuffer); err != nil {
		return err
	}
	return cmdErr
}

func displayErrMsg(buffer *bytes.Buffer) error {
	for _, line := range strings.Split(buffer.String(), "\n") {
		if strings.Contains(line, "FAILED") || strings.Contains(line, "UNREACHABLE") {
			i := strings.Index(line, "{")
			if i >= 0 {
				line = line[i:]
			}
			var jsonMap map[string]interface{}
			if err := json.Unmarshal([]byte(line), &jsonMap); err != nil {
				return err
			}
			toDump := []string{}
			stdoutLines, ok := jsonMap["stdout_lines"].([]interface{})
			if ok {
				toDump = append(toDump, getStringSeqFromISeq(stdoutLines)...)
			}
			stderrLines, ok := jsonMap["stderr_lines"].([]interface{})
			if ok {
				toDump = append(toDump, getStringSeqFromISeq(stderrLines)...)
			}
			msgLine, ok := jsonMap["msg"].(string)
			if ok {
				toDump = append(toDump, msgLine)
			}
			contentLine, ok := jsonMap["content"].(string)
			if ok {
				toDump = append(toDump, contentLine)
			}
			if len(toDump) > 0 {
				fmt.Println()
				fmt.Println(logging.Red.Wrap("Message from cloud node:"))
				for _, l := range toDump {
					fmt.Println("  " + logging.Red.Wrap(l))
				}
				fmt.Println()
			}
		}
	}
	return nil
}

func getStringSeqFromISeq(lines []interface{}) []string {
	seq := []string{}
	for _, lineI := range lines {
		line, ok := lineI.(string)
		if ok {
			if strings.Contains(line, "Usage:") {
				break
			}
			seq = append(seq, line)
		}
	}
	return seq
}

// RunAnsiblePlaybookCheckAvalancheGoVersion checks if node is bootstrapped to primary network
// targets a specific host ansibleHostID in ansible inventory file
func RunAnsiblePlaybookCheckAvalancheGoVersion(ansibleDir, avalancheGoPath, inventoryPath, ansibleHostID string) error {
	playbookInput := "target=" + ansibleHostID + " avalancheGoJsonPath=" + avalancheGoPath
	cmd := exec.Command(constants.AnsiblePlaybook, constants.AvalancheGoVersionPlaybook, constants.AnsibleInventoryFlag, inventoryPath, constants.AnsibleExtraVarsFlag, playbookInput, constants.AnsibleExtraArgsIdentitiesOnlyFlag) //nolint:gosec
	cmd.Dir = ansibleDir
	stdoutBuffer, stderrBuffer := utils.SetupRealtimeCLIOutput(cmd, false, false)
	cmdErr := cmd.Run()
	if err := displayErrMsg(stdoutBuffer); err != nil {
		return err
	}
	if err := displayErrMsg(stderrBuffer); err != nil {
		return err
	}
	return cmdErr
}

// RunAnsiblePlaybookCheckBootstrapped checks if node is bootstrapped to primary network
// targets a specific host ansibleHostID in ansible inventory file
func RunAnsiblePlaybookCheckBootstrapped(ansibleDir, isBootstrappedPath, inventoryPath, ansibleHostID string) error {
	playbookInputs := "target=" + ansibleHostID + " isBootstrappedJsonPath=" + isBootstrappedPath
	cmd := exec.Command(constants.AnsiblePlaybook, constants.IsBootstrappedPlaybook, constants.AnsibleInventoryFlag, inventoryPath, constants.AnsibleExtraVarsFlag, playbookInputs, constants.AnsibleExtraArgsIdentitiesOnlyFlag) //nolint:gosec
	cmd.Dir = ansibleDir
	stdoutBuffer, stderrBuffer := utils.SetupRealtimeCLIOutput(cmd, false, false)
	cmdErr := cmd.Run()
	if err := displayErrMsg(stdoutBuffer); err != nil {
		return err
	}
	if err := displayErrMsg(stderrBuffer); err != nil {
		return err
	}
	return cmdErr
}

// RunAnsiblePlaybookGetNodeID gets node ID of cloud server
// targets a specific host ansibleHostID in ansible inventory file
func RunAnsiblePlaybookGetNodeID(ansibleDir, nodeIDPath, inventoryPath, ansibleHostID string) error {
	playbookInputs := "target=" + ansibleHostID + " nodeIDJsonPath=" + nodeIDPath
	cmd := exec.Command(constants.AnsiblePlaybook, constants.GetNodeIDPlaybook, constants.AnsibleInventoryFlag, inventoryPath, constants.AnsibleExtraVarsFlag, playbookInputs, constants.AnsibleExtraArgsIdentitiesOnlyFlag) //nolint:gosec
	cmd.Dir = ansibleDir
	stdoutBuffer, stderrBuffer := utils.SetupRealtimeCLIOutput(cmd, false, false)
	cmdErr := cmd.Run()
	if err := displayErrMsg(stdoutBuffer); err != nil {
		return err
	}
	if err := displayErrMsg(stderrBuffer); err != nil {
		return err
	}
	return cmdErr
}

// RunAnsiblePlaybookSubnetSyncStatus checks if node is synced to subnet
// targets a specific host ansibleHostID in ansible inventory file
func RunAnsiblePlaybookSubnetSyncStatus(ansibleDir, subnetSyncPath, blockchainID, inventoryPath, ansibleHostID string) error {
	playbookInputs := "target=" + ansibleHostID + " blockchainID=" + blockchainID + " subnetSyncPath=" + subnetSyncPath
	cmd := exec.Command(constants.AnsiblePlaybook, constants.IsSubnetSyncedPlaybook, constants.AnsibleInventoryFlag, inventoryPath, constants.AnsibleExtraVarsFlag, playbookInputs, constants.AnsibleExtraArgsIdentitiesOnlyFlag) //nolint:gosec
	cmd.Dir = ansibleDir
	stdoutBuffer, stderrBuffer := utils.SetupRealtimeCLIOutput(cmd, false, false)
	cmdErr := cmd.Run()
	if err := displayErrMsg(stdoutBuffer); err != nil {
		return err
	}
	if err := displayErrMsg(stderrBuffer); err != nil {
		return err
	}
	return cmdErr
}

// RunAnsiblePlaybookSetupBuildEnv installs gcc, golang, rust
func RunAnsiblePlaybookSetupBuildEnv(ansibleDir, inventoryPath, ansibleHostID string) error {
	playbookInputs := "target=" + ansibleHostID + " goVersion=" + constants.BuildEnvGolangVersion
	cmd := exec.Command(constants.AnsiblePlaybook, constants.SetupBuildEnvPlaybook, constants.AnsibleInventoryFlag, inventoryPath, constants.AnsibleExtraVarsFlag, playbookInputs, constants.AnsibleExtraArgsIdentitiesOnlyFlag) //nolint:gosec
	cmd.Dir = ansibleDir
	stdoutBuffer, stderrBuffer := utils.SetupRealtimeCLIOutput(cmd, true, true)
	cmdErr := cmd.Run()
	if err := displayErrMsg(stdoutBuffer); err != nil {
		return err
	}
	if err := displayErrMsg(stderrBuffer); err != nil {
		return err
	}
	return cmdErr
}

// RunAnsiblePlaybookSetupCLIFromSource installs any CLI branch from source
func RunAnsiblePlaybookSetupCLIFromSource(ansibleDir, inventoryPath, cliBranch, ansibleHostID string) error {
	playbookInputs := "target=" + ansibleHostID + " cliBranch=" + cliBranch
	cmd := exec.Command(constants.AnsiblePlaybook, constants.SetupCLIFromSourcePlaybook, constants.AnsibleInventoryFlag, inventoryPath, constants.AnsibleExtraVarsFlag, playbookInputs, constants.AnsibleExtraArgsIdentitiesOnlyFlag) //nolint:gosec
	cmd.Dir = ansibleDir
	stdoutBuffer, stderrBuffer := utils.SetupRealtimeCLIOutput(cmd, true, true)
	cmdErr := cmd.Run()
	if err := displayErrMsg(stdoutBuffer); err != nil {
		return err
=======
		return nil, err
>>>>>>> cceb0194
	}
	hostList := make([]string, len(hosts))
	i := 0
	for _, host := range hosts {
		hostList[i] = host.NodeID
		i++
	}
	return hostList, nil
}

// UpdateInventoryHostPublicIP first maps existing ansible inventory host file content
// then it deletes the inventory file and regenerates a new ansible inventory file where it will fetch public IP
// of nodes without elastic IP and update its value in the new ansible inventory file
func UpdateInventoryHostPublicIP(inventoryDirPath string, nodesWoEIP map[string]string) error {
	inventory, err := GetHostMapfromAnsibleInventory(inventoryDirPath)
	if err != nil {
		return err
	}
	inventoryHostsFilePath := filepath.Join(inventoryDirPath, constants.AnsibleHostInventoryFileName)
	if err = os.Remove(inventoryHostsFilePath); err != nil {
		return err
	}
	inventoryFile, err := os.Create(inventoryHostsFilePath)
	if err != nil {
		return err
	}
<<<<<<< HEAD
	for host, ansibleHostContent := range inventory {
		// trim prefix aws_node / gcp_node
		splitNodeName := strings.Split(host, "_")
		nodeID := splitNodeName[len(splitNodeName)-1]
=======
	for node, ansibleHostContent := range inventory {
		nodeID := ansibleHostContent.ConvertToInstanceID(node)
>>>>>>> cceb0194
		_, ok := nodesWoEIP[nodeID]
		if !ok {
			if _, err = inventoryFile.WriteString(ansibleHostContent.GetAnsibleInventoryRecord() + "\n"); err != nil {
				return err
			}
		} else {
			ansibleHostContent.IP = nodesWoEIP[nodeID]
			if _, err = inventoryFile.WriteString(ansibleHostContent.GetAnsibleInventoryRecord() + "\n"); err != nil {
				return err
			}
		}
	}
	return nil
}<|MERGE_RESOLUTION|>--- conflicted
+++ resolved
@@ -36,7 +36,7 @@
 		inventoryContent += publicIPMap[instanceID]
 		inventoryContent += " ansible_user=ubuntu"
 		inventoryContent += fmt.Sprintf(" ansible_ssh_private_key_file=%s", certFilePath)
-		inventoryContent += fmt.Sprintf(" ansible_ssh_common_args='%s'", constants.AnsibleSSHInventoryParams)
+		inventoryContent += fmt.Sprintf(" ansible_ssh_common_args='%s'", constants.AnsibleSSHParams)
 		if _, err = inventoryFile.WriteString(inventoryContent + "\n"); err != nil {
 			return err
 		}
@@ -89,250 +89,7 @@
 func GetHostListFromAnsibleInventory(inventoryDirPath string) ([]string, error) {
 	hosts, err := GetHostMapfromAnsibleInventory(inventoryDirPath)
 	if err != nil {
-<<<<<<< HEAD
-		return err
-	}
-	_, err = cfgFile.Write(config)
-	return err
-}
-
-// RunAnsiblePlaybookSetupNode installs avalanche go and avalanche-cli. It also copies the user's
-// metric preferences in configFilePath from local machine to cloud server
-// targets all hosts in ansible inventory file
-func RunAnsiblePlaybookSetupNode(configPath, ansibleDir, inventoryPath, avalancheGoVersion, ansibleHostIDs string) error {
-	playbookInputs := "target=" + ansibleHostIDs + " configFilePath=" + configPath + " avalancheGoVersion=" + avalancheGoVersion
-	cmd := exec.Command(constants.AnsiblePlaybook, constants.SetupNodePlaybook, constants.AnsibleInventoryFlag, inventoryPath, constants.AnsibleExtraVarsFlag, playbookInputs, constants.AnsibleExtraArgsIdentitiesOnlyFlag) //nolint:gosec
-	cmd.Dir = ansibleDir
-	stdoutBuffer, stderrBuffer := utils.SetupRealtimeCLIOutput(cmd, true, true)
-	cmdErr := cmd.Run()
-	if err := displayErrMsg(stdoutBuffer); err != nil {
-		return err
-	}
-	if err := displayErrMsg(stderrBuffer); err != nil {
-		return err
-	}
-	return cmdErr
-}
-
-// RunAnsiblePlaybookCopyStakingFiles copies staker.crt and staker.key into local machine so users can back up their node
-// these files are stored in .avalanche-cli/nodes/<nodeID> dir
-// targets a specific hosts ansibleHostIDs in ansible inventory file
-func RunAnsiblePlaybookCopyStakingFiles(ansibleDir, ansibleHostIDs, nodesDirPath, inventoryPath string) error {
-	playbookInputs := "target=" + ansibleHostIDs + " nodesDirPath=" + nodesDirPath + "/"
-	cmd := exec.Command(constants.AnsiblePlaybook, constants.CopyStakingFilesPlaybook, constants.AnsibleInventoryFlag, inventoryPath, constants.AnsibleExtraVarsFlag, playbookInputs, constants.AnsibleExtraArgsIdentitiesOnlyFlag) //nolint:gosec
-	cmd.Dir = ansibleDir
-	stdoutBuffer, stderrBuffer := utils.SetupRealtimeCLIOutput(cmd, true, true)
-	cmdErr := cmd.Run()
-	if err := displayErrMsg(stdoutBuffer); err != nil {
-		return err
-	}
-	if err := displayErrMsg(stderrBuffer); err != nil {
-		return err
-	}
-	return cmdErr
-}
-
-// RunAnsiblePlaybookExportSubnet exports deployed Subnet from local machine to cloud server
-// targets a specific host ansibleHostID in ansible inventory file
-func RunAnsiblePlaybookExportSubnet(ansibleDir, inventoryPath, exportPath, cloudServerSubnetPath, ansibleHostID string) error {
-	playbookInputs := "target=" + ansibleHostID + " originSubnetPath=" + exportPath + " destSubnetPath=" + cloudServerSubnetPath
-	cmd := exec.Command(constants.AnsiblePlaybook, constants.ExportSubnetPlaybook, constants.AnsibleInventoryFlag, inventoryPath, constants.AnsibleExtraVarsFlag, playbookInputs, constants.AnsibleExtraArgsIdentitiesOnlyFlag) //nolint:gosec
-	cmd.Dir = ansibleDir
-	stdoutBuffer, stderrBuffer := utils.SetupRealtimeCLIOutput(cmd, true, true)
-	cmdErr := cmd.Run()
-	if err := displayErrMsg(stdoutBuffer); err != nil {
-		return err
-	}
-	if err := displayErrMsg(stderrBuffer); err != nil {
-		return err
-	}
-	return cmdErr
-}
-
-// RunAnsiblePlaybookTrackSubnet runs avalanche subnet join <subnetName> in cloud server
-// targets a specific host ansibleHostID in ansible inventory file
-func RunAnsiblePlaybookTrackSubnet(ansibleDir, subnetName, importPath, inventoryPath, ansibleHostID string) error {
-	playbookInputs := "target=" + ansibleHostID + " subnetExportFileName=" + importPath + " subnetName=" + subnetName
-	cmd := exec.Command(constants.AnsiblePlaybook, constants.TrackSubnetPlaybook, constants.AnsibleInventoryFlag, inventoryPath, constants.AnsibleExtraVarsFlag, playbookInputs, constants.AnsibleExtraArgsIdentitiesOnlyFlag) //nolint:gosec
-	cmd.Dir = ansibleDir
-	stdoutBuffer, stderrBuffer := utils.SetupRealtimeCLIOutput(cmd, true, true)
-	cmdErr := cmd.Run()
-	if err := displayErrMsg(stdoutBuffer); err != nil {
-		return err
-	}
-	if err := displayErrMsg(stderrBuffer); err != nil {
-		return err
-	}
-	return cmdErr
-}
-
-// RunAnsiblePlaybookUpdateSubnet runs avalanche subnet join <subnetName> in cloud server using update subnet info
-func RunAnsiblePlaybookUpdateSubnet(ansibleDir, subnetName, importPath, inventoryPath, ansibleHostID string) error {
-	playbookInputs := "target=" + ansibleHostID + " subnetExportFileName=" + importPath + " subnetName=" + subnetName
-	cmd := exec.Command(constants.AnsiblePlaybook, constants.UpdateSubnetPlaybook, constants.AnsibleInventoryFlag, inventoryPath, constants.AnsibleExtraVarsFlag, playbookInputs, constants.AnsibleExtraArgsIdentitiesOnlyFlag) //nolint:gosec
-	cmd.Dir = ansibleDir
-	stdoutBuffer, stderrBuffer := utils.SetupRealtimeCLIOutput(cmd, true, true)
-	cmdErr := cmd.Run()
-	if err := displayErrMsg(stdoutBuffer); err != nil {
-		return err
-	}
-	if err := displayErrMsg(stderrBuffer); err != nil {
-		return err
-	}
-	return cmdErr
-}
-
-func displayErrMsg(buffer *bytes.Buffer) error {
-	for _, line := range strings.Split(buffer.String(), "\n") {
-		if strings.Contains(line, "FAILED") || strings.Contains(line, "UNREACHABLE") {
-			i := strings.Index(line, "{")
-			if i >= 0 {
-				line = line[i:]
-			}
-			var jsonMap map[string]interface{}
-			if err := json.Unmarshal([]byte(line), &jsonMap); err != nil {
-				return err
-			}
-			toDump := []string{}
-			stdoutLines, ok := jsonMap["stdout_lines"].([]interface{})
-			if ok {
-				toDump = append(toDump, getStringSeqFromISeq(stdoutLines)...)
-			}
-			stderrLines, ok := jsonMap["stderr_lines"].([]interface{})
-			if ok {
-				toDump = append(toDump, getStringSeqFromISeq(stderrLines)...)
-			}
-			msgLine, ok := jsonMap["msg"].(string)
-			if ok {
-				toDump = append(toDump, msgLine)
-			}
-			contentLine, ok := jsonMap["content"].(string)
-			if ok {
-				toDump = append(toDump, contentLine)
-			}
-			if len(toDump) > 0 {
-				fmt.Println()
-				fmt.Println(logging.Red.Wrap("Message from cloud node:"))
-				for _, l := range toDump {
-					fmt.Println("  " + logging.Red.Wrap(l))
-				}
-				fmt.Println()
-			}
-		}
-	}
-	return nil
-}
-
-func getStringSeqFromISeq(lines []interface{}) []string {
-	seq := []string{}
-	for _, lineI := range lines {
-		line, ok := lineI.(string)
-		if ok {
-			if strings.Contains(line, "Usage:") {
-				break
-			}
-			seq = append(seq, line)
-		}
-	}
-	return seq
-}
-
-// RunAnsiblePlaybookCheckAvalancheGoVersion checks if node is bootstrapped to primary network
-// targets a specific host ansibleHostID in ansible inventory file
-func RunAnsiblePlaybookCheckAvalancheGoVersion(ansibleDir, avalancheGoPath, inventoryPath, ansibleHostID string) error {
-	playbookInput := "target=" + ansibleHostID + " avalancheGoJsonPath=" + avalancheGoPath
-	cmd := exec.Command(constants.AnsiblePlaybook, constants.AvalancheGoVersionPlaybook, constants.AnsibleInventoryFlag, inventoryPath, constants.AnsibleExtraVarsFlag, playbookInput, constants.AnsibleExtraArgsIdentitiesOnlyFlag) //nolint:gosec
-	cmd.Dir = ansibleDir
-	stdoutBuffer, stderrBuffer := utils.SetupRealtimeCLIOutput(cmd, false, false)
-	cmdErr := cmd.Run()
-	if err := displayErrMsg(stdoutBuffer); err != nil {
-		return err
-	}
-	if err := displayErrMsg(stderrBuffer); err != nil {
-		return err
-	}
-	return cmdErr
-}
-
-// RunAnsiblePlaybookCheckBootstrapped checks if node is bootstrapped to primary network
-// targets a specific host ansibleHostID in ansible inventory file
-func RunAnsiblePlaybookCheckBootstrapped(ansibleDir, isBootstrappedPath, inventoryPath, ansibleHostID string) error {
-	playbookInputs := "target=" + ansibleHostID + " isBootstrappedJsonPath=" + isBootstrappedPath
-	cmd := exec.Command(constants.AnsiblePlaybook, constants.IsBootstrappedPlaybook, constants.AnsibleInventoryFlag, inventoryPath, constants.AnsibleExtraVarsFlag, playbookInputs, constants.AnsibleExtraArgsIdentitiesOnlyFlag) //nolint:gosec
-	cmd.Dir = ansibleDir
-	stdoutBuffer, stderrBuffer := utils.SetupRealtimeCLIOutput(cmd, false, false)
-	cmdErr := cmd.Run()
-	if err := displayErrMsg(stdoutBuffer); err != nil {
-		return err
-	}
-	if err := displayErrMsg(stderrBuffer); err != nil {
-		return err
-	}
-	return cmdErr
-}
-
-// RunAnsiblePlaybookGetNodeID gets node ID of cloud server
-// targets a specific host ansibleHostID in ansible inventory file
-func RunAnsiblePlaybookGetNodeID(ansibleDir, nodeIDPath, inventoryPath, ansibleHostID string) error {
-	playbookInputs := "target=" + ansibleHostID + " nodeIDJsonPath=" + nodeIDPath
-	cmd := exec.Command(constants.AnsiblePlaybook, constants.GetNodeIDPlaybook, constants.AnsibleInventoryFlag, inventoryPath, constants.AnsibleExtraVarsFlag, playbookInputs, constants.AnsibleExtraArgsIdentitiesOnlyFlag) //nolint:gosec
-	cmd.Dir = ansibleDir
-	stdoutBuffer, stderrBuffer := utils.SetupRealtimeCLIOutput(cmd, false, false)
-	cmdErr := cmd.Run()
-	if err := displayErrMsg(stdoutBuffer); err != nil {
-		return err
-	}
-	if err := displayErrMsg(stderrBuffer); err != nil {
-		return err
-	}
-	return cmdErr
-}
-
-// RunAnsiblePlaybookSubnetSyncStatus checks if node is synced to subnet
-// targets a specific host ansibleHostID in ansible inventory file
-func RunAnsiblePlaybookSubnetSyncStatus(ansibleDir, subnetSyncPath, blockchainID, inventoryPath, ansibleHostID string) error {
-	playbookInputs := "target=" + ansibleHostID + " blockchainID=" + blockchainID + " subnetSyncPath=" + subnetSyncPath
-	cmd := exec.Command(constants.AnsiblePlaybook, constants.IsSubnetSyncedPlaybook, constants.AnsibleInventoryFlag, inventoryPath, constants.AnsibleExtraVarsFlag, playbookInputs, constants.AnsibleExtraArgsIdentitiesOnlyFlag) //nolint:gosec
-	cmd.Dir = ansibleDir
-	stdoutBuffer, stderrBuffer := utils.SetupRealtimeCLIOutput(cmd, false, false)
-	cmdErr := cmd.Run()
-	if err := displayErrMsg(stdoutBuffer); err != nil {
-		return err
-	}
-	if err := displayErrMsg(stderrBuffer); err != nil {
-		return err
-	}
-	return cmdErr
-}
-
-// RunAnsiblePlaybookSetupBuildEnv installs gcc, golang, rust
-func RunAnsiblePlaybookSetupBuildEnv(ansibleDir, inventoryPath, ansibleHostID string) error {
-	playbookInputs := "target=" + ansibleHostID + " goVersion=" + constants.BuildEnvGolangVersion
-	cmd := exec.Command(constants.AnsiblePlaybook, constants.SetupBuildEnvPlaybook, constants.AnsibleInventoryFlag, inventoryPath, constants.AnsibleExtraVarsFlag, playbookInputs, constants.AnsibleExtraArgsIdentitiesOnlyFlag) //nolint:gosec
-	cmd.Dir = ansibleDir
-	stdoutBuffer, stderrBuffer := utils.SetupRealtimeCLIOutput(cmd, true, true)
-	cmdErr := cmd.Run()
-	if err := displayErrMsg(stdoutBuffer); err != nil {
-		return err
-	}
-	if err := displayErrMsg(stderrBuffer); err != nil {
-		return err
-	}
-	return cmdErr
-}
-
-// RunAnsiblePlaybookSetupCLIFromSource installs any CLI branch from source
-func RunAnsiblePlaybookSetupCLIFromSource(ansibleDir, inventoryPath, cliBranch, ansibleHostID string) error {
-	playbookInputs := "target=" + ansibleHostID + " cliBranch=" + cliBranch
-	cmd := exec.Command(constants.AnsiblePlaybook, constants.SetupCLIFromSourcePlaybook, constants.AnsibleInventoryFlag, inventoryPath, constants.AnsibleExtraVarsFlag, playbookInputs, constants.AnsibleExtraArgsIdentitiesOnlyFlag) //nolint:gosec
-	cmd.Dir = ansibleDir
-	stdoutBuffer, stderrBuffer := utils.SetupRealtimeCLIOutput(cmd, true, true)
-	cmdErr := cmd.Run()
-	if err := displayErrMsg(stdoutBuffer); err != nil {
-		return err
-=======
 		return nil, err
->>>>>>> cceb0194
 	}
 	hostList := make([]string, len(hosts))
 	i := 0
@@ -359,23 +116,16 @@
 	if err != nil {
 		return err
 	}
-<<<<<<< HEAD
-	for host, ansibleHostContent := range inventory {
-		// trim prefix aws_node / gcp_node
-		splitNodeName := strings.Split(host, "_")
-		nodeID := splitNodeName[len(splitNodeName)-1]
-=======
 	for node, ansibleHostContent := range inventory {
 		nodeID := ansibleHostContent.ConvertToInstanceID(node)
->>>>>>> cceb0194
 		_, ok := nodesWoEIP[nodeID]
 		if !ok {
-			if _, err = inventoryFile.WriteString(ansibleHostContent.GetAnsibleInventoryRecord() + "\n"); err != nil {
+			if _, err = inventoryFile.WriteString(ansibleHostContent.GetAnsibleParams() + "\n"); err != nil {
 				return err
 			}
 		} else {
 			ansibleHostContent.IP = nodesWoEIP[nodeID]
-			if _, err = inventoryFile.WriteString(ansibleHostContent.GetAnsibleInventoryRecord() + "\n"); err != nil {
+			if _, err = inventoryFile.WriteString(ansibleHostContent.GetAnsibleParams() + "\n"); err != nil {
 				return err
 			}
 		}
