--- conflicted
+++ resolved
@@ -173,189 +173,4 @@
 		}
 	}
 	return nil
-<<<<<<< HEAD
-}
-
-// RunAnsiblePlaybookUpgradeAvalancheGo upgrades avalanche go version of node
-// targets a specific host ansibleHostID in ansible inventory file
-func RunAnsiblePlaybookUpgradeAvalancheGo(ansibleDir, inventoryPath, ansibleHostID, avalancheGoVersion string) error {
-	playbookInputs := "target=" + ansibleHostID + " avalancheGoVersion=" + avalancheGoVersion
-	cmd := exec.Command(constants.AnsiblePlaybook, constants.UpgradeAvalancheGoPlaybook, constants.AnsibleInventoryFlag, inventoryPath, constants.AnsibleExtraVarsFlag, playbookInputs, constants.AnsibleExtraArgsIdentitiesOnlyFlag) //nolint:gosec
-	cmd.Dir = ansibleDir
-	stdoutBuffer, stderrBuffer := utils.SetupRealtimeCLIOutput(cmd, true, true)
-	cmdErr := cmd.Run()
-	if err := displayErrMsg(stdoutBuffer); err != nil {
-		return err
-	}
-	if err := displayErrMsg(stderrBuffer); err != nil {
-		return err
-	}
-	return cmdErr
-}
-
-// RunAnsiblePlaybookStartNode starts avalanche go
-func RunAnsiblePlaybookStartNode(ansibleDir, inventoryPath, ansibleHostID string) error {
-	playbookInputs := "target=" + ansibleHostID
-	cmd := exec.Command(constants.AnsiblePlaybook, constants.StartNodePlaybook, constants.AnsibleInventoryFlag, inventoryPath, constants.AnsibleExtraVarsFlag, playbookInputs, constants.AnsibleExtraArgsIdentitiesOnlyFlag) //nolint:gosec
-	cmd.Dir = ansibleDir
-	stdoutBuffer, stderrBuffer := utils.SetupRealtimeCLIOutput(cmd, true, true)
-	cmdErr := cmd.Run()
-	if err := displayErrMsg(stdoutBuffer); err != nil {
-		return err
-	}
-	if err := displayErrMsg(stderrBuffer); err != nil {
-		return err
-	}
-	return cmdErr
-}
-
-// RunAnsiblePlaybookStopNode stop avalanche go
-func RunAnsiblePlaybookStopNode(ansibleDir, inventoryPath, ansibleHostID string) error {
-	playbookInputs := "target=" + ansibleHostID
-	cmd := exec.Command(constants.AnsiblePlaybook, constants.StopNodePlaybook, constants.AnsibleInventoryFlag, inventoryPath, constants.AnsibleExtraVarsFlag, playbookInputs, constants.AnsibleExtraArgsIdentitiesOnlyFlag) //nolint:gosec
-	cmd.Dir = ansibleDir
-	stdoutBuffer, stderrBuffer := utils.SetupRealtimeCLIOutput(cmd, true, true)
-	cmdErr := cmd.Run()
-	if err := displayErrMsg(stdoutBuffer); err != nil {
-		return err
-	}
-	if err := displayErrMsg(stderrBuffer); err != nil {
-		return err
-	}
-	return cmdErr
-}
-
-// RunAnsiblePlaybookUpgradeSubnetEVM upgrades subnetEVM version of node
-// targets a specific host ansibleHostID in ansible inventory file
-func RunAnsiblePlaybookUpgradeSubnetEVM(ansibleDir, subnetEVMBinaryPaths, inventoryPath, ansibleHostID string) error {
-	playbookInputs := "target=" + ansibleHostID + " subnetEVMBinaryPath=" + subnetEVMBinaryPaths
-	cmd := exec.Command(constants.AnsiblePlaybook, constants.UpgradeSubnetEVMPlaybook, constants.AnsibleInventoryFlag, inventoryPath, constants.AnsibleExtraVarsFlag, playbookInputs, constants.AnsibleExtraArgsIdentitiesOnlyFlag) //nolint:gosec
-	cmd.Dir = ansibleDir
-	stdoutBuffer, stderrBuffer := utils.SetupRealtimeCLIOutput(cmd, true, true)
-	cmdErr := cmd.Run()
-	if err := displayErrMsg(stdoutBuffer); err != nil {
-		return err
-	}
-	if err := displayErrMsg(stderrBuffer); err != nil {
-		return err
-	}
-	return cmdErr
-}
-
-// RunAnsiblePlaybookGetNewSubnetEVM downloads and unzips new subnetEVM version
-// targets a specific host ansibleHostID in ansible inventory file
-func RunAnsiblePlaybookGetNewSubnetEVM(ansibleDir, subnetEVMReleaseURL, subnetEVMArchive, inventoryPath, ansibleHostID string) error {
-	playbookInputs := "target=" + ansibleHostID + " subnetEVMReleaseURL=" + subnetEVMReleaseURL + " subnetEVMArchive=" + subnetEVMArchive
-	cmd := exec.Command(constants.AnsiblePlaybook, constants.GetNewSubnetEVMPlaybook, constants.AnsibleInventoryFlag, inventoryPath, constants.AnsibleExtraVarsFlag, playbookInputs, constants.AnsibleExtraArgsIdentitiesOnlyFlag) //nolint:gosec
-	cmd.Dir = ansibleDir
-	stdoutBuffer, stderrBuffer := utils.SetupRealtimeCLIOutput(cmd, true, true)
-	cmdErr := cmd.Run()
-	if err := displayErrMsg(stdoutBuffer); err != nil {
-		return err
-	}
-	if err := displayErrMsg(stderrBuffer); err != nil {
-		return err
-	}
-	return cmdErr
-}
-
-// RunAnsiblePlaybookSetupMonitoring sets up monitoring in cloud server
-// targets all hosts in ansible inventory file
-func RunAnsiblePlaybookSetupMonitoring(ansibleDir, inventoryPath, ansibleHostIDs string) error {
-	playbookInputs := "target=" + ansibleHostIDs
-	cmd := exec.Command(constants.AnsiblePlaybook, constants.SetupNodeMonitoringPlaybook, constants.AnsibleInventoryFlag, inventoryPath, constants.AnsibleExtraVarsFlag, playbookInputs, constants.AnsibleExtraArgsIdentitiesOnlyFlag) //nolint:gosec
-	cmd.Dir = ansibleDir
-	stdoutBuffer, stderrBuffer := utils.SetupRealtimeCLIOutput(cmd, true, true)
-	cmdErr := cmd.Run()
-	if err := displayErrMsg(stdoutBuffer); err != nil {
-		return err
-	}
-	if err := displayErrMsg(stderrBuffer); err != nil {
-		return err
-	}
-	return cmdErr
-}
-
-// RunAnsiblePlaybookSetupMachineMetrics enables machine metrics of cloud server to be sent to the monitoring instance
-func RunAnsiblePlaybookSetupMachineMetrics(ansibleDir, inventoryPath, ansibleHostIDs string) error {
-	playbookInputs := "target=" + ansibleHostIDs
-	cmd := exec.Command(constants.AnsiblePlaybook, constants.SetupNodeMachineMetricsPlaybook, constants.AnsibleInventoryFlag, inventoryPath, constants.AnsibleExtraVarsFlag, playbookInputs, constants.AnsibleExtraArgsIdentitiesOnlyFlag) //nolint:gosec
-	cmd.Dir = ansibleDir
-	stdoutBuffer, stderrBuffer := utils.SetupRealtimeCLIOutput(cmd, true, true)
-	cmdErr := cmd.Run()
-	if err := displayErrMsg(stdoutBuffer); err != nil {
-		return err
-	}
-	if err := displayErrMsg(stderrBuffer); err != nil {
-		return err
-	}
-	return cmdErr
-}
-
-// RunAnsiblePlaybookSetupSeparateMonitoring sets up monitoring in a separate cloud server
-// targets all hosts in ansible inventory file
-func RunAnsiblePlaybookSetupSeparateMonitoring(ansibleDir, inventoryPath, ansibleHostIDs, monitoringScriptPath, avalancheGoPorts, machinePorts string) error {
-	playbookInputs := "target=" + ansibleHostIDs + " monitoringScriptPath=" + monitoringScriptPath + " avalancheGoPorts=" + avalancheGoPorts + " machinePorts=" + machinePorts
-	cmd := exec.Command(constants.AnsiblePlaybook, constants.SetupNodeSeparateMonitoringPlaybook, constants.AnsibleInventoryFlag, inventoryPath, constants.AnsibleExtraVarsFlag, playbookInputs, constants.AnsibleExtraArgsIdentitiesOnlyFlag) //nolint:gosec
-	cmd.Dir = ansibleDir
-	stdoutBuffer, stderrBuffer := utils.SetupRealtimeCLIOutput(cmd, true, true)
-	cmdErr := cmd.Run()
-	if err := displayErrMsg(stdoutBuffer); err != nil {
-		return err
-	}
-	if err := displayErrMsg(stderrBuffer); err != nil {
-		return err
-	}
-	return cmdErr
-}
-
-// RunAnsiblePlaybookCopyNodeConfig copies avalanche go config json from cloud server to local machine
-func RunAnsiblePlaybookCopyNodeConfig(ansibleDir, inventoryPath, ansibleHostIDs string) error {
-	playbookInputs := "target=" + ansibleHostIDs + " ansibleDir=" + ansibleDir
-	cmd := exec.Command(constants.AnsiblePlaybook, constants.CopyNodeConfigPlaybook, constants.AnsibleInventoryFlag, inventoryPath, constants.AnsibleExtraVarsFlag, playbookInputs, constants.AnsibleExtraArgsIdentitiesOnlyFlag) //nolint:gosec
-	cmd.Dir = ansibleDir
-	stdoutBuffer, stderrBuffer := utils.SetupRealtimeCLIOutput(cmd, true, true)
-	cmdErr := cmd.Run()
-	if err := displayErrMsg(stdoutBuffer); err != nil {
-		return err
-	}
-	if err := displayErrMsg(stderrBuffer); err != nil {
-		return err
-	}
-	return cmdErr
-}
-
-// RunAnsiblePlaybookUpdateNodeConfig updates avalanche go config json in cloud server from local machine
-func RunAnsiblePlaybookUpdateNodeConfig(ansibleDir, inventoryPath, ansibleHostIDs string) error {
-	playbookInputs := "target=" + ansibleHostIDs + " ansibleDir=" + ansibleDir
-	cmd := exec.Command(constants.AnsiblePlaybook, constants.UpdateNodeConfigPlaybook, constants.AnsibleInventoryFlag, inventoryPath, constants.AnsibleExtraVarsFlag, playbookInputs, constants.AnsibleExtraArgsIdentitiesOnlyFlag) //nolint:gosec
-	cmd.Dir = ansibleDir
-	stdoutBuffer, stderrBuffer := utils.SetupRealtimeCLIOutput(cmd, true, true)
-	cmdErr := cmd.Run()
-	if err := displayErrMsg(stdoutBuffer); err != nil {
-		return err
-	}
-	if err := displayErrMsg(stderrBuffer); err != nil {
-		return err
-	}
-	return cmdErr
-}
-
-// RunAnsiblePlaybookCopyMonitoringDashboard copies modified grafana dashboard JSON file to cloud server
-// targets all hosts in ansible inventory file
-func RunAnsiblePlaybookCopyMonitoringDashboard(ansibleDir, inventoryPath, ansibleHostIDs, monitoringScriptPath string) error {
-	playbookInputs := "target=" + ansibleHostIDs + " monitoringDashboardPath=" + monitoringScriptPath
-	cmd := exec.Command(constants.AnsiblePlaybook, constants.CopyMonitoringDashboardPlaybook, constants.AnsibleInventoryFlag, inventoryPath, constants.AnsibleExtraVarsFlag, playbookInputs, constants.AnsibleExtraArgsIdentitiesOnlyFlag) //nolint:gosec
-	cmd.Dir = ansibleDir
-	stdoutBuffer, stderrBuffer := utils.SetupRealtimeCLIOutput(cmd, true, true)
-	cmdErr := cmd.Run()
-	if err := displayErrMsg(stdoutBuffer); err != nil {
-		return err
-	}
-	if err := displayErrMsg(stderrBuffer); err != nil {
-		return err
-	}
-	return cmdErr
-=======
->>>>>>> 046d1bca
 }