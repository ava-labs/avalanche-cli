// Copyright (C) 2022, Ava Labs, Inc. All rights reserved.
// See the file LICENSE for licensing terms.
package models

import (
	"golang.org/x/exp/slices"

	"github.com/ava-labs/avalanche-cli/pkg/constants"
	"github.com/ava-labs/avalanche-cli/pkg/utils"
)

type GCPConfig struct {
	ProjectName        string // name of GCP Project
	ServiceAccFilePath string // location of GCP service account key file path
}

type ExtraNetworkData struct {
	CChainTeleporterMessengerAddress string
	CChainTeleporterRegistryAddress  string
}

type ClusterConfig struct {
	Nodes              []string
	APINodes           []string
	Network            Network
<<<<<<< HEAD
	MonitoringInstance string // instance ID of the separate monitoring instance (if any)
	ExtraNetworkData   ExtraNetworkData
	Subnets            []string
=======
	MonitoringInstance string            // instance ID of the separate monitoring instance (if any)
	LoadTestInstance   map[string]string // maps load test name to load test cloud instance ID of the separate load test instance (if any)
>>>>>>> b0e95547
}

type ClustersConfig struct {
	Version   string
	KeyPair   map[string]string        // maps key pair name to cert path
	Clusters  map[string]ClusterConfig // maps clusterName to nodeID list + network kind
	GCPConfig GCPConfig                // stores GCP project name and filepath to service account JSON key
}

// GetAPINodes returns a filtered list of API nodes based on the ClusterConfig and given hosts.
func (cc *ClusterConfig) GetAPIHosts(hosts []*Host) []*Host {
	return utils.Filter(hosts, func(h *Host) bool {
		return slices.Contains(cc.APINodes, h.NodeID)
	})
}

// GetValidatorNodes returns the validator nodes from the ClusterConfig.
func (cc *ClusterConfig) GetValidatorHosts(hosts []*Host) []*Host {
	return utils.Filter(hosts, func(h *Host) bool {
		return !slices.Contains(cc.APINodes, h.GetCloudID())
	})
}

func (cc *ClusterConfig) IsAPIHost(hostCloudID string) bool {
	return slices.Contains(cc.APINodes, hostCloudID)
}

func (cc *ClusterConfig) IsAvalancheGoHost(hostCloudID string) bool {
	return slices.Contains(cc.Nodes, hostCloudID)
}

func (cc *ClusterConfig) GetCloudIDs() []string {
	r := cc.Nodes
	if cc.MonitoringInstance != "" {
		r = append(r, cc.MonitoringInstance)
	}
	return r
}

func (cc *ClusterConfig) GetHostRoles(nodeConf NodeConfig) []string {
	roles := []string{}
	if cc.IsAvalancheGoHost(nodeConf.NodeID) {
		if cc.IsAPIHost(nodeConf.NodeID) {
			roles = append(roles, constants.APIRole)
		} else {
			roles = append(roles, constants.ValidatorRole)
		}
	}
	if nodeConf.IsMonitor {
		roles = append(roles, constants.MonitorRole)
	}
	if nodeConf.IsAWMRelayer {
		roles = append(roles, constants.AWMRelayerRole)
	}
	return roles
}<|MERGE_RESOLUTION|>--- conflicted
+++ resolved
@@ -23,14 +23,10 @@
 	Nodes              []string
 	APINodes           []string
 	Network            Network
-<<<<<<< HEAD
 	MonitoringInstance string // instance ID of the separate monitoring instance (if any)
+	LoadTestInstance   map[string]string // maps load test name to load test cloud instance ID of the separate load test instance (if any)
 	ExtraNetworkData   ExtraNetworkData
 	Subnets            []string
-=======
-	MonitoringInstance string            // instance ID of the separate monitoring instance (if any)
-	LoadTestInstance   map[string]string // maps load test name to load test cloud instance ID of the separate load test instance (if any)
->>>>>>> b0e95547
 }
 
 type ClustersConfig struct {
