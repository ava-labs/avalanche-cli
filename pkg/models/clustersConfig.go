--- conflicted
+++ resolved
@@ -23,12 +23,8 @@
 	Nodes              []string
 	APINodes           []string
 	Network            Network
-<<<<<<< HEAD
-	MonitoringInstance string // instance ID of the separate monitoring instance (if any)
-=======
 	MonitoringInstance string            // instance ID of the separate monitoring instance (if any)
 	LoadTestInstance   map[string]string // maps load test name to load test cloud instance ID of the separate load test instance (if any)
->>>>>>> ea273893
 	ExtraNetworkData   ExtraNetworkData
 	Subnets            []string
 }
