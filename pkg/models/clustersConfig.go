--- conflicted
+++ resolved
@@ -28,11 +28,7 @@
 	ExtraNetworkData   ExtraNetworkData
 	Subnets            []string
 	External           bool
-<<<<<<< HEAD
-	HTTPAccess         constants.Visibility
-=======
 	HTTPAccess         constants.HTTPAccess
->>>>>>> c391d07b
 }
 
 type ClustersConfig struct {
