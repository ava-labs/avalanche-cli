--- conflicted
+++ resolved
@@ -13,10 +13,6 @@
 	RPCVersion                 int
 	TeleporterMessengerAddress string
 	TeleporterRegistryAddress  string
-<<<<<<< HEAD
-=======
-	PoAValidatorManagerOwner   string
->>>>>>> 1cc81465
 	RPCEndpoints               []string
 	WSEndpoints                []string
 	BootstrapValidators        []SubnetValidator
@@ -47,12 +43,8 @@
 	// SubnetEVM based VM's only
 	SubnetEVMMainnetChainID uint
 	// TODO: remove if not needed for subnet acp 77 create flow once avalnache go releases etna
-<<<<<<< HEAD
-	ValidatorManagement        ValidatorManagementType
-	ValidatorManagerController string
-=======
-	ValidatorManagement ValidatorManagementType
->>>>>>> 1cc81465
+	ValidatorManagement      ValidatorManagementType
+	PoAValidatorManagerOwner string
 }
 
 func (sc Sidecar) GetVMID() (string, error) {
