--- conflicted
+++ resolved
@@ -14,8 +14,5 @@
 	UseStaticIP   bool   // node has a static IP association
 	IsMonitor     bool   // node has a monitoring dashboard
 	IsAWMRelayer  bool   // node has an AWM relayer service
-<<<<<<< HEAD
-=======
 	IsLoadTest    bool   // node is used to host load test
->>>>>>> ea273893
 }