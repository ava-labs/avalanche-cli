// Copyright (C) 2023, Ava Labs, Inc. All rights reserved.
// See the file LICENSE for licensing terms.
package models

import (
<<<<<<< HEAD
	"bytes"
	"context"
	"fmt"
	"io"
	"net"
	"time"

	"github.com/ava-labs/avalanche-cli/pkg/constants"
	"github.com/melbahja/goph"
=======
	"fmt"
	"strings"

	"github.com/ava-labs/avalanche-cli/pkg/constants"
>>>>>>> 06bb3948
)

type Host struct {
	NodeID            string
	IP                string
	SSHUser           string
	SSHPrivateKeyPath string
	SSHCommonArgs     string
<<<<<<< HEAD
	client            *goph.Client
	TCPProxy          *bytes.Buffer
}

const (
	shell     = "/bin/bash"
	localhost = "127.0.0.1"
)

func (h Host) Connect() error {
	// Start new ssh connection with private key.
	auth, err := goph.Key(h.SSHPrivateKeyPath, "")
	if err != nil {
		return err
	}

	client, err := goph.NewUnknown(h.SSHUser, h.IP, auth)
	if err != nil {
		return err
	}
	h.client = client
	return nil
}

func (h Host) Upload(localFile string, remoteFile string) error {
	if h.client == nil {
		if err := h.Connect(); err != nil {
			return err
		}
	}
	return h.client.Upload(localFile, remoteFile)
}

func (h Host) Download(remoteFile string, localFile string) error {
	if h.client == nil {
		if err := h.Connect(); err != nil {
			return err
		}
	}
	return h.client.Download(remoteFile, localFile)
}

func (h Host) Close() error {
	if h.client == nil {
		return nil
	}

	return h.client.Close()
}

func (h Host) Command(script string, env []string, ctx context.Context, timeout time.Duration) (*goph.Cmd, error) {
	if h.client == nil {
		if err := h.Connect(); err != nil {
			return nil, err
		}
	}
	if timeout > 0 {
		h.client.Config.Timeout = timeout
	}
	cmd, err := h.client.CommandContext(ctx, shell, script)
	if err != nil {
		return nil, err
	}
	cmd.Env = env
	return cmd, nil
}

func (h Host) Forward() error {
	if h.client == nil {
		if err := h.Connect(); err != nil {
			return err
		}
	}
	remoteAddr, err := net.ResolveTCPAddr("tcp", constants.LocalAPIEndpoint)
	if err != nil {
		return err
	}
	proxy, err := h.client.DialTCP("tcp", nil, remoteAddr)
	if err != nil {
		return fmt.Errorf("unable to port forward to %s via %s", constants.LocalAPIEndpoint, "ssh")
	}

	errorChan := make(chan error)

	// Copy localConn.Reader to sshConn.Writer
	go func() {
		_, err = io.Copy(h.TCPProxy, proxy)
		if err != nil {
			errorChan <- err
		}
	}()

	// Copy sshConn.Reader to localConn.Writer
	go func() {
		_, err = io.Copy(proxy, h.TCPProxy)
		if err != nil {
			errorChan <- err
		}
	}()
	return nil
=======
}

func (h Host) GetNodeID() string {
	return strings.TrimPrefix(h.NodeID, constants.AnsibleAWSNodePrefix)
}

func (h Host) ConvertToNodeID(nodeName string) string {
	h = Host{
		NodeID:            nodeName,
		SSHUser:           "ubuntu",
		SSHPrivateKeyPath: "",
		SSHCommonArgs:     "",
	}
	return h.GetNodeID()
}

func (h Host) GetAnsibleParams() string {
	return strings.Join([]string{
		fmt.Sprintf("ansible_host=%s", h.IP),
		fmt.Sprintf("ansible_user=%s", h.SSHUser),
		fmt.Sprintf("ansible_ssh_private_key_file=%s", h.SSHPrivateKeyPath),
		fmt.Sprintf("ansible_ssh_common_args='%s'", h.SSHCommonArgs),
	}, " ")
>>>>>>> 06bb3948
}<|MERGE_RESOLUTION|>--- conflicted
+++ resolved
@@ -3,22 +3,18 @@
 package models
 
 import (
-<<<<<<< HEAD
 	"bytes"
 	"context"
 	"fmt"
 	"io"
 	"net"
+  "strings"
 	"time"
 
 	"github.com/ava-labs/avalanche-cli/pkg/constants"
 	"github.com/melbahja/goph"
-=======
-	"fmt"
-	"strings"
 
-	"github.com/ava-labs/avalanche-cli/pkg/constants"
->>>>>>> 06bb3948
+
 )
 
 type Host struct {
@@ -27,7 +23,6 @@
 	SSHUser           string
 	SSHPrivateKeyPath string
 	SSHCommonArgs     string
-<<<<<<< HEAD
 	client            *goph.Client
 	TCPProxy          *bytes.Buffer
 }
@@ -128,7 +123,6 @@
 		}
 	}()
 	return nil
-=======
 }
 
 func (h Host) GetNodeID() string {
@@ -152,5 +146,4 @@
 		fmt.Sprintf("ansible_ssh_private_key_file=%s", h.SSHPrivateKeyPath),
 		fmt.Sprintf("ansible_ssh_common_args='%s'", h.SSHCommonArgs),
 	}, " ")
->>>>>>> 06bb3948
 }