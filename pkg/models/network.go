--- conflicted
+++ resolved
@@ -225,7 +225,6 @@
 	return n.Kind == n2.Kind && n.Endpoint == n2.Endpoint
 }
 
-<<<<<<< HEAD
 // Context for bootstrapping a partial synced Node
 func (n *Network) BootstrappingContext() (context.Context, context.CancelFunc) {
 	timeout := constants.ANRRequestTimeout
@@ -233,7 +232,8 @@
 		timeout = constants.FujiBootstrapTimeout
 	}
 	return context.WithTimeout(context.Background(), timeout)
-=======
+}
+
 // GetNetworkFromCluster gets the network that a cluster is on
 func GetNetworkFromCluster(clusterConfig ClusterConfig) Network {
 	network := clusterConfig.Network
@@ -249,5 +249,4 @@
 	default:
 		return network
 	}
->>>>>>> aebdeecb
 }