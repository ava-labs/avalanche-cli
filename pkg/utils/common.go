// Copyright (C) 2022, Ava Labs, Inc. All rights reserved.
// See the file LICENSE for licensing terms.
package utils

import (
	"bytes"
	"context"
	"fmt"
	"io"
	"os"
	"os/exec"
	"os/user"
	"strconv"
	"strings"
	"time"

	"github.com/ava-labs/avalanche-cli/pkg/constants"
)

func SetupRealtimeCLIOutput(cmd *exec.Cmd, redirectStdout bool, redirectStderr bool) (*bytes.Buffer, *bytes.Buffer) {
	var stdoutBuffer bytes.Buffer
	var stderrBuffer bytes.Buffer
	if redirectStdout {
		cmd.Stdout = io.MultiWriter(os.Stdout, &stdoutBuffer)
	} else {
		cmd.Stdout = io.MultiWriter(&stdoutBuffer)
	}
	if redirectStderr {
		cmd.Stderr = io.MultiWriter(os.Stderr, &stderrBuffer)
	} else {
		cmd.Stderr = io.MultiWriter(&stderrBuffer)
	}
	return &stdoutBuffer, &stderrBuffer
}

// SplitKeyValueStringToMap splits a string with multiple key-value pairs separated by delimiter.
// Delimiter must be a single character
func SplitKeyValueStringToMap(str string, delimiter string) (map[string]string, error) {
	kvMap := make(map[string]string)
	if str == "" || len(delimiter) != 1 {
		return kvMap, nil
	}
	entries := SplitStringWithQuotes(str, rune(delimiter[0]))
	for _, e := range entries {
		parts := strings.Split(e, "=")
		if len(parts) >= 2 {
			kvMap[parts[0]] = strings.Trim(strings.Join(parts[1:], "="), "'")
		} else {
			kvMap[parts[0]] = strings.Trim(parts[0], "'")
		}
	}
	return kvMap, nil
}

// SplitString split string with a rune comma ignore quoted
func SplitStringWithQuotes(str string, r rune) []string {
	quoted := false
	return strings.FieldsFunc(str, func(r1 rune) bool {
		if r1 == '\'' {
			quoted = !quoted
		}
		return !quoted && r1 == r
	})
}

// Context for ANR network operations
func GetANRContext() (context.Context, context.CancelFunc) {
	return context.WithTimeout(context.Background(), constants.ANRRequestTimeout)
}

// Context for API requests
func GetAPIContext() (context.Context, context.CancelFunc) {
	return context.WithTimeout(context.Background(), constants.APIRequestTimeout)
}

func GetRealFilePath(path string) string {
	if strings.HasPrefix(path, "~") {
		usr, _ := user.Current()
		path = strings.Replace(path, "~", usr.HomeDir, 1)
	}
	return path
}

func Filter[T any](input []T, f func(T) bool) []T {
	output := make([]T, 0, len(input))
	for _, e := range input {
		if f(e) {
			output = append(output, e)
		}
	}
	return output
}

func Map[T, U any](input []T, f func(T) U) []U {
	output := make([]U, 0, len(input))
	for _, e := range input {
		output = append(output, f(e))
	}
	return output
}

func MapWithError[T, U any](input []T, f func(T) (U, error)) ([]U, error) {
	output := make([]U, 0, len(input))
	for _, e := range input {
		o, err := f(e)
		if err != nil {
			return nil, err
		}
		output = append(output, o)
	}
	return output, nil
}

// ConvertInterfaceToMap converts a given value to a map[string]interface{}.
func ConvertInterfaceToMap(value interface{}) (map[string]interface{}, error) {
	// Check if the underlying type is a map
	switch v := value.(type) {
	case map[string]interface{}:
		// If it's a map, return it
		return v, nil
	default:
		return nil, fmt.Errorf("unsupported type: %T", value)
	}
}

<<<<<<< HEAD
// SplitComaSeparatedString splits and trims a comma-separated string into a slice of strings.
func SplitComaSeparatedString(s string) []string {
	cl := strings.Split(s, ",")
	for i := range cl {
		cl[i] = strings.TrimSpace(cl[i])
	}
	return cl
}

// SplitComaSeparatedInt splits a comma-separated string into a slice of integers.
func SplitComaSeparatedUInt(s string) []int {
	n := []int{}
	for _, item := range strings.Split(s, ",") {
		num, err := strconv.Atoi(item)
		if err != nil || num <= 0 {
			return nil
		}
		n = append(n, num)
	}
	return n
=======
func TimedFunction(f func() (interface{}, error), name string, timeout time.Duration) (interface{}, error) {
	var (
		ret interface{}
		err error
	)
	ch := make(chan struct{})
	ctx, cancel := context.WithTimeout(context.Background(), timeout)
	defer cancel()
	go func() {
		ret, err = f()
		close(ch)
	}()
	select {
	case <-ctx.Done():
		return nil, fmt.Errorf("%s timeout of %d seconds", name, uint(timeout.Seconds()))
	case <-ch:
	}
	return ret, err
>>>>>>> 046d1bca
}<|MERGE_RESOLUTION|>--- conflicted
+++ resolved
@@ -123,7 +123,6 @@
 	}
 }
 
-<<<<<<< HEAD
 // SplitComaSeparatedString splits and trims a comma-separated string into a slice of strings.
 func SplitComaSeparatedString(s string) []string {
 	cl := strings.Split(s, ",")
@@ -144,7 +143,8 @@
 		n = append(n, num)
 	}
 	return n
-=======
+}
+
 func TimedFunction(f func() (interface{}, error), name string, timeout time.Duration) (interface{}, error) {
 	var (
 		ret interface{}
@@ -163,5 +163,4 @@
 	case <-ch:
 	}
 	return ret, err
->>>>>>> 046d1bca
 }