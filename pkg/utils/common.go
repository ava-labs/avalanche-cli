// Copyright (C) 2022, Ava Labs, Inc. All rights reserved.
// See the file LICENSE for licensing terms.
package utils

import (
	"bytes"
	"context"
	"io"
	"os"
	"os/exec"
	"os/user"
	"strings"

	"github.com/ava-labs/avalanche-cli/pkg/constants"
)

func SetupRealtimeCLIOutput(cmd *exec.Cmd, redirectStdout bool, redirectStderr bool) (*bytes.Buffer, *bytes.Buffer) {
	var stdoutBuffer bytes.Buffer
	var stderrBuffer bytes.Buffer
	if redirectStdout {
		cmd.Stdout = io.MultiWriter(os.Stdout, &stdoutBuffer)
	} else {
		cmd.Stdout = io.MultiWriter(&stdoutBuffer)
	}
	if redirectStderr {
		cmd.Stderr = io.MultiWriter(os.Stderr, &stderrBuffer)
	} else {
		cmd.Stderr = io.MultiWriter(&stderrBuffer)
	}
	return &stdoutBuffer, &stderrBuffer
}

// SplitKeyValueStringToMap splits a string with multiple key-value pairs separated by delimiter.
// Delimiter must be a single character
func SplitKeyValueStringToMap(str string, delimiter string) (map[string]string, error) {
	kvMap := make(map[string]string)
	if str == "" || len(delimiter) != 1 {
		return kvMap, nil
	}
	entries := SplitStringWithQuotes(str, rune(delimiter[0]))
	for _, e := range entries {
		parts := strings.Split(e, "=")
		if len(parts) >= 2 {
			kvMap[parts[0]] = strings.Trim(strings.Join(parts[1:], "="), "'")
		} else {
			kvMap[parts[0]] = strings.Trim(parts[0], "'")
		}
	}
	return kvMap, nil
}

// SplitString split string with a rune comma ignore quoted
func SplitStringWithQuotes(str string, r rune) []string {
	quoted := false
	return strings.FieldsFunc(str, func(r1 rune) bool {
		if r1 == '\'' {
			quoted = !quoted
		}
		return !quoted && r1 == r
	})
}

<<<<<<< HEAD
// Context for ANR network operations
func GetANRContext() (context.Context, context.CancelFunc) {
	return context.WithTimeout(context.Background(), constants.ANRRequestTimeout)
}

// Context for API requests
func GetAPIContext() (context.Context, context.CancelFunc) {
	return context.WithTimeout(context.Background(), constants.APIRequestTimeout)
=======
func GetRealFilePath(path string) string {
	if strings.HasPrefix(path, "~") {
		usr, _ := user.Current()
		path = strings.Replace(path, "~", usr.HomeDir, 1)
	}
	return path
}

func Filter[T any](input []T, f func(T) bool) []T {
	output := make([]T, 0, len(input))
	for _, e := range input {
		if f(e) {
			output = append(output, e)
		}
	}
	return output
}

func Map[T, U any](input []T, f func(T) U) []U {
	output := make([]U, 0, len(input))
	for _, e := range input {
		output = append(output, f(e))
	}
	return output
}

func MapWithError[T, U any](input []T, f func(T) (U, error)) ([]U, error) {
	output := make([]U, 0, len(input))
	for _, e := range input {
		o, err := f(e)
		if err != nil {
			return nil, err
		}
		output = append(output, o)
	}
	return output, nil
>>>>>>> d4ba07e7
}<|MERGE_RESOLUTION|>--- conflicted
+++ resolved
@@ -60,7 +60,6 @@
 	})
 }
 
-<<<<<<< HEAD
 // Context for ANR network operations
 func GetANRContext() (context.Context, context.CancelFunc) {
 	return context.WithTimeout(context.Background(), constants.ANRRequestTimeout)
@@ -69,7 +68,8 @@
 // Context for API requests
 func GetAPIContext() (context.Context, context.CancelFunc) {
 	return context.WithTimeout(context.Background(), constants.APIRequestTimeout)
-=======
+}
+
 func GetRealFilePath(path string) string {
 	if strings.HasPrefix(path, "~") {
 		usr, _ := user.Current()
@@ -106,5 +106,4 @@
 		output = append(output, o)
 	}
 	return output, nil
->>>>>>> d4ba07e7
 }