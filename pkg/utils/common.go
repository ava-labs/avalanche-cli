// Copyright (C) 2022, Ava Labs, Inc. All rights reserved.
// See the file LICENSE for licensing terms.
package utils

import (
	"bytes"
	"context"
	"fmt"
	"io"
	"math/rand"
	"os"
	"os/exec"
	"os/user"
	"sort"
	"strconv"
	"strings"
	"time"

	"github.com/ava-labs/avalanche-cli/pkg/constants"
)

func SetupRealtimeCLIOutput(cmd *exec.Cmd, redirectStdout bool, redirectStderr bool) (*bytes.Buffer, *bytes.Buffer) {
	var stdoutBuffer bytes.Buffer
	var stderrBuffer bytes.Buffer
	if redirectStdout {
		cmd.Stdout = io.MultiWriter(os.Stdout, &stdoutBuffer)
	} else {
		cmd.Stdout = io.MultiWriter(&stdoutBuffer)
	}
	if redirectStderr {
		cmd.Stderr = io.MultiWriter(os.Stderr, &stderrBuffer)
	} else {
		cmd.Stderr = io.MultiWriter(&stderrBuffer)
	}
	return &stdoutBuffer, &stderrBuffer
}

// SplitKeyValueStringToMap splits a string with multiple key-value pairs separated by delimiter.
// Delimiter must be a single character
func SplitKeyValueStringToMap(str string, delimiter string) (map[string]string, error) {
	kvMap := make(map[string]string)
	if str == "" || len(delimiter) != 1 {
		return kvMap, nil
	}
	entries := SplitStringWithQuotes(str, rune(delimiter[0]))
	for _, e := range entries {
		parts := strings.Split(e, "=")
		if len(parts) >= 2 {
			kvMap[parts[0]] = strings.Trim(strings.Join(parts[1:], "="), "'")
		} else {
			kvMap[parts[0]] = strings.Trim(parts[0], "'")
		}
	}
	return kvMap, nil
}

// SplitString split string with a rune comma ignore quoted
func SplitStringWithQuotes(str string, r rune) []string {
	quoted := false
	return strings.FieldsFunc(str, func(r1 rune) bool {
		if r1 == '\'' {
			quoted = !quoted
		}
		return !quoted && r1 == r
	})
}

// Context for ANR network operations
func GetANRContext() (context.Context, context.CancelFunc) {
	return context.WithTimeout(context.Background(), constants.ANRRequestTimeout)
}

// Context for API requests
func GetAPIContext() (context.Context, context.CancelFunc) {
	return context.WithTimeout(context.Background(), constants.APIRequestTimeout)
}

func GetRealFilePath(path string) string {
	if strings.HasPrefix(path, "~") {
		usr, _ := user.Current()
		path = strings.Replace(path, "~", usr.HomeDir, 1)
	}
	return path
}

func Filter[T any](input []T, f func(T) bool) []T {
	output := make([]T, 0, len(input))
	for _, e := range input {
		if f(e) {
			output = append(output, e)
		}
	}
	return output
}

func Map[T, U any](input []T, f func(T) U) []U {
	output := make([]U, 0, len(input))
	for _, e := range input {
		output = append(output, f(e))
	}
	return output
}

func MapWithError[T, U any](input []T, f func(T) (U, error)) ([]U, error) {
	output := make([]U, 0, len(input))
	for _, e := range input {
		o, err := f(e)
		if err != nil {
			return nil, err
		}
		output = append(output, o)
	}
	return output, nil
}

// ConvertInterfaceToMap converts a given value to a map[string]interface{}.
func ConvertInterfaceToMap(value interface{}) (map[string]interface{}, error) {
	// Check if the underlying type is a map
	switch v := value.(type) {
	case map[string]interface{}:
		// If it's a map, return it
		return v, nil
	default:
		return nil, fmt.Errorf("unsupported type: %T", value)
	}
}

// SplitComaSeparatedString splits and trims a comma-separated string into a slice of strings.
func SplitComaSeparatedString(s string) []string {
	return Map(strings.Split(s, ","), strings.TrimSpace)
}

// SplitComaSeparatedInt splits a comma-separated string into a slice of integers.
func SplitComaSeparatedInt(s string) []int {
	return Map(SplitComaSeparatedString(s), func(item string) int {
		num, _ := strconv.Atoi(item)
		return num
	})
}

// IsUnsignedSlice returns true if all elements in the slice are unsigned integers.
func IsUnsignedSlice(n []int) bool {
	for _, v := range n {
		if v < 0 {
			return false
		}
	}
	return true
}

// TimedFunction is a function that executes the given function `f` within a specified timeout duration.
func TimedFunction(f func() (interface{}, error), name string, timeout time.Duration) (interface{}, error) {
	var (
		ret interface{}
		err error
	)
	ch := make(chan struct{})
	ctx, cancel := context.WithTimeout(context.Background(), timeout)
	defer cancel()
	go func() {
		ret, err = f()
		close(ch)
	}()
	select {
	case <-ctx.Done():
		return nil, fmt.Errorf("%s timeout of %d seconds", name, uint(timeout.Seconds()))
	case <-ch:
	}
	return ret, err
}

func SortUint32(arr []uint32) {
	sort.Slice(arr, func(i, j int) bool { return arr[i] < arr[j] })
}

// Unique returns a new slice containing only the unique elements from the input slice.
func Unique(slice []string) []string {
	visited := make(map[string]bool)
	uniqueSlice := make([]string, 0)
	for _, element := range slice {
		if !visited[element] {
			// If the element is not visited, add it to the uniqueSlice
			uniqueSlice = append(uniqueSlice, element)
			visited[element] = true
		}
	}
	return uniqueSlice
}

// containsIgnoreCase checks if the given string contains the specified substring, ignoring case.
func ContainsIgnoreCase(s, substr string) bool {
	return strings.Contains(strings.ToLower(s), strings.ToLower(substr))
}

<<<<<<< HEAD
// RandomString generates a random string of the specified length.
func RandomString(length int) string {
	randG := rand.New(rand.NewSource(time.Now().UnixNano())) // #nosec G404
	chars := "abcdefghijklmnopqrstuvwxyz"
	result := make([]byte, length)
	for i := 0; i < length; i++ {
		result[i] = chars[randG.Intn(len(chars))]
	}
	return string(result)
}

// Sum calculates the sum of all the elements in the given slice of integers.
func Sum(s []int) int {
	sum := 0
	for _, v := range s {
		sum += v
	}
	return sum
=======
// SplitSliceAt splits a slice at the given index and returns two new slices.func SplitSliceAt[T any](slice []T, index int) ([]T, []T) {
func SplitSliceAt[T any](slice []T, index int) ([]T, []T) {
	if index < 0 || index >= len(slice) {
		return slice, nil
	}
	if index == 0 {
		return nil, slice
	}
	return slice[:index], slice[index:]
>>>>>>> ee0078d8
}<|MERGE_RESOLUTION|>--- conflicted
+++ resolved
@@ -192,7 +192,17 @@
 	return strings.Contains(strings.ToLower(s), strings.ToLower(substr))
 }
 
-<<<<<<< HEAD
+// SplitSliceAt splits a slice at the given index and returns two new slices.func SplitSliceAt[T any](slice []T, index int) ([]T, []T) {
+func SplitSliceAt[T any](slice []T, index int) ([]T, []T) {
+	if index < 0 || index >= len(slice) {
+		return slice, nil
+	}
+	if index == 0 {
+		return nil, slice
+	}
+	return slice[:index], slice[index:]
+}
+
 // RandomString generates a random string of the specified length.
 func RandomString(length int) string {
 	randG := rand.New(rand.NewSource(time.Now().UnixNano())) // #nosec G404
@@ -211,15 +221,4 @@
 		sum += v
 	}
 	return sum
-=======
-// SplitSliceAt splits a slice at the given index and returns two new slices.func SplitSliceAt[T any](slice []T, index int) ([]T, []T) {
-func SplitSliceAt[T any](slice []T, index int) ([]T, []T) {
-	if index < 0 || index >= len(slice) {
-		return slice, nil
-	}
-	if index == 0 {
-		return nil, slice
-	}
-	return slice[:index], slice[index:]
->>>>>>> ee0078d8
 }