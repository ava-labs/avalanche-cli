--- conflicted
+++ resolved
@@ -10,11 +10,8 @@
 	"os"
 	"os/exec"
 	"os/user"
-<<<<<<< HEAD
 	"sort"
-=======
 	"strconv"
->>>>>>> 6269d959
 	"strings"
 	"time"
 
@@ -171,10 +168,10 @@
 	return ret, err
 }
 
-<<<<<<< HEAD
 func SortUint32(arr []uint32) {
 	sort.Slice(arr, func(i, j int) bool { return arr[i] < arr[j] })
-=======
+}
+
 // Unique returns a new slice containing only the unique elements from the input slice.
 func Unique(slice []string) []string {
 	visited := make(map[string]bool)
@@ -187,5 +184,4 @@
 		}
 	}
 	return uniqueSlice
->>>>>>> 6269d959
 }