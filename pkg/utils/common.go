// Copyright (C) 2022, Ava Labs, Inc. All rights reserved.
// See the file LICENSE for licensing terms.
package utils

import (
	"bufio"
	"bytes"
	"context"
	"encoding/json"
	"fmt"
	"io"
	"math/rand"
	"net"
	"net/http"
	"net/url"
	"os"
	"os/exec"
	"os/user"
	"path/filepath"
	"regexp"
	"sort"
	"strconv"
	"strings"
	"time"

	"github.com/ava-labs/avalanche-cli/pkg/constants"
	"github.com/ava-labs/avalanchego/api/info"
	"github.com/ava-labs/avalanchego/ids"
	"github.com/ava-labs/avalanchego/vms/platformvm"
	"github.com/ava-labs/avalanchego/vms/platformvm/txs"
	"github.com/ava-labs/subnet-evm/core"
	"github.com/aws/aws-sdk-go-v2/service/ec2/types"
	"golang.org/x/exp/slices"
)

func SetupRealtimeCLIOutput(
	cmd *exec.Cmd,
	redirectStdout bool,
	redirectStderr bool,
) (*bytes.Buffer, *bytes.Buffer) {
	var stdoutBuffer bytes.Buffer
	var stderrBuffer bytes.Buffer
	if redirectStdout {
		cmd.Stdout = io.MultiWriter(os.Stdout, &stdoutBuffer)
	} else {
		cmd.Stdout = io.MultiWriter(&stdoutBuffer)
	}
	if redirectStderr {
		cmd.Stderr = io.MultiWriter(os.Stderr, &stderrBuffer)
	} else {
		cmd.Stderr = io.MultiWriter(&stderrBuffer)
	}
	return &stdoutBuffer, &stderrBuffer
}

// SplitKeyValueStringToMap splits a string with multiple key-value pairs separated by delimiter.
// Delimiter must be a single character
func SplitKeyValueStringToMap(str string, delimiter string) (map[string]string, error) {
	kvMap := make(map[string]string)
	if str == "" || len(delimiter) != 1 {
		return kvMap, nil
	}
	entries := SplitStringWithQuotes(str, rune(delimiter[0]))
	for _, e := range entries {
		parts := strings.Split(e, "=")
		if len(parts) >= 2 {
			kvMap[parts[0]] = strings.Trim(strings.Join(parts[1:], "="), "'")
		} else {
			kvMap[parts[0]] = strings.Trim(parts[0], "'")
		}
	}
	return kvMap, nil
}

// Context for ANR network operations
func GetANRContext() (context.Context, context.CancelFunc) {
	return context.WithTimeout(context.Background(), constants.ANRRequestTimeout)
}

// Context for API requests
func GetAPIContext() (context.Context, context.CancelFunc) {
	return context.WithTimeout(context.Background(), constants.APIRequestTimeout)
}

// Context for API requests with large timeout
func GetAPILargeContext() (context.Context, context.CancelFunc) {
	return context.WithTimeout(context.Background(), constants.APIRequestLargeTimeout)
}

func GetRealFilePath(path string) string {
	if strings.HasPrefix(path, "~") {
		usr, _ := user.Current()
		path = strings.Replace(path, "~", usr.HomeDir, 1)
	}
	return path
}

func Any[T any](input []T, f func(T) bool) bool {
	for _, e := range input {
		if f(e) {
			return true
		}
	}
	return false
}

func Find[T any](input []T, f func(T) bool) *T {
	for _, e := range input {
		if f(e) {
			return &e
		}
	}
	return nil
}

func Belongs[T comparable](input []T, elem T) bool {
	for _, e := range input {
		if e == elem {
			return true
		}
	}
	return false
}

func Filter[T any](input []T, f func(T) bool) []T {
	output := make([]T, 0, len(input))
	for _, e := range input {
		if f(e) {
			output = append(output, e)
		}
	}
	return output
}

func Map[T, U any](input []T, f func(T) U) []U {
	output := make([]U, 0, len(input))
	for _, e := range input {
		output = append(output, f(e))
	}
	return output
}

func MapWithError[T, U any](input []T, f func(T) (U, error)) ([]U, error) {
	output := make([]U, 0, len(input))
	for _, e := range input {
		o, err := f(e)
		if err != nil {
			return nil, err
		}
		output = append(output, o)
	}
	return output, nil
}

// ConvertInterfaceToMap converts a given value to a map[string]interface{}.
func ConvertInterfaceToMap(value interface{}) (map[string]interface{}, error) {
	// Check if the underlying type is a map
	switch v := value.(type) {
	case map[string]interface{}:
		// If it's a map, return it
		return v, nil
	default:
		return nil, fmt.Errorf("unsupported type: %T", value)
	}
}

// IsUnsignedSlice returns true if all elements in the slice are unsigned integers.
func IsUnsignedSlice(n []int) bool {
	for _, v := range n {
		if v < 0 {
			return false
		}
	}
	return true
}

// RetryFunction retries the given function until it succeeds or the maximum number of attempts is reached.
func RetryFunction(fn func() (interface{}, error), maxAttempts int, retryInterval time.Duration) (
	interface{},
	error,
) {
	var err error
	var result interface{}
	const defaultRetryInterval = 2 * time.Second
	if retryInterval == 0 {
		retryInterval = defaultRetryInterval
	}
	for attempt := 0; attempt < maxAttempts; attempt++ {
		result, err = fn()
		if err == nil {
			return result, nil
		}
		time.Sleep(retryInterval)
	}
	return nil, fmt.Errorf("maximum retry attempts reached: %w", err)
}

// TimedFunction is a function that executes the given function `f` within a specified timeout duration.
func TimedFunction(
	f func() (interface{}, error),
	name string,
	timeout time.Duration,
) (interface{}, error) {
	var (
		ret interface{}
		err error
	)
	ch := make(chan struct{})
	ctx, cancel := context.WithTimeout(context.Background(), timeout)
	defer cancel()
	go func() {
		ret, err = f()
		close(ch)
	}()
	select {
	case <-ctx.Done():
		return nil, fmt.Errorf("%s timeout of %d seconds", name, uint(timeout.Seconds()))
	case <-ch:
	}
	return ret, err
}

// TimedFunctionWithRetry is a function that executes the given function `f` within a specified timeout duration.
func TimedFunctionWithRetry(
	f func() (interface{}, error),
	name string,
	timeout time.Duration,
	maxAttempts int,
	retryInterval time.Duration,
) (interface{}, error) {
	return RetryFunction(func() (interface{}, error) {
		return TimedFunction(f, name, timeout)
	}, maxAttempts, retryInterval)
}

func SortUint32(arr []uint32) {
	sort.Slice(arr, func(i, j int) bool { return arr[i] < arr[j] })
}

// Unique returns a new slice containing only the unique elements from the input slice.
func Unique(slice []string) []string {
	visited := make(map[string]bool)
	uniqueSlice := make([]string, 0)
	for _, element := range slice {
		if !visited[element] {
			// If the element is not visited, add it to the uniqueSlice
			uniqueSlice = append(uniqueSlice, element)
			visited[element] = true
		}
	}
	return uniqueSlice
}

// containsIgnoreCase checks if the given string contains the specified substring, ignoring case.
func ContainsIgnoreCase(s, substr string) bool {
	return strings.Contains(strings.ToLower(s), strings.ToLower(substr))
}

// SplitSliceAt splits a slice at the given index and returns two new slices.func SplitSliceAt[T any](slice []T, index int) ([]T, []T) {
func SplitSliceAt[T any](slice []T, index int) ([]T, []T) {
	if index < 0 || index >= len(slice) {
		return slice, nil
	}
	if index == 0 {
		return nil, slice
	}
	return slice[:index], slice[index:]
}

// RandomString generates a random string of the specified length.
func RandomString(length int) string {
	randG := rand.New(rand.NewSource(time.Now().UnixNano())) // #nosec G404
	chars := "abcdefghijklmnopqrstuvwxyz"
	result := make([]byte, length)
	for i := 0; i < length; i++ {
		result[i] = chars[randG.Intn(len(chars))]
	}
	return string(result)
}

// Sum calculates the sum of all the elements in the given slice of integers.
func Sum(s []int) int {
	sum := 0
	for _, v := range s {
		sum += v
	}
	return sum
}

func Download(url string) ([]byte, error) {
	resp, err := http.Get(url)
	if err != nil {
		return nil, fmt.Errorf("failed downloading %s: %w", url, err)
	}
	if resp.StatusCode != http.StatusOK {
		return nil, fmt.Errorf(
			"failed downloading %s: unexpected http status code: %d",
			url,
			resp.StatusCode,
		)
	}
	defer resp.Body.Close()
	bs, err := io.ReadAll(resp.Body)
	if err != nil {
		return nil, fmt.Errorf("failed downloading %s: %w", url, err)
	}
	return bs, nil
}

func DownloadStr(url string) (string, error) {
	bs, err := Download(url)
	return string(bs), err
}

func DownloadWithTee(url string, path string) ([]byte, error) {
	bs, err := Download(url)
	if err != nil {
		return nil, err
	}
	if err := os.MkdirAll(filepath.Dir(path), constants.DefaultPerms755); err != nil {
		return nil, err
	}
	return bs, os.WriteFile(path, bs, constants.WriteReadReadPerms)
}

func ScriptLog(nodeID string, msg string, args ...interface{}) string {
	formattedMsg := fmt.Sprintf(msg, args...)
	return fmt.Sprintf("[%s] %s", nodeID, formattedMsg)
}

func GetIndexInSlice[T comparable](list []T, element T) (int, error) {
	for i, val := range list {
		if val == element {
			return i, nil
		}
	}
	return 0, fmt.Errorf("element not found")
}

// GetRepoFromCommitURL takes a Git repository URL that contains commit ID and returns the cloneable
// Git Repo URL (ends in .git) and the repo directory name
// Example: https://github.com/ava-labs/hypersdk/pull/772/commits/b88acfb370f5aeb83a000aece2d72f28154410a5
// Should return https://github.com/ava-labs/hypersdk
func GetRepoFromCommitURL(gitRepoURL string) (string, string) {
	splitURL := strings.Split(gitRepoURL, "/")
	if len(splitURL) > 4 {
		// get first five members of splitURL because it will be [ https, ' ', github.com, ava-labs, hypersdk]
		splitURLWOCommit := splitURL[:5]
		gitRepo := strings.Join(splitURLWOCommit, "/")
		return gitRepo, splitURLWOCommit[4]
	}
	return "", ""
}

// GetGitCommit takes a Git repository URL that contains commit ID and returns the commit ID
// Example: https://github.com/ava-labs/hypersdk/pull/772/commits/b88acfb370f5aeb83a000aece2d72f28154410a5
// Should return b88acfb370f5aeb83a000aece2d72f28154410a5
func GetGitCommit(gitRepoURL string) string {
	if strings.Contains(gitRepoURL, "/commit") {
		splitURL := strings.Split(gitRepoURL, "/")
		if len(splitURL) > 0 {
			commitID := splitURL[len(splitURL)-1]
			return commitID
		}
	}
	return ""
}

// ReadLongString reads a long string from the user input.
func ReadLongString(msg string, args ...interface{}) (string, error) {
	fmt.Println(fmt.Sprintf(msg, args...))
	reader := bufio.NewReader(os.Stdin)
	longString, err := reader.ReadString('\n')
	if err != nil {
		return "", err
	}
	// Remove newline character at the end
	longString = strings.TrimSuffix(longString, "\n")
	return longString, nil
}

func SupportedAvagoArch() []string {
	return []string{string(types.ArchitectureTypeArm64), string(types.ArchitectureTypeX8664)}
}

func ArchSupported(arch string) bool {
	return slices.Contains(SupportedAvagoArch(), arch)
}

// Get the host, port and path from a URL.
func GetURIHostPortAndPath(uri string) (string, uint32, string, error) {
	u, err := url.Parse(uri)
	if err != nil {
		return "", 0, "", fmt.Errorf("failed to parse uri %s: %w", uri, err)
	}
	host, portStr, err := net.SplitHostPort(u.Host)
	if err != nil {
		return "", 0, "", fmt.Errorf("failed to split host/port at uri %s: %w", uri, err)
	}
	port, err := strconv.ParseUint(portStr, 10, 32)
	if err != nil {
		return "", 0, "", fmt.Errorf("failed to convert port to uint at uri %s: %w", uri, err)
	}
	return host, uint32(port), u.Path, nil
}

func GetCodespaceURL(url string) (string, error) {
	codespaceName := os.Getenv(constants.CodespaceNameEnvVar)
	if codespaceName == "" {
		return "", nil
	}
	if strings.HasPrefix(url, constants.MainnetAPIEndpoint) || strings.HasPrefix(url, constants.FujiAPIEndpoint) {
		return "", nil
	}
	_, port, path, err := GetURIHostPortAndPath(url)
	if err != nil {
		return "", err
	}
	return fmt.Sprintf("https://%s-%d.app.github.dev%s", codespaceName, port, path), nil
}

func InsideCodespace() bool {
	return os.Getenv(constants.CodespaceNameEnvVar) != ""
}

<<<<<<< HEAD
func GetChainID(endpoint string, chainName string) (ids.ID, error) {
	client := info.NewClient(endpoint)
	ctx, cancel := GetAPIContext()
	defer cancel()
	return client.GetBlockchainID(ctx, chainName)
}

func GetChainIDs(endpoint string, chainName string) (string, string, error) {
	pClient := platformvm.NewClient(endpoint)
	ctx, cancel := GetAPIContext()
	defer cancel()
	blockChains, err := pClient.GetBlockchains(ctx)
	if err != nil {
		return "", "", err
	}
	if chain := Find(blockChains, func(e platformvm.APIBlockchain) bool { return e.Name == chainName }); chain != nil {
		return chain.SubnetID.String(), chain.ID.String(), nil
	}
	return "", "", fmt.Errorf("%s not found on primary network blockchains", chainName)
}

func GetBlockchainTx(endpoint string, blockchainID ids.ID) (*txs.CreateChainTx, error) {
	pClient := platformvm.NewClient(endpoint)
	ctx, cancel := GetAPIContext()
	defer cancel()
	txBytes, err := pClient.GetTx(ctx, blockchainID)
	if err != nil {
		return nil, err
	}
	var tx txs.Tx
	if _, err = txs.Codec.Unmarshal(txBytes, &tx); err != nil {
		return nil, fmt.Errorf("failed unmarshaling the createChainTx: %w", err)
	}
	createChainTx, ok := tx.Unsigned.(*txs.CreateChainTx)
	if !ok {
		return nil, fmt.Errorf("expected a CreateChainTx, got %T", tx.Unsigned)
	}
	return createChainTx, nil
}

func ByteSliceToSubnetEvmGenesis(bs []byte) (core.Genesis, error) {
	var gen core.Genesis
	err := json.Unmarshal(bs, &gen)
	return gen, err
}

func ByteSliceIsSubnetEvmGenesis(bs []byte) bool {
	_, err := ByteSliceToSubnetEvmGenesis(bs)
	return err == nil
}

func PathIsSubnetEVMGenesis(genesisPath string) (bool, error) {
	genesisBytes, err := os.ReadFile(genesisPath)
	if err != nil {
		return false, err
	}
	return ByteSliceIsSubnetEvmGenesis(genesisBytes), nil
}

func GetKeyNames(keyDir string, addEwoq bool) ([]string, error) {
	matches, err := os.ReadDir(keyDir)
	if err != nil {
		return nil, err
	}
	var names []string
	for _, m := range matches {
		if strings.HasSuffix(m.Name(), constants.KeySuffix) {
			names = append(names, strings.TrimSuffix(m.Name(), constants.KeySuffix))
		}
	}
	userKeys := []string{}
	cliKeys := []string{}
	subnetKeys := []string{}
	for _, keyName := range names {
		switch {
		case strings.HasPrefix(keyName, "cli-"):
			cliKeys = append(cliKeys, keyName)
		case strings.HasPrefix(keyName, "subnet_"):
			subnetKeys = append(subnetKeys, keyName)
		default:
			userKeys = append(userKeys, keyName)
		}
	}
	if addEwoq {
		userKeys = append(userKeys, "ewoq")
	}
	names = append(append(userKeys, subnetKeys...), cliKeys...)
	return names, nil
}

func GetDefaultSubnetAirdropKeyName(subnetName string) string {
	return "subnet_" + subnetName + "_airdrop"
=======
// AppendSlices appends multiple slices into a single slice.
func AppendSlices[T any](slices ...[]T) []T {
	totalLength := 0
	for _, slice := range slices {
		totalLength += len(slice)
	}
	result := make([]T, 0, totalLength)
	for _, slice := range slices {
		result = append(result, slice...)
	}
	return result
}

// ExtractValueFromBytes extracts a value from a byte array using a regular expression.
func ExtractPlaceholderValue(pattern, text string) (string, error) {
	re := regexp.MustCompile(pattern)
	matches := re.FindStringSubmatch(text)
	if len(matches) == 2 {
		return matches[1], nil
	} else {
		return "", fmt.Errorf("no match found")
	}
>>>>>>> 45a24810
}<|MERGE_RESOLUTION|>--- conflicted
+++ resolved
@@ -423,7 +423,6 @@
 	return os.Getenv(constants.CodespaceNameEnvVar) != ""
 }
 
-<<<<<<< HEAD
 func GetChainID(endpoint string, chainName string) (ids.ID, error) {
 	client := info.NewClient(endpoint)
 	ctx, cancel := GetAPIContext()
@@ -516,7 +515,8 @@
 
 func GetDefaultSubnetAirdropKeyName(subnetName string) string {
 	return "subnet_" + subnetName + "_airdrop"
-=======
+}
+
 // AppendSlices appends multiple slices into a single slice.
 func AppendSlices[T any](slices ...[]T) []T {
 	totalLength := 0
@@ -539,5 +539,4 @@
 	} else {
 		return "", fmt.Errorf("no match found")
 	}
->>>>>>> 45a24810
 }