// Copyright (C) 2022, Ava Labs, Inc. All rights reserved.
// See the file LICENSE for licensing terms.
package utils

import (
	"bytes"
	"context"
	"fmt"
	"io"
	"math/rand"
	"net/http"
	"os"
	"os/exec"
	"os/user"
	"sort"
	"strconv"
	"strings"
	"time"

	"github.com/ava-labs/avalanche-cli/pkg/constants"
)

func SetupRealtimeCLIOutput(cmd *exec.Cmd, redirectStdout bool, redirectStderr bool) (*bytes.Buffer, *bytes.Buffer) {
	var stdoutBuffer bytes.Buffer
	var stderrBuffer bytes.Buffer
	if redirectStdout {
		cmd.Stdout = io.MultiWriter(os.Stdout, &stdoutBuffer)
	} else {
		cmd.Stdout = io.MultiWriter(&stdoutBuffer)
	}
	if redirectStderr {
		cmd.Stderr = io.MultiWriter(os.Stderr, &stderrBuffer)
	} else {
		cmd.Stderr = io.MultiWriter(&stderrBuffer)
	}
	return &stdoutBuffer, &stderrBuffer
}

// SplitKeyValueStringToMap splits a string with multiple key-value pairs separated by delimiter.
// Delimiter must be a single character
func SplitKeyValueStringToMap(str string, delimiter string) (map[string]string, error) {
	kvMap := make(map[string]string)
	if str == "" || len(delimiter) != 1 {
		return kvMap, nil
	}
	entries := SplitStringWithQuotes(str, rune(delimiter[0]))
	for _, e := range entries {
		parts := strings.Split(e, "=")
		if len(parts) >= 2 {
			kvMap[parts[0]] = strings.Trim(strings.Join(parts[1:], "="), "'")
		} else {
			kvMap[parts[0]] = strings.Trim(parts[0], "'")
		}
	}
	return kvMap, nil
}

// SplitString split string with a rune comma ignore quoted
func SplitStringWithQuotes(str string, r rune) []string {
	quoted := false
	return strings.FieldsFunc(str, func(r1 rune) bool {
		if r1 == '\'' {
			quoted = !quoted
		}
		return !quoted && r1 == r
	})
}

// Context for ANR network operations
func GetANRContext() (context.Context, context.CancelFunc) {
	return context.WithTimeout(context.Background(), constants.ANRRequestTimeout)
}

// Context for API requests
func GetAPIContext() (context.Context, context.CancelFunc) {
	return context.WithTimeout(context.Background(), constants.APIRequestTimeout)
}

func GetRealFilePath(path string) string {
	if strings.HasPrefix(path, "~") {
		usr, _ := user.Current()
		path = strings.Replace(path, "~", usr.HomeDir, 1)
	}
	return path
}

func Filter[T any](input []T, f func(T) bool) []T {
	output := make([]T, 0, len(input))
	for _, e := range input {
		if f(e) {
			output = append(output, e)
		}
	}
	return output
}

func Map[T, U any](input []T, f func(T) U) []U {
	output := make([]U, 0, len(input))
	for _, e := range input {
		output = append(output, f(e))
	}
	return output
}

func MapWithError[T, U any](input []T, f func(T) (U, error)) ([]U, error) {
	output := make([]U, 0, len(input))
	for _, e := range input {
		o, err := f(e)
		if err != nil {
			return nil, err
		}
		output = append(output, o)
	}
	return output, nil
}

// ConvertInterfaceToMap converts a given value to a map[string]interface{}.
func ConvertInterfaceToMap(value interface{}) (map[string]interface{}, error) {
	// Check if the underlying type is a map
	switch v := value.(type) {
	case map[string]interface{}:
		// If it's a map, return it
		return v, nil
	default:
		return nil, fmt.Errorf("unsupported type: %T", value)
	}
}

// SplitComaSeparatedString splits and trims a comma-separated string into a slice of strings.
func SplitComaSeparatedString(s string) []string {
	return Map(strings.Split(s, ","), strings.TrimSpace)
}

// SplitComaSeparatedInt splits a comma-separated string into a slice of integers.
func SplitComaSeparatedInt(s string) []int {
	return Map(SplitComaSeparatedString(s), func(item string) int {
		num, _ := strconv.Atoi(item)
		return num
	})
}

// IsUnsignedSlice returns true if all elements in the slice are unsigned integers.
func IsUnsignedSlice(n []int) bool {
	for _, v := range n {
		if v < 0 {
			return false
		}
	}
	return true
}

// TimedFunction is a function that executes the given function `f` within a specified timeout duration.
func TimedFunction(f func() (interface{}, error), name string, timeout time.Duration) (interface{}, error) {
	var (
		ret interface{}
		err error
	)
	ch := make(chan struct{})
	ctx, cancel := context.WithTimeout(context.Background(), timeout)
	defer cancel()
	go func() {
		ret, err = f()
		close(ch)
	}()
	select {
	case <-ctx.Done():
		return nil, fmt.Errorf("%s timeout of %d seconds", name, uint(timeout.Seconds()))
	case <-ch:
	}
	return ret, err
}

func SortUint32(arr []uint32) {
	sort.Slice(arr, func(i, j int) bool { return arr[i] < arr[j] })
}

// Unique returns a new slice containing only the unique elements from the input slice.
func Unique(slice []string) []string {
	visited := make(map[string]bool)
	uniqueSlice := make([]string, 0)
	for _, element := range slice {
		if !visited[element] {
			// If the element is not visited, add it to the uniqueSlice
			uniqueSlice = append(uniqueSlice, element)
			visited[element] = true
		}
	}
	return uniqueSlice
}

// containsIgnoreCase checks if the given string contains the specified substring, ignoring case.
func ContainsIgnoreCase(s, substr string) bool {
	return strings.Contains(strings.ToLower(s), strings.ToLower(substr))
}

// SplitSliceAt splits a slice at the given index and returns two new slices.func SplitSliceAt[T any](slice []T, index int) ([]T, []T) {
func SplitSliceAt[T any](slice []T, index int) ([]T, []T) {
	if index < 0 || index >= len(slice) {
		return slice, nil
	}
	if index == 0 {
		return nil, slice
	}
	return slice[:index], slice[index:]
}

// RandomString generates a random string of the specified length.
func RandomString(length int) string {
	randG := rand.New(rand.NewSource(time.Now().UnixNano())) // #nosec G404
	chars := "abcdefghijklmnopqrstuvwxyz"
	result := make([]byte, length)
	for i := 0; i < length; i++ {
		result[i] = chars[randG.Intn(len(chars))]
	}
	return string(result)
}

// Sum calculates the sum of all the elements in the given slice of integers.
func Sum(s []int) int {
	sum := 0
	for _, v := range s {
		sum += v
	}
	return sum
}

<<<<<<< HEAD
func Download(url string) ([]byte, error) {
	resp, err := http.Get(url)
	if err != nil {
		return nil, fmt.Errorf("failed downloading %s: %w", url, err)
	}
	if resp.StatusCode != http.StatusOK {
		return nil, fmt.Errorf("failed downloading %s: unexpected http status code: %d", url, resp.StatusCode)
	}
	defer resp.Body.Close()
	bs, err := io.ReadAll(resp.Body)
	if err != nil {
		return nil, fmt.Errorf("failed downloading %s: %w", url, err)
	}
	return bs, nil
}

func DownloadStr(url string) (string, error) {
	bs, err := Download(url)
	return string(bs), err
=======
func ScriptLog(nodeID string, line string) string {
	return fmt.Sprintf("[%s] %s", nodeID, line)
>>>>>>> b91ed616
}<|MERGE_RESOLUTION|>--- conflicted
+++ resolved
@@ -224,7 +224,6 @@
 	return sum
 }
 
-<<<<<<< HEAD
 func Download(url string) ([]byte, error) {
 	resp, err := http.Get(url)
 	if err != nil {
@@ -244,8 +243,8 @@
 func DownloadStr(url string) (string, error) {
 	bs, err := Download(url)
 	return string(bs), err
-=======
+}
+
 func ScriptLog(nodeID string, line string) string {
 	return fmt.Sprintf("[%s] %s", nodeID, line)
->>>>>>> b91ed616
 }