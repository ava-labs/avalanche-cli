// Copyright (C) 2022, Ava Labs, Inc. All rights reserved.
// See the file LICENSE for licensing terms.
package utils

import (
	"bufio"
	"bytes"
	"context"
	"fmt"
	"io"
	"math/rand"
	"net/http"
	"os"
	"os/exec"
	"os/user"
	"path/filepath"
	"sort"
	"strconv"
	"strings"
	"time"

	"github.com/ava-labs/avalanche-cli/pkg/constants"
	"github.com/aws/aws-sdk-go-v2/service/ec2/types"
	"golang.org/x/exp/slices"
)

func SetupRealtimeCLIOutput(cmd *exec.Cmd, redirectStdout bool, redirectStderr bool) (*bytes.Buffer, *bytes.Buffer) {
	var stdoutBuffer bytes.Buffer
	var stderrBuffer bytes.Buffer
	if redirectStdout {
		cmd.Stdout = io.MultiWriter(os.Stdout, &stdoutBuffer)
	} else {
		cmd.Stdout = io.MultiWriter(&stdoutBuffer)
	}
	if redirectStderr {
		cmd.Stderr = io.MultiWriter(os.Stderr, &stderrBuffer)
	} else {
		cmd.Stderr = io.MultiWriter(&stderrBuffer)
	}
	return &stdoutBuffer, &stderrBuffer
}

// SplitKeyValueStringToMap splits a string with multiple key-value pairs separated by delimiter.
// Delimiter must be a single character
func SplitKeyValueStringToMap(str string, delimiter string) (map[string]string, error) {
	kvMap := make(map[string]string)
	if str == "" || len(delimiter) != 1 {
		return kvMap, nil
	}
	entries := SplitStringWithQuotes(str, rune(delimiter[0]))
	for _, e := range entries {
		parts := strings.Split(e, "=")
		if len(parts) >= 2 {
			kvMap[parts[0]] = strings.Trim(strings.Join(parts[1:], "="), "'")
		} else {
			kvMap[parts[0]] = strings.Trim(parts[0], "'")
		}
	}
	return kvMap, nil
}

// SplitString split string with a rune comma ignore quoted
func SplitStringWithQuotes(str string, r rune) []string {
	quoted := false
	return strings.FieldsFunc(str, func(r1 rune) bool {
		if r1 == '\'' {
			quoted = !quoted
		}
		return !quoted && r1 == r
	})
}

// Context for ANR network operations
func GetANRContext() (context.Context, context.CancelFunc) {
	return context.WithTimeout(context.Background(), constants.ANRRequestTimeout)
}

// Context for API requests
func GetAPIContext() (context.Context, context.CancelFunc) {
	return context.WithTimeout(context.Background(), constants.APIRequestTimeout)
}

func GetRealFilePath(path string) string {
	if strings.HasPrefix(path, "~") {
		usr, _ := user.Current()
		path = strings.Replace(path, "~", usr.HomeDir, 1)
	}
	return path
}

func Any[T any](input []T, f func(T) bool) bool {
	for _, e := range input {
		if f(e) {
			return true
		}
	}
	return false
}

func Find[T any](input []T, f func(T) bool) *T {
	for _, e := range input {
		if f(e) {
			return &e
		}
	}
	return nil
}

func Filter[T any](input []T, f func(T) bool) []T {
	output := make([]T, 0, len(input))
	for _, e := range input {
		if f(e) {
			output = append(output, e)
		}
	}
	return output
}

func Map[T, U any](input []T, f func(T) U) []U {
	output := make([]U, 0, len(input))
	for _, e := range input {
		output = append(output, f(e))
	}
	return output
}

func MapWithError[T, U any](input []T, f func(T) (U, error)) ([]U, error) {
	output := make([]U, 0, len(input))
	for _, e := range input {
		o, err := f(e)
		if err != nil {
			return nil, err
		}
		output = append(output, o)
	}
	return output, nil
}

// ConvertInterfaceToMap converts a given value to a map[string]interface{}.
func ConvertInterfaceToMap(value interface{}) (map[string]interface{}, error) {
	// Check if the underlying type is a map
	switch v := value.(type) {
	case map[string]interface{}:
		// If it's a map, return it
		return v, nil
	default:
		return nil, fmt.Errorf("unsupported type: %T", value)
	}
}

// SplitComaSeparatedString splits and trims a comma-separated string into a slice of strings.
func SplitComaSeparatedString(s string) []string {
	return Map(strings.Split(s, ","), strings.TrimSpace)
}

// SplitComaSeparatedInt splits a comma-separated string into a slice of integers.
func SplitComaSeparatedInt(s string) []int {
	return Map(SplitComaSeparatedString(s), func(item string) int {
		num, _ := strconv.Atoi(item)
		return num
	})
}

// IsUnsignedSlice returns true if all elements in the slice are unsigned integers.
func IsUnsignedSlice(n []int) bool {
	for _, v := range n {
		if v < 0 {
			return false
		}
	}
	return true
}

// TimedFunction is a function that executes the given function `f` within a specified timeout duration.
func TimedFunction(f func() (interface{}, error), name string, timeout time.Duration) (interface{}, error) {
	var (
		ret interface{}
		err error
	)
	ch := make(chan struct{})
	ctx, cancel := context.WithTimeout(context.Background(), timeout)
	defer cancel()
	go func() {
		ret, err = f()
		close(ch)
	}()
	select {
	case <-ctx.Done():
		return nil, fmt.Errorf("%s timeout of %d seconds", name, uint(timeout.Seconds()))
	case <-ch:
	}
	return ret, err
}

func SortUint32(arr []uint32) {
	sort.Slice(arr, func(i, j int) bool { return arr[i] < arr[j] })
}

// Unique returns a new slice containing only the unique elements from the input slice.
func Unique(slice []string) []string {
	visited := make(map[string]bool)
	uniqueSlice := make([]string, 0)
	for _, element := range slice {
		if !visited[element] {
			// If the element is not visited, add it to the uniqueSlice
			uniqueSlice = append(uniqueSlice, element)
			visited[element] = true
		}
	}
	return uniqueSlice
}

// containsIgnoreCase checks if the given string contains the specified substring, ignoring case.
func ContainsIgnoreCase(s, substr string) bool {
	return strings.Contains(strings.ToLower(s), strings.ToLower(substr))
}

// SplitSliceAt splits a slice at the given index and returns two new slices.func SplitSliceAt[T any](slice []T, index int) ([]T, []T) {
func SplitSliceAt[T any](slice []T, index int) ([]T, []T) {
	if index < 0 || index >= len(slice) {
		return slice, nil
	}
	if index == 0 {
		return nil, slice
	}
	return slice[:index], slice[index:]
}

// RandomString generates a random string of the specified length.
func RandomString(length int) string {
	randG := rand.New(rand.NewSource(time.Now().UnixNano())) // #nosec G404
	chars := "abcdefghijklmnopqrstuvwxyz"
	result := make([]byte, length)
	for i := 0; i < length; i++ {
		result[i] = chars[randG.Intn(len(chars))]
	}
	return string(result)
}

// Sum calculates the sum of all the elements in the given slice of integers.
func Sum(s []int) int {
	sum := 0
	for _, v := range s {
		sum += v
	}
	return sum
}

func Download(url string) ([]byte, error) {
	resp, err := http.Get(url)
	if err != nil {
		return nil, fmt.Errorf("failed downloading %s: %w", url, err)
	}
	if resp.StatusCode != http.StatusOK {
		return nil, fmt.Errorf("failed downloading %s: unexpected http status code: %d", url, resp.StatusCode)
	}
	defer resp.Body.Close()
	bs, err := io.ReadAll(resp.Body)
	if err != nil {
		return nil, fmt.Errorf("failed downloading %s: %w", url, err)
	}
	return bs, nil
}

func DownloadStr(url string) (string, error) {
	bs, err := Download(url)
	return string(bs), err
}

func DownloadWithTee(url string, path string) ([]byte, error) {
	bs, err := Download(url)
	if err != nil {
		return nil, err
	}
	if err := os.MkdirAll(filepath.Dir(path), constants.DefaultPerms755); err != nil {
		return nil, err
	}
	return bs, os.WriteFile(path, bs, constants.WriteReadReadPerms)
}

func ScriptLog(nodeID string, msg string, args ...interface{}) string {
	formattedMsg := fmt.Sprintf(msg, args...)
	return fmt.Sprintf("[%s] %s", nodeID, formattedMsg)
}

// GetRepoFromCommitURL takes a Git repository URL that contains commit ID and returns the cloneable
// Git Repo URL (ends in .git) and the repo directory name
func GetRepoFromCommitURL(gitRepoURL string) (string, string) {
	splitURL := strings.Split(gitRepoURL, "/")
	if len(splitURL) > 2 {
		splitURLWOCommit := splitURL[:len(splitURL)-2]
		gitRepo := strings.Join(splitURLWOCommit, "/")
		gitRepo += constants.GitExtension
		return gitRepo, splitURLWOCommit[len(splitURLWOCommit)-1]
	}
	return "", ""
}

// GetGitCommit takes a Git repository URL that contains commit ID and returns the commit ID
func GetGitCommit(gitRepoURL string) string {
	if strings.Contains(gitRepoURL, "/commit/") {
		splitURL := strings.Split(gitRepoURL, "/")
		if len(splitURL) > 0 {
			commitID := splitURL[len(splitURL)-1]
			return commitID
		}
	}
	return ""
}

// ReadLongString reads a long string from the user input.
func ReadLongString(msg string, args ...interface{}) (string, error) {
	fmt.Println(fmt.Sprintf(msg, args...))
	reader := bufio.NewReader(os.Stdin)
	longString, err := reader.ReadString('\n')
	if err != nil {
		return "", err
	}
	// Remove newline character at the end
	longString = strings.TrimSuffix(longString, "\n")
	return longString, nil
}

<<<<<<< HEAD
// AddQuotes adds single quotes to each string in the given slice.
func AddQuotes(s []string) []string {
	return Map(s, func(item string) string {
		return fmt.Sprintf("'%s'", item)
	})
=======
func SupportedAvagoArch() []string {
	return []string{string(types.ArchitectureTypeArm64), string(types.ArchitectureTypeX8664)}
}

func ArchSupported(arch string) bool {
	return slices.Contains(SupportedAvagoArch(), arch)
>>>>>>> a85e3674
}<|MERGE_RESOLUTION|>--- conflicted
+++ resolved
@@ -321,18 +321,17 @@
 	return longString, nil
 }
 
-<<<<<<< HEAD
+func SupportedAvagoArch() []string {
+	return []string{string(types.ArchitectureTypeArm64), string(types.ArchitectureTypeX8664)}
+}
+
+func ArchSupported(arch string) bool {
+	return slices.Contains(SupportedAvagoArch(), arch)
+}
+
 // AddQuotes adds single quotes to each string in the given slice.
 func AddQuotes(s []string) []string {
 	return Map(s, func(item string) string {
 		return fmt.Sprintf("'%s'", item)
 	})
-=======
-func SupportedAvagoArch() []string {
-	return []string{string(types.ArchitectureTypeArm64), string(types.ArchitectureTypeX8664)}
-}
-
-func ArchSupported(arch string) bool {
-	return slices.Contains(SupportedAvagoArch(), arch)
->>>>>>> a85e3674
 }