--- conflicted
+++ resolved
@@ -12,9 +12,11 @@
 	"github.com/ava-labs/avalanchego/utils/logging"
 )
 
-<<<<<<< HEAD
-func GetSSHConnectionString(publicIP, certFilePath string) string {
-	return fmt.Sprintf("ssh %s %s@%s -i %s", constants.AnsibleSSHParams, constants.AnsibleSSHUser, publicIP, certFilePath)
+func GetSSHConnectionString(params, publicIP, certFilePath string) string {
+	if params == "" {
+		params = constants.AnsibleSSHParams
+	}
+	return fmt.Sprintf("ssh %s %s %s@%s -i %s", constants.AnsibleSSHParams, params, constants.AnsibleSSHUser, publicIP, certFilePath)
 }
 
 func DisplayErrMsg(buffer *bytes.Buffer) error {
@@ -70,11 +72,4 @@
 		}
 	}
 	return seq
-=======
-func GetSSHConnectionString(params, publicIP, certFilePath string) string {
-	if params == "" {
-		params = constants.AnsibleSSHParams
-	}
-	return fmt.Sprintf("ssh %s %s %s@%s -i %s", constants.AnsibleSSHParams, params, constants.AnsibleSSHUser, publicIP, certFilePath)
->>>>>>> 06bb3948
 }