// Copyright (C) 2022, Ava Labs, Inc. All rights reserved.
// See the file LICENSE for licensing terms.

package gcp

import (
	"context"
	"errors"
	"fmt"
	"strconv"
	"strings"
	"time"

	"golang.org/x/exp/slices"
	"golang.org/x/sync/errgroup"

	"google.golang.org/api/compute/v1"

	"github.com/ava-labs/avalanche-cli/pkg/constants"
	"github.com/ava-labs/avalanche-cli/pkg/models"
	"github.com/ava-labs/avalanche-cli/pkg/ux"
)

const (
	opScopeZone   = "zone"
	opScopeRegion = "region"
	opScopeGlobal = "global"
)

var ErrNodeNotFoundToBeRunning = errors.New("node not found to be running")

type GcpCloud struct {
	gcpClient *compute.Service
	ctx       context.Context
	projectID string
}

// NewGcpCloud creates a GCP cloud
func NewGcpCloud(gcpClient *compute.Service, projectID string, ctx context.Context) (*GcpCloud, error) {
	if ctx == nil {
		ctx = context.Background()
	}
	return &GcpCloud{
		gcpClient: gcpClient,
		projectID: projectID,
		ctx:       ctx,
	}, nil
}

// getNameFromURL gets the name from the URL
func getNameFromURL(url string) string {
	parts := strings.Split(url, "/")
	return parts[len(parts)-1]
}

// getOperationScope gets the scope of the operation
func getOperationScope(operation *compute.Operation) (string, string) {
	if operation.Zone != "" {
		return opScopeZone, getNameFromURL(operation.Zone)
	} else if operation.Region != "" {
		return opScopeRegion, getNameFromURL(operation.Region)
	}
	return opScopeGlobal, ""
}

// waitForOperation waits for a Google Cloud operation to complete.
func (c *GcpCloud) waitForOperation(operation *compute.Operation) error {
	deadline := time.Now().Add(constants.CloudOperationTimeout)
	for {
		if operation.Status == "DONE" {
			if operation.Error != nil {
				return fmt.Errorf("operation failed: %v", operation.Error)
			}
			return nil
		}
		// Get the status of the operation
		var getOperation *compute.Operation
		var err error
		// Check if the operation is a zone or region specific or global operation
		scope, location := getOperationScope(operation)
		switch {
		case scope == opScopeZone:
			getOperation, err = c.gcpClient.ZoneOperations.Get(c.projectID, location, operation.Name).Do()
		case scope == opScopeRegion:
			getOperation, err = c.gcpClient.RegionOperations.Get(c.projectID, location, operation.Name).Do()
		case scope == opScopeGlobal:
			getOperation, err = c.gcpClient.GlobalOperations.Get(c.projectID, operation.Name).Do()
		default:
			return fmt.Errorf("unknown operation scope: %s", scope)
		}

		if err != nil {
			return fmt.Errorf("error getting operation status: %w", err)
		}

		// Check if the operation has completed
		if getOperation.Status == "DONE" {
			if getOperation.Error != nil {
				return fmt.Errorf("operation failed: %v", getOperation.Error)
			}
			return nil
		}
		if time.Now().After(deadline) {
			return fmt.Errorf("operation did not complete within the specified timeout")
		}
		// Wait before checking the status again
		select {
		case <-c.ctx.Done():
			return fmt.Errorf("operation canceled")
		case <-time.After(1 * time.Second):
		}
	}
}

// SetExistingNetwork uses existing network in GCP
func (c *GcpCloud) SetExistingNetwork(networkName string) (*compute.Network, error) {
	network, err := c.gcpClient.Networks.Get(c.projectID, networkName).Do()
	if err != nil {
		return nil, fmt.Errorf("error getting network %s: %w", networkName, err)
	}
	return network, nil
}

// SetupNetwork creates a new network in GCP
func (c *GcpCloud) SetupNetwork(ipAddress, networkName string) (*compute.Network, error) {
	insertOp, err := c.gcpClient.Networks.Insert(c.projectID, &compute.Network{
		Name:                  networkName,
		AutoCreateSubnetworks: true, // Use subnet mode
	}).Do()
	if err != nil {
		return nil, fmt.Errorf("error creating network %s: %w", networkName, err)
	}
	if insertOp == nil {
		return nil, fmt.Errorf("error creating network %s: %w", networkName, err)
	} else {
		if err := c.waitForOperation(insertOp); err != nil {
			return nil, err
		}
	}
	// Retrieve the created firewall
	createdNetwork, err := c.gcpClient.Networks.Get(c.projectID, networkName).Do()
	if err != nil {
		return nil, fmt.Errorf("error retrieving created networks %s: %w", networkName, err)
	}

	// Create firewall rules
	if _, err := c.SetFirewallRule("0.0.0.0/0",
		fmt.Sprintf("%s-%s", networkName, "default"),
		networkName,
		[]string{strconv.Itoa(constants.AvalanchegoP2PPort)}); err != nil {
		return nil, err
	}
	if _, err := c.SetFirewallRule(ipAddress,
		fmt.Sprintf("%s-%s", networkName, strings.ReplaceAll(ipAddress, ".", "")),
		networkName,
		[]string{
			strconv.Itoa(constants.SSHTCPPort), strconv.Itoa(constants.AvalanchegoAPIPort),
			strconv.Itoa(constants.AvalanchegoMonitoringPort), strconv.Itoa(constants.AvalanchegoGrafanaPort),
		}); err != nil {
		return nil, err
	}

	return createdNetwork, nil
}

// SetFirewallRule creates a new firewall rule in GCP
func (c *GcpCloud) SetFirewallRule(ipAddress, firewallName, networkName string, ports []string) (*compute.Firewall, error) {
	if !strings.Contains(ipAddress, "/") {
		ipAddress = fmt.Sprintf("%s/32", ipAddress) // add netmask /32 if missing
	}
	firewall := &compute.Firewall{
		Name:    firewallName,
		Network: fmt.Sprintf("projects/%s/global/networks/%s", c.projectID, networkName),
		Allowed: []*compute.FirewallAllowed{{IPProtocol: "tcp", Ports: ports}},
		SourceRanges: []string{
			ipAddress,
		},
	}

	insertOp, err := c.gcpClient.Firewalls.Insert(c.projectID, firewall).Do()
	if err != nil {
		return nil, fmt.Errorf("error creating firewall rule %s: %w", firewallName, err)
	}
	if insertOp == nil {
		return nil, fmt.Errorf("error creating firewall rule %s: %w", firewallName, err)
	} else {
		if err := c.waitForOperation(insertOp); err != nil {
			return nil, err
		}
	}
	return c.gcpClient.Firewalls.Get(c.projectID, firewallName).Do()
}

// SetPublicIP creates a static IP in GCP
func (c *GcpCloud) SetPublicIP(zone, nodeName string, numNodes int) ([]string, error) {
	publicIP := []string{}
	for i := 0; i < numNodes; i++ {
		staticIPName := fmt.Sprintf("%s-%s-%d", constants.GCPStaticIPPrefix, nodeName, i)
		address := &compute.Address{
			Name:        staticIPName,
			AddressType: "EXTERNAL",
			NetworkTier: "PREMIUM",
		}
		region := zoneToRegion(zone)
		insertOp, err := c.gcpClient.Addresses.Insert(c.projectID, region, address).Do()
		if err != nil {
			return nil, fmt.Errorf("error creating static IP 1 %s: %w", staticIPName, err)
		}
		if insertOp == nil {
			return nil, fmt.Errorf("error creating static IP 2 %s", staticIPName)
		} else {
			if err := c.waitForOperation(insertOp); err != nil {
				return nil, err
			}
		}
		computeIP, err := c.gcpClient.Addresses.Get(c.projectID, region, staticIPName).Do()
		if err != nil {
			return nil, fmt.Errorf("error retrieving created static IP %s: %w", staticIPName, err)
		}
		publicIP = append(publicIP, computeIP.Address)
	}

	return publicIP, nil
}

// SetupInstances creates GCP instances
<<<<<<< HEAD
func (c *GcpCloud) SetupInstances(cliDefaultName, zone, networkName, sshPublicKey, ami string, staticIP []string, instancePrefix string, numNodes int, instanceType string) ([]*compute.Instance, error) {
=======
func (c *GcpCloud) SetupInstances(
	zone,
	networkName,
	sshPublicKey,
	ami,
	instancePrefix,
	instanceType string,
	staticIP []string,
	numNodes int,
	forMonitoring bool,
) ([]*compute.Instance, error) {
>>>>>>> 120add2b
	parallelism := 8
	if len(staticIP) > 0 && len(staticIP) != numNodes {
		return nil, fmt.Errorf("len(staticIPName) != numNodes")
	}
	instances := make([]*compute.Instance, numNodes)
	instancesChan := make(chan *compute.Instance, numNodes)
	sshKey := fmt.Sprintf("ubuntu:%s", strings.TrimSuffix(sshPublicKey, "\n"))
	automaticRestart := true

	eg := &errgroup.Group{}
	eg.SetLimit(parallelism)
	for i := 0; i < numNodes; i++ {
		currentIndex := i
		cloudDiskSize := constants.CloudServerStorageSize
		if forMonitoring {
			cloudDiskSize = constants.MonitoringCloudServerStorageSize
		}
		eg.Go(func() error {
			instanceName := fmt.Sprintf("%s-%d", instancePrefix, currentIndex)
			instance := &compute.Instance{
				Name:        instanceName,
				MachineType: fmt.Sprintf("projects/%s/zones/%s/machineTypes/%s", c.projectID, zone, instanceType),
				Metadata: &compute.Metadata{
					Items: []*compute.MetadataItems{
						{Key: "ssh-keys", Value: &sshKey},
					},
				},
				NetworkInterfaces: []*compute.NetworkInterface{
					{
						Network: fmt.Sprintf("projects/%s/global/networks/%s", c.projectID, networkName),
						AccessConfigs: []*compute.AccessConfig{
							{
								Name: "External NAT",
							},
						},
					},
				},
				Disks: []*compute.AttachedDisk{
					{
						InitializeParams: &compute.AttachedDiskInitializeParams{
							DiskSizeGb:  int64(cloudDiskSize),
							SourceImage: fmt.Sprintf("projects/%s/global/images/%s", "ubuntu-os-cloud", ami),
						},
						Boot:       true, // Set this if it's the boot disk
						AutoDelete: true,
					},
				},
				Scheduling: &compute.Scheduling{
					AutomaticRestart: &automaticRestart,
				},
				Labels: map[string]string{
					"name":       cliDefaultName,
					"managed-by": "avalanche-cli",
				},
			}
			if staticIP != nil {
				instance.NetworkInterfaces[0].AccessConfigs[0].NatIP = staticIP[currentIndex]
			}
			insertOp, err := c.gcpClient.Instances.Insert(c.projectID, zone, instance).Do()
			if err != nil {
				if isIPLimitExceededError(err) {
					return fmt.Errorf("ip address limit exceeded when creating instance %s: %w", instanceName, err)
				} else {
					return fmt.Errorf("error creating instance %s: %w", instanceName, err)
				}
			}
			if insertOp == nil {
				return fmt.Errorf("error creating instance %s", instanceName)
			} else {
				if err := c.waitForOperation(insertOp); err != nil {
					return fmt.Errorf("error waiting for operation: %w", err)
				}
			}
			inst, err := c.gcpClient.Instances.Get(c.projectID, zone, instanceName).Do()
			if err != nil {
				return fmt.Errorf("error retrieving created instance %s: %w", instanceName, err)
			}
			instancesChan <- inst
			return nil
		})
	}
	if err := eg.Wait(); err != nil {
		return nil, err
	}
	close(instancesChan)
	for i := 0; i < numNodes; i++ {
		instances[i] = <-instancesChan
	}
	return instances, nil
}

// // Copyright (C) 2022, Ava Labs, Inc. All rights reserved.
// // See the file LICENSE for licensing terms.

func (c *GcpCloud) GetUbuntuImageID() (string, error) {
	imageListCall := c.gcpClient.Images.List(constants.GCPDefaultImageProvider).Filter(constants.GCPImageFilter)
	imageList, err := imageListCall.Do()
	if err != nil {
		return "", err
	}
	imageID := ""
	for _, image := range imageList.Items {
		if image.Deprecated == nil {
			imageID = image.Name
			break
		}
	}
	return imageID, nil
}

// CheckFirewallExists checks that firewall firewallName exists in GCP project projectName
func (c *GcpCloud) CheckFirewallExists(firewallName string, checkMonitoring bool) (bool, error) {
	firewallListCall := c.gcpClient.Firewalls.List(c.projectID)
	firewallList, err := firewallListCall.Do()
	if err != nil {
		return false, err
	}
	for _, firewall := range firewallList.Items {
		if firewall.Name == firewallName {
			if checkMonitoring {
				for _, allowed := range firewall.Allowed {
					if !(slices.Contains(allowed.Ports, strconv.Itoa(constants.AvalanchegoGrafanaPort)) && slices.Contains(allowed.Ports, strconv.Itoa(constants.AvalanchegoMonitoringPort))) {
						return false, nil
					}
				}
			}
			return true, nil
		}
	}
	return false, nil
}

// CheckNetworkExists checks that network networkName exists in GCP project projectName
func (c *GcpCloud) CheckNetworkExists(networkName string) (bool, error) {
	networkListCall := c.gcpClient.Networks.List(c.projectID)
	networkList, err := networkListCall.Do()
	if err != nil {
		return false, err
	}
	for _, network := range networkList.Items {
		if network.Name == networkName {
			return true, nil
		}
	}
	return false, nil
}

// GetInstancePublicIPs gets public IP(s) of GCP instance(s) without static IP and returns a map
// with gcp instance id as key and public ip as value
func (c *GcpCloud) GetInstancePublicIPs(zone string, nodeIDs []string) (map[string]string, error) {
	instancesListCall := c.gcpClient.Instances.List(c.projectID, zone)
	instancesList, err := instancesListCall.Do()
	if err != nil {
		return nil, err
	}

	instanceIDToIP := make(map[string]string)
	for _, instance := range instancesList.Items {
		if slices.Contains(nodeIDs, instance.Name) {
			if len(instance.NetworkInterfaces) > 0 && len(instance.NetworkInterfaces[0].AccessConfigs) > 0 {
				instanceIDToIP[instance.Name] = instance.NetworkInterfaces[0].AccessConfigs[0].NatIP
			}
		}
	}
	return instanceIDToIP, nil
}

// checkInstanceIsRunning checks that GCP instance nodeID is running in GCP
func (c *GcpCloud) checkInstanceIsRunning(zone, nodeID string) (bool, error) {
	instanceGetCall := c.gcpClient.Instances.Get(c.projectID, zone, nodeID)
	instance, err := instanceGetCall.Do()
	if err != nil {
		return false, err
	}
	if instance.Status != "RUNNING" {
		return false, fmt.Errorf("error %s is not running", nodeID)
	}
	return true, nil
}

// StopGCPNode stops GCP node in GCP
func (c *GcpCloud) StopGCPNode(nodeConfig models.NodeConfig, clusterName string) error {
	isRunning, err := c.checkInstanceIsRunning(nodeConfig.Region, nodeConfig.NodeID)
	if err != nil {
		return err
	}
	if !isRunning {
		return fmt.Errorf("%w: instance %s, cluster %s", ErrNodeNotFoundToBeRunning, nodeConfig.NodeID, clusterName)
	}
	ux.Logger.PrintToUser(fmt.Sprintf("Stopping node instance %s in cluster %s...", nodeConfig.NodeID, clusterName))
	instancesStopCall := c.gcpClient.Instances.Stop(c.projectID, nodeConfig.Region, nodeConfig.NodeID)
	if _, err = instancesStopCall.Do(); err != nil {
		return err
	}
	if nodeConfig.UseStaticIP {
		ux.Logger.PrintToUser(fmt.Sprintf("Releasing static IP address %s ...", nodeConfig.ElasticIP))
		// GCP node region is stored in format of "us-east1-b", we need "us-east1"
		region := strings.Join(strings.Split(nodeConfig.Region, "-")[:2], "-")
		addressReleaseCall := c.gcpClient.Addresses.Delete(c.projectID, region, fmt.Sprintf("%s-%s", constants.GCPStaticIPPrefix, nodeConfig.NodeID))
		if _, err = addressReleaseCall.Do(); err != nil {
			return fmt.Errorf("%s, %w", constants.ErrReleasingGCPStaticIP, err)
		}
	}
	return nil
}

// AddFirewall adds firewall into an existing project in GCP
func (c *GcpCloud) AddFirewall(publicIP, networkName, projectName, firewallName string, ports []string, checkMonitoring bool) error {
	firewallExists, err := c.CheckFirewallExists(firewallName, checkMonitoring)
	if err != nil {
		return err
	}
	if !firewallExists {
		allowedFirewall := compute.FirewallAllowed{
			IPProtocol: "tcp",
			Ports:      ports,
		}
		firewall := compute.Firewall{
			Name:         firewallName,
			Allowed:      []*compute.FirewallAllowed{&allowedFirewall},
			Network:      fmt.Sprintf("global/networks/%s", networkName),
			SourceRanges: []string{publicIP + constants.IPAddressSuffix},
		}
		instancesStopCall := c.gcpClient.Firewalls.Insert(projectName, &firewall)
		if _, err = instancesStopCall.Do(); err != nil {
			return err
		}
	}
	return nil
}

// zoneToRegion returns region from zone
func zoneToRegion(zone string) string {
	splitZone := strings.Split(zone, "-")
	if len(splitZone) < 2 {
		return ""
	}
	return strings.Join(splitZone[:2], "-")
}

// isIPLimitExceededError checks if error is IP limit exceeded
func isIPLimitExceededError(err error) bool {
	return strings.Contains(err.Error(), "IP address quota exceeded") || strings.Contains(err.Error(), "Insufficient IP addresses")
}<|MERGE_RESOLUTION|>--- conflicted
+++ resolved
@@ -224,10 +224,8 @@
 }
 
 // SetupInstances creates GCP instances
-<<<<<<< HEAD
-func (c *GcpCloud) SetupInstances(cliDefaultName, zone, networkName, sshPublicKey, ami string, staticIP []string, instancePrefix string, numNodes int, instanceType string) ([]*compute.Instance, error) {
-=======
 func (c *GcpCloud) SetupInstances(
+	cliDefaultName,
 	zone,
 	networkName,
 	sshPublicKey,
@@ -238,7 +236,6 @@
 	numNodes int,
 	forMonitoring bool,
 ) ([]*compute.Instance, error) {
->>>>>>> 120add2b
 	parallelism := 8
 	if len(staticIP) > 0 && len(staticIP) != numNodes {
 		return nil, fmt.Errorf("len(staticIPName) != numNodes")
