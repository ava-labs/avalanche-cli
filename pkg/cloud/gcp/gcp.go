// Copyright (C) 2022, Ava Labs, Inc. All rights reserved.
// See the file LICENSE for licensing terms.

package gcp

import (
	"context"
	"errors"
	"fmt"
	"strconv"
	"strings"
	"time"

	"golang.org/x/exp/rand"

	"golang.org/x/exp/slices"
	"golang.org/x/sync/errgroup"

	"google.golang.org/api/compute/v1"

	"github.com/ava-labs/avalanche-cli/pkg/constants"
	"github.com/ava-labs/avalanche-cli/pkg/models"
	"github.com/ava-labs/avalanche-cli/pkg/ux"
)

const (
	opScopeZone   = "zone"
	opScopeRegion = "region"
	opScopeGlobal = "global"
	gcpRegionAPI  = "https://www.googleapis.com/compute/v1/projects/%s/regions/%s"
)

var ErrNodeNotFoundToBeRunning = errors.New("node not found to be running")

type GcpCloud struct {
	gcpClient *compute.Service
	ctx       context.Context
	projectID string
}

// NewGcpCloud creates a GCP cloud
func NewGcpCloud(gcpClient *compute.Service, projectID string, ctx context.Context) (*GcpCloud, error) {
	if ctx == nil {
		ctx = context.Background()
	}
	return &GcpCloud{
		gcpClient: gcpClient,
		projectID: projectID,
		ctx:       ctx,
	}, nil
}

// getNameFromURL gets the name from the URL
func getNameFromURL(url string) string {
	parts := strings.Split(url, "/")
	return parts[len(parts)-1]
}

// getOperationScope gets the scope of the operation
func getOperationScope(operation *compute.Operation) (string, string) {
	if operation.Zone != "" {
		return opScopeZone, getNameFromURL(operation.Zone)
	} else if operation.Region != "" {
		return opScopeRegion, getNameFromURL(operation.Region)
	}
	return opScopeGlobal, ""
}

// waitForOperation waits for a Google Cloud operation to complete.
func (c *GcpCloud) waitForOperation(operation *compute.Operation) error {
	deadline := time.Now().Add(constants.CloudOperationTimeout)
	for {
		if operation.Status == "DONE" {
			if operation.Error != nil {
				return fmt.Errorf("operation failed: %v", operation.Error)
			}
			return nil
		}
		// Get the status of the operation
		var getOperation *compute.Operation
		var err error
		// Check if the operation is a zone or region specific or global operation
		scope, location := getOperationScope(operation)
		switch {
		case scope == opScopeZone:
			getOperation, err = c.gcpClient.ZoneOperations.Get(c.projectID, location, operation.Name).Do()
		case scope == opScopeRegion:
			getOperation, err = c.gcpClient.RegionOperations.Get(c.projectID, location, operation.Name).Do()
		case scope == opScopeGlobal:
			getOperation, err = c.gcpClient.GlobalOperations.Get(c.projectID, operation.Name).Do()
		default:
			return fmt.Errorf("unknown operation scope: %s", scope)
		}

		if err != nil {
			return fmt.Errorf("error getting operation status: %w", err)
		}

		// Check if the operation has completed
		if getOperation.Status == "DONE" {
			if getOperation.Error != nil {
				return fmt.Errorf("operation failed: %v", getOperation.Error)
			}
			return nil
		}
		if time.Now().After(deadline) {
			return fmt.Errorf("operation did not complete within the specified timeout")
		}
		// Wait before checking the status again
		select {
		case <-c.ctx.Done():
			return fmt.Errorf("operation canceled")
		case <-time.After(1 * time.Second):
		}
	}
}

// SetExistingNetwork uses existing network in GCP
func (c *GcpCloud) SetExistingNetwork(networkName string) (*compute.Network, error) {
	network, err := c.gcpClient.Networks.Get(c.projectID, networkName).Do()
	if err != nil {
		return nil, fmt.Errorf("error getting network %s: %w", networkName, err)
	}
	return network, nil
}

// SetupNetwork creates a new network in GCP
func (c *GcpCloud) SetupNetwork(ipAddress, networkName string) (*compute.Network, error) {
	insertOp, err := c.gcpClient.Networks.Insert(c.projectID, &compute.Network{
		Name:                  networkName,
		AutoCreateSubnetworks: true, // Use subnet mode
	}).Do()
	if err != nil {
		return nil, fmt.Errorf("error creating network %s: %w", networkName, err)
	}
	if insertOp == nil {
		return nil, fmt.Errorf("error creating network %s: %w", networkName, err)
	} else {
		if err := c.waitForOperation(insertOp); err != nil {
			return nil, err
		}
	}
	// Retrieve the created firewall
	createdNetwork, err := c.gcpClient.Networks.Get(c.projectID, networkName).Do()
	if err != nil {
		return nil, fmt.Errorf("error retrieving created networks %s: %w", networkName, err)
	}

	// Create firewall rules
	if _, err := c.SetFirewallRule("0.0.0.0/0",
		fmt.Sprintf("%s-%s", networkName, "default"),
		networkName,
		[]string{strconv.Itoa(constants.AvalanchegoP2PPort)}); err != nil {
		return nil, err
	}
	if _, err := c.SetFirewallRule(ipAddress,
		fmt.Sprintf("%s-%s", networkName, strings.ReplaceAll(ipAddress, ".", "")),
		networkName,
		[]string{
			strconv.Itoa(constants.SSHTCPPort), strconv.Itoa(constants.AvalanchegoAPIPort),
			strconv.Itoa(constants.AvalanchegoMonitoringPort), strconv.Itoa(constants.AvalanchegoGrafanaPort),
		}); err != nil {
		return nil, err
	}

	return createdNetwork, nil
}

// SetFirewallRule creates a new firewall rule in GCP
func (c *GcpCloud) SetFirewallRule(ipAddress, firewallName, networkName string, ports []string) (*compute.Firewall, error) {
	if !strings.Contains(ipAddress, "/") {
		ipAddress = fmt.Sprintf("%s/32", ipAddress) // add netmask /32 if missing
	}
	firewall := &compute.Firewall{
		Name:    firewallName,
		Network: fmt.Sprintf("projects/%s/global/networks/%s", c.projectID, networkName),
		Allowed: []*compute.FirewallAllowed{{IPProtocol: "tcp", Ports: ports}},
		SourceRanges: []string{
			ipAddress,
		},
	}

	insertOp, err := c.gcpClient.Firewalls.Insert(c.projectID, firewall).Do()
	if err != nil {
		return nil, fmt.Errorf("error creating firewall rule %s: %w", firewallName, err)
	}
	if insertOp == nil {
		return nil, fmt.Errorf("error creating firewall rule %s: %w", firewallName, err)
	} else {
		if err := c.waitForOperation(insertOp); err != nil {
			return nil, err
		}
	}
	return c.gcpClient.Firewalls.Get(c.projectID, firewallName).Do()
}

// SetPublicIP creates a static IP in GCP
func (c *GcpCloud) SetPublicIP(zone, nodeName string, numNodes int) ([]string, error) {
	publicIP := []string{}
	for i := 0; i < numNodes; i++ {
		staticIPName := fmt.Sprintf("%s-%s-%d", constants.GCPStaticIPPrefix, nodeName, i)
		address := &compute.Address{
			Name:        staticIPName,
			AddressType: "EXTERNAL",
			NetworkTier: "PREMIUM",
		}
		region := zoneToRegion(zone)
		insertOp, err := c.gcpClient.Addresses.Insert(c.projectID, region, address).Do()
		if err != nil {
			return nil, fmt.Errorf("error creating static IP 1 %s: %w", staticIPName, err)
		}
		if insertOp == nil {
			return nil, fmt.Errorf("error creating static IP 2 %s", staticIPName)
		} else {
			if err := c.waitForOperation(insertOp); err != nil {
				return nil, err
			}
		}
		computeIP, err := c.gcpClient.Addresses.Get(c.projectID, region, staticIPName).Do()
		if err != nil {
			return nil, fmt.Errorf("error retrieving created static IP %s: %w", staticIPName, err)
		}
		publicIP = append(publicIP, computeIP.Address)
	}

	return publicIP, nil
}

// SetupInstances creates GCP instances
func (c *GcpCloud) SetupInstances(
	zone,
	networkName,
	sshPublicKey,
	ami,
	instancePrefix,
	instanceType string,
	staticIP []string,
	numNodes int,
	forMonitoring bool,
) ([]*compute.Instance, error) {
	parallelism := 8
	if len(staticIP) > 0 && len(staticIP) != numNodes {
		return nil, fmt.Errorf("len(staticIPName) != numNodes")
	}
	instances := make([]*compute.Instance, numNodes)
	instancesChan := make(chan *compute.Instance, numNodes)
	sshKey := fmt.Sprintf("ubuntu:%s", strings.TrimSuffix(sshPublicKey, "\n"))
	automaticRestart := true

	eg := &errgroup.Group{}
	eg.SetLimit(parallelism)
	for i := 0; i < numNodes; i++ {
		currentIndex := i
		cloudDiskSize := constants.CloudServerStorageSize
		if forMonitoring {
			cloudDiskSize = constants.MonitoringCloudServerStorageSize
		}
		eg.Go(func() error {
			instanceName := fmt.Sprintf("%s-%d", instancePrefix, currentIndex)
			instance := &compute.Instance{
				Name:        instanceName,
				MachineType: fmt.Sprintf("projects/%s/zones/%s/machineTypes/%s", c.projectID, zone, instanceType),
				Metadata: &compute.Metadata{
					Items: []*compute.MetadataItems{
						{Key: "ssh-keys", Value: &sshKey},
					},
				},
				NetworkInterfaces: []*compute.NetworkInterface{
					{
						Network: fmt.Sprintf("projects/%s/global/networks/%s", c.projectID, networkName),
						AccessConfigs: []*compute.AccessConfig{
							{
								Name: "External NAT",
							},
						},
					},
				},
				Disks: []*compute.AttachedDisk{
					{
						InitializeParams: &compute.AttachedDiskInitializeParams{
							DiskSizeGb:  int64(cloudDiskSize),
							SourceImage: fmt.Sprintf("projects/%s/global/images/%s", "ubuntu-os-cloud", ami),
						},
						Boot:       true, // Set this if it's the boot disk
						AutoDelete: true,
					},
				},
				Scheduling: &compute.Scheduling{
					AutomaticRestart: &automaticRestart,
				},
			}
			if staticIP != nil {
				instance.NetworkInterfaces[0].AccessConfigs[0].NatIP = staticIP[currentIndex]
			}
			insertOp, err := c.gcpClient.Instances.Insert(c.projectID, zone, instance).Do()
			if err != nil {
				if isIPLimitExceededError(err) {
					return fmt.Errorf("ip address limit exceeded when creating instance %s: %w", instanceName, err)
				} else {
					return fmt.Errorf("error creating instance %s: %w", instanceName, err)
				}
			}
			if insertOp == nil {
				return fmt.Errorf("error creating instance %s", instanceName)
			} else {
				if err := c.waitForOperation(insertOp); err != nil {
					return fmt.Errorf("error waiting for operation: %w", err)
				}
			}
			inst, err := c.gcpClient.Instances.Get(c.projectID, zone, instanceName).Do()
			if err != nil {
				return fmt.Errorf("error retrieving created instance %s: %w", instanceName, err)
			}
			instancesChan <- inst
			return nil
		})
	}
	if err := eg.Wait(); err != nil {
		return nil, err
	}
	close(instancesChan)
	for i := 0; i < numNodes; i++ {
		instances[i] = <-instancesChan
	}
	return instances, nil
}

// // Copyright (C) 2022, Ava Labs, Inc. All rights reserved.
// // See the file LICENSE for licensing terms.

func (c *GcpCloud) GetUbuntuImageID() (string, error) {
	imageListCall := c.gcpClient.Images.List(constants.GCPDefaultImageProvider).Filter(constants.GCPImageFilter)
	imageList, err := imageListCall.Do()
	if err != nil {
		return "", err
	}
	imageID := ""
	for _, image := range imageList.Items {
		if image.Deprecated == nil {
			imageID = image.Name
			break
		}
	}
	return imageID, nil
}

// CheckFirewallExists checks that firewall firewallName exists in GCP project projectName
func (c *GcpCloud) CheckFirewallExists(firewallName string, checkMonitoring bool) (bool, error) {
	firewallListCall := c.gcpClient.Firewalls.List(c.projectID)
	firewallList, err := firewallListCall.Do()
	if err != nil {
		return false, err
	}
	for _, firewall := range firewallList.Items {
		if firewall.Name == firewallName {
			if checkMonitoring {
				for _, allowed := range firewall.Allowed {
					if !(slices.Contains(allowed.Ports, strconv.Itoa(constants.AvalanchegoGrafanaPort)) && slices.Contains(allowed.Ports, strconv.Itoa(constants.AvalanchegoMonitoringPort))) {
						return false, nil
					}
				}
			}
			return true, nil
		}
	}
	return false, nil
}

// CheckNetworkExists checks that network networkName exists in GCP project projectName
func (c *GcpCloud) CheckNetworkExists(networkName string) (bool, error) {
	networkListCall := c.gcpClient.Networks.List(c.projectID)
	networkList, err := networkListCall.Do()
	if err != nil {
		return false, err
	}
	for _, network := range networkList.Items {
		if network.Name == networkName {
			return true, nil
		}
	}
	return false, nil
}

// GetInstancePublicIPs gets public IP(s) of GCP instance(s) without static IP and returns a map
// with gcp instance id as key and public ip as value
func (c *GcpCloud) GetInstancePublicIPs(zone string, nodeIDs []string) (map[string]string, error) {
	instancesListCall := c.gcpClient.Instances.List(c.projectID, zone)
	instancesList, err := instancesListCall.Do()
	if err != nil {
		return nil, err
	}

	instanceIDToIP := make(map[string]string)
	for _, instance := range instancesList.Items {
		if slices.Contains(nodeIDs, instance.Name) {
			if len(instance.NetworkInterfaces) > 0 && len(instance.NetworkInterfaces[0].AccessConfigs) > 0 {
				instanceIDToIP[instance.Name] = instance.NetworkInterfaces[0].AccessConfigs[0].NatIP
			}
		}
	}
	return instanceIDToIP, nil
}

// checkInstanceIsRunning checks that GCP instance nodeID is running in GCP
func (c *GcpCloud) checkInstanceIsRunning(zone, nodeID string) (bool, error) {
	instanceGetCall := c.gcpClient.Instances.Get(c.projectID, zone, nodeID)
	instance, err := instanceGetCall.Do()
	if err != nil {
		return false, err
	}
	if instance.Status != "RUNNING" {
		return false, fmt.Errorf("error %s is not running", nodeID)
	}
	return true, nil
}

// StopGCPNode stops GCP node in GCP
func (c *GcpCloud) StopGCPNode(nodeConfig models.NodeConfig, clusterName string) error {
	isRunning, err := c.checkInstanceIsRunning(nodeConfig.Region, nodeConfig.NodeID)
	if err != nil {
		return err
	}
	if !isRunning {
		return fmt.Errorf("%w: instance %s, cluster %s", ErrNodeNotFoundToBeRunning, nodeConfig.NodeID, clusterName)
	}
	ux.Logger.PrintToUser(fmt.Sprintf("Stopping node instance %s in cluster %s...", nodeConfig.NodeID, clusterName))
	instancesStopCall := c.gcpClient.Instances.Stop(c.projectID, nodeConfig.Region, nodeConfig.NodeID)
	if _, err = instancesStopCall.Do(); err != nil {
		return err
	}
	if nodeConfig.UseStaticIP {
		ux.Logger.PrintToUser(fmt.Sprintf("Releasing static IP address %s ...", nodeConfig.ElasticIP))
		// GCP node region is stored in format of "us-east1-b", we need "us-east1"
		region := strings.Join(strings.Split(nodeConfig.Region, "-")[:2], "-")
		addressReleaseCall := c.gcpClient.Addresses.Delete(c.projectID, region, fmt.Sprintf("%s-%s", constants.GCPStaticIPPrefix, nodeConfig.NodeID))
		if _, err = addressReleaseCall.Do(); err != nil {
			return fmt.Errorf("%s, %w", constants.ErrReleasingGCPStaticIP, err)
		}
	}
	return nil
}

<<<<<<< HEAD
// ListRegions returns a list of regions for the GcpCloud instance.
func (c *GcpCloud) ListRegions() []string {
	regionListCall := c.gcpClient.Regions.List(c.projectID)
	regionList, err := regionListCall.Do()
	if err != nil {
		return nil
	}
	regions := []string{}
	for _, region := range regionList.Items {
		regions = append(regions, region.Name)
	}
	return regions
}

// ListZonesInRegion returns a list of zones in a specific region for a given project ID.
func (c *GcpCloud) ListZonesInRegion(region string) ([]string, error) {
	zoneListCall := c.gcpClient.Zones.List(c.projectID)
	zoneList, err := zoneListCall.Do()
	if err != nil {
		return nil, err
	}
	zones := []string{}
	for _, zone := range zoneList.Items {
		if zone.Region == fmt.Sprintf(gcpRegionAPI, c.projectID, region) {
			zones = append(zones, zone.Name)
		}
	}
	return zones, nil
}

// GetRandomZone returns a random zone in the specified region.
func (c *GcpCloud) GetRandomZone(region string) (string, error) {
	rand.Seed(uint64(time.Now().UnixNano()))
	zones, err := c.ListZonesInRegion(region)
	if err != nil {
		return "", fmt.Errorf("error listing zones: %w", err)
	}
	if len(zones) == 0 {
		return "", fmt.Errorf("no zones found in region %s", region)
	}
	return zones[rand.Intn(len(zones))], nil
=======
// AddFirewall adds firewall into an existing project in GCP
func (c *GcpCloud) AddFirewall(publicIP, networkName, projectName, firewallName string, ports []string, checkMonitoring bool) error {
	firewallExists, err := c.CheckFirewallExists(firewallName, checkMonitoring)
	if err != nil {
		return err
	}
	if !firewallExists {
		allowedFirewall := compute.FirewallAllowed{
			IPProtocol: "tcp",
			Ports:      ports,
		}
		firewall := compute.Firewall{
			Name:         firewallName,
			Allowed:      []*compute.FirewallAllowed{&allowedFirewall},
			Network:      fmt.Sprintf("global/networks/%s", networkName),
			SourceRanges: []string{publicIP + constants.IPAddressSuffix},
		}
		instancesStopCall := c.gcpClient.Firewalls.Insert(projectName, &firewall)
		if _, err = instancesStopCall.Do(); err != nil {
			return err
		}
	}
	return nil
>>>>>>> 8e3d1331
}

// zoneToRegion returns region from zone
func zoneToRegion(zone string) string {
	splitZone := strings.Split(zone, "-")
	if len(splitZone) < 2 {
		return ""
	}
	return strings.Join(splitZone[:2], "-")
}

// isIPLimitExceededError checks if error is IP limit exceeded
func isIPLimitExceededError(err error) bool {
	return strings.Contains(err.Error(), "IP address quota exceeded") || strings.Contains(err.Error(), "Insufficient IP addresses")
}<|MERGE_RESOLUTION|>--- conflicted
+++ resolved
@@ -440,49 +440,6 @@
 	return nil
 }
 
-<<<<<<< HEAD
-// ListRegions returns a list of regions for the GcpCloud instance.
-func (c *GcpCloud) ListRegions() []string {
-	regionListCall := c.gcpClient.Regions.List(c.projectID)
-	regionList, err := regionListCall.Do()
-	if err != nil {
-		return nil
-	}
-	regions := []string{}
-	for _, region := range regionList.Items {
-		regions = append(regions, region.Name)
-	}
-	return regions
-}
-
-// ListZonesInRegion returns a list of zones in a specific region for a given project ID.
-func (c *GcpCloud) ListZonesInRegion(region string) ([]string, error) {
-	zoneListCall := c.gcpClient.Zones.List(c.projectID)
-	zoneList, err := zoneListCall.Do()
-	if err != nil {
-		return nil, err
-	}
-	zones := []string{}
-	for _, zone := range zoneList.Items {
-		if zone.Region == fmt.Sprintf(gcpRegionAPI, c.projectID, region) {
-			zones = append(zones, zone.Name)
-		}
-	}
-	return zones, nil
-}
-
-// GetRandomZone returns a random zone in the specified region.
-func (c *GcpCloud) GetRandomZone(region string) (string, error) {
-	rand.Seed(uint64(time.Now().UnixNano()))
-	zones, err := c.ListZonesInRegion(region)
-	if err != nil {
-		return "", fmt.Errorf("error listing zones: %w", err)
-	}
-	if len(zones) == 0 {
-		return "", fmt.Errorf("no zones found in region %s", region)
-	}
-	return zones[rand.Intn(len(zones))], nil
-=======
 // AddFirewall adds firewall into an existing project in GCP
 func (c *GcpCloud) AddFirewall(publicIP, networkName, projectName, firewallName string, ports []string, checkMonitoring bool) error {
 	firewallExists, err := c.CheckFirewallExists(firewallName, checkMonitoring)
@@ -506,7 +463,49 @@
 		}
 	}
 	return nil
->>>>>>> 8e3d1331
+}
+
+// ListRegions returns a list of regions for the GcpCloud instance.
+func (c *GcpCloud) ListRegions() []string {
+	regionListCall := c.gcpClient.Regions.List(c.projectID)
+	regionList, err := regionListCall.Do()
+	if err != nil {
+		return nil
+	}
+	regions := []string{}
+	for _, region := range regionList.Items {
+		regions = append(regions, region.Name)
+	}
+	return regions
+}
+
+// ListZonesInRegion returns a list of zones in a specific region for a given project ID.
+func (c *GcpCloud) ListZonesInRegion(region string) ([]string, error) {
+	zoneListCall := c.gcpClient.Zones.List(c.projectID)
+	zoneList, err := zoneListCall.Do()
+	if err != nil {
+		return nil, err
+	}
+	zones := []string{}
+	for _, zone := range zoneList.Items {
+		if zone.Region == fmt.Sprintf(gcpRegionAPI, c.projectID, region) {
+			zones = append(zones, zone.Name)
+		}
+	}
+	return zones, nil
+}
+
+// GetRandomZone returns a random zone in the specified region.
+func (c *GcpCloud) GetRandomZone(region string) (string, error) {
+	rand.Seed(uint64(time.Now().UnixNano()))
+	zones, err := c.ListZonesInRegion(region)
+	if err != nil {
+		return "", fmt.Errorf("error listing zones: %w", err)
+	}
+	if len(zones) == 0 {
+		return "", fmt.Errorf("no zones found in region %s", region)
+	}
+	return zones[rand.Intn(len(zones))], nil
 }
 
 // zoneToRegion returns region from zone
