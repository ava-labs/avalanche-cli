// Copyright (C) 2022, Ava Labs, Inc. All rights reserved.
// See the file LICENSE for licensing terms.
package bridge

import (
	_ "embed"
	"fmt"
	"math/big"

	"github.com/ava-labs/avalanche-cli/pkg/contract"
	"github.com/ava-labs/avalanchego/ids"
	"github.com/ethereum/go-ethereum/common"
)

type EndpointKind int64

const (
	Undefined EndpointKind = iota
	ERC20TokenHome
	NativeTokenHome
	ERC20TokenRemote
)

func GetEndpointKind(
	rpcURL string,
	address common.Address,
) (EndpointKind, error) {
	if _, err := ERC20TokenHomeGetTokenAddress(rpcURL, address); err == nil {
		return ERC20TokenHome, nil
	}
	if _, err := NativeTokenHomeGetTokenAddress(rpcURL, address); err == nil {
		return NativeTokenHome, nil
	}
	if _, err := ERC20TokenRemoteGetTokenHomeAddress(rpcURL, address); err == nil {
		return ERC20TokenRemote, nil
	} else {
		return Undefined, err
	}
}

func ERC20TokenHomeGetTokenAddress(
	rpcURL string,
	address common.Address,
) (common.Address, error) {
	out, err := contract.CallToMethod(
		rpcURL,
		address,
		"token()->(address)",
	)
	if err != nil {
		return common.Address{}, err
	}
	tokenAddress, b := out[0].(common.Address)
	if !b {
		return common.Address{}, fmt.Errorf("error at token call, expected common.Address, got %T", out[0])
	}
	return tokenAddress, nil
}

func NativeTokenHomeGetTokenAddress(
	rpcURL string,
	address common.Address,
) (common.Address, error) {
	out, err := contract.CallToMethod(
		rpcURL,
		address,
		"wrappedToken()->(address)",
	)
	if err != nil {
		return common.Address{}, err
	}
	tokenAddress, b := out[0].(common.Address)
	if !b {
		return common.Address{}, fmt.Errorf("error at wrappedToken call, expected common.Address, got %T", out[0])
	}
	return tokenAddress, nil
}

func ERC20TokenRemoteGetTokenHomeAddress(
	rpcURL string,
	address common.Address,
) (common.Address, error) {
	out, err := contract.CallToMethod(
		rpcURL,
		address,
		"tokenHomeAddress()->(address)",
	)
	if err != nil {
		return common.Address{}, err
	}
<<<<<<< HEAD
	tokenHubAddress, b := out[0].(common.Address)
	if !b {
		return common.Address{}, fmt.Errorf("error at tokenHubAddress call, expected common.Address, got %T", out[0])
	}
	return tokenHubAddress, nil
=======
	tokenHomeAddress := out[0].(common.Address)
	return tokenHomeAddress, nil
>>>>>>> 68307892
}

func ERC20TokenHomeSend(
	rpcURL string,
	homeAddress common.Address,
	privateKey string,
	destinationBlockchainID ids.ID,
	destinationBridgeEnd common.Address,
	amountRecipient common.Address,
	amount *big.Int,
) error {
	type Params struct {
		DestinationBlockchainID [32]byte
		DestinationBridgeEnd    common.Address
		AmountRecipient         common.Address
		PrimaryFeeTokenAddress  common.Address
		PrimaryFee              *big.Int
		SecondaryFee            *big.Int
		RequiredGasLimit        *big.Int
		MultiHopFallback        common.Address
	}
	tokenAddress, err := ERC20TokenHomeGetTokenAddress(rpcURL, homeAddress)
	if err != nil {
		return err
	}
	if _, _, err := contract.TxToMethod(
		rpcURL,
		privateKey,
		tokenAddress,
		nil,
		"approve(address, uint256)->(bool)",
		homeAddress,
		amount,
	); err != nil {
		return err
	}
	params := Params{
		DestinationBlockchainID: destinationBlockchainID,
		DestinationBridgeEnd:    destinationBridgeEnd,
		AmountRecipient:         amountRecipient,
		PrimaryFeeTokenAddress:  tokenAddress, // in theory this is optional
		PrimaryFee:              big.NewInt(0),
		SecondaryFee:            big.NewInt(0),
		RequiredGasLimit:        big.NewInt(250000),
		MultiHopFallback:        common.Address{},
	}
	_, _, err = contract.TxToMethod(
		rpcURL,
		privateKey,
		homeAddress,
		nil,
		"send((bytes32, address, address, address, uint256, uint256, uint256, address), uint256)",
		params,
		amount,
	)
	return err
}

func NativeTokenHomeSend(
	rpcURL string,
	homeAddress common.Address,
	privateKey string,
	destinationBlockchainID ids.ID,
	destinationBridgeEnd common.Address,
	amountRecipient common.Address,
	amount *big.Int,
) error {
	type Params struct {
		DestinationBlockchainID [32]byte
		DestinationBridgeEnd    common.Address
		AmountRecipient         common.Address
		PrimaryFeeTokenAddress  common.Address
		PrimaryFee              *big.Int
		SecondaryFee            *big.Int
		RequiredGasLimit        *big.Int
		MultiHopFallback        common.Address
	}
	tokenAddress, err := NativeTokenHomeGetTokenAddress(rpcURL, homeAddress)
	if err != nil {
		return err
	}
	params := Params{
		DestinationBlockchainID: destinationBlockchainID,
		DestinationBridgeEnd:    destinationBridgeEnd,
		AmountRecipient:         amountRecipient,
		PrimaryFeeTokenAddress:  tokenAddress, // in theory this is optional
		PrimaryFee:              big.NewInt(0),
		SecondaryFee:            big.NewInt(0),
		RequiredGasLimit:        big.NewInt(250000),
		MultiHopFallback:        common.Address{},
	}
	_, _, err = contract.TxToMethod(
		rpcURL,
		privateKey,
		homeAddress,
		amount,
		"send((bytes32, address, address, address, uint256, uint256, uint256, address))",
		params,
	)
	return err
}

func ERC20TokenRemoteSend(
	rpcURL string,
	remoteAddress common.Address,
	privateKey string,
	destinationBlockchainID ids.ID,
	destinationBridgeEnd common.Address,
	amountRecipient common.Address,
	amount *big.Int,
) error {
	if _, _, err := contract.TxToMethod(
		rpcURL,
		privateKey,
		remoteAddress,
		nil,
		"approve(address, uint256)->(bool)",
		remoteAddress,
		amount,
	); err != nil {
		return err
	}
	type Params struct {
		DestinationBlockchainID [32]byte
		DestinationBridgeEnd    common.Address
		AmountRecipient         common.Address
		PrimaryFeeTokenAddress  common.Address
		PrimaryFee              *big.Int
		SecondaryFee            *big.Int
		RequiredGasLimit        *big.Int
		MultiHopFallback        common.Address
	}
	params := Params{
		DestinationBlockchainID: destinationBlockchainID,
		DestinationBridgeEnd:    destinationBridgeEnd,
		AmountRecipient:         amountRecipient,
		PrimaryFeeTokenAddress:  common.Address{},
		PrimaryFee:              big.NewInt(0),
		SecondaryFee:            big.NewInt(0),
		RequiredGasLimit:        big.NewInt(250000),
		MultiHopFallback:        common.Address{},
	}
	_, _, err := contract.TxToMethod(
		rpcURL,
		privateKey,
		remoteAddress,
		nil,
		"send((bytes32, address, address, address, uint256, uint256, uint256, address), uint256)",
		params,
		amount,
	)
	return err
}<|MERGE_RESOLUTION|>--- conflicted
+++ resolved
@@ -88,16 +88,11 @@
 	if err != nil {
 		return common.Address{}, err
 	}
-<<<<<<< HEAD
 	tokenHubAddress, b := out[0].(common.Address)
 	if !b {
 		return common.Address{}, fmt.Errorf("error at tokenHubAddress call, expected common.Address, got %T", out[0])
 	}
 	return tokenHubAddress, nil
-=======
-	tokenHomeAddress := out[0].(common.Address)
-	return tokenHomeAddress, nil
->>>>>>> 68307892
 }
 
 func ERC20TokenHomeSend(
