// Copyright (C) 2022, Ava Labs, Inc. All rights reserved.
// See the file LICENSE for licensing terms.
package contract

import (
	"fmt"
	"math/big"

	"github.com/ava-labs/avalanche-cli/pkg/application"
	"github.com/ava-labs/avalanche-cli/pkg/key"
	"github.com/ava-labs/avalanche-cli/pkg/models"
	"github.com/ava-labs/avalanche-cli/pkg/utils"
	"github.com/ava-labs/subnet-evm/precompile/contracts/nativeminter"
	"github.com/ethereum/go-ethereum/common"
)

// returns information for the blockchain default allocation key
// if found, returns
// key name, address, private key
func GetDefaultBlockchainAirdropKeyInfo(
	app *application.Avalanche,
	blockchainName string,
) (string, string, string, error) {
	keyName := utils.GetDefaultBlockchainAirdropKeyName(blockchainName)
	keyPath := app.GetKeyPath(keyName)
	if utils.FileExists(keyPath) {
		k, err := key.LoadSoft(models.NewLocalNetwork().ID, keyPath)
		if err != nil {
			return "", "", "", err
		}
		return keyName, k.C(), k.PrivKeyHex(), nil
	}
	return "", "", "", nil
}

// from a given genesis, look for known private keys inside it, giving
// preference to the ones expected to be default
// it searches for:
// 1) default CLI allocation key for blockchains
// 2) ewoq
// 3) all other stored keys managed by CLI
// returns address + private key when found
func GetBlockchainAirdropKeyInfo(
	app *application.Avalanche,
	network models.Network,
	blockchainName string,
	genesisData []byte,
) (string, string, string, error) {
	genesis, err := utils.ByteSliceToSubnetEvmGenesis(genesisData)
	if err != nil {
		return "", "", "", err
	}
	if blockchainName != "" {
		airdropKeyName, airdropAddress, airdropPrivKey, err := GetDefaultBlockchainAirdropKeyInfo(app, blockchainName)
		if err != nil {
			return "", "", "", err
		}
		for address := range genesis.Alloc {
			if address.Hex() == airdropAddress {
				return airdropKeyName, airdropAddress, airdropPrivKey, nil
			}
		}
	}
	ewoq, err := app.GetKey("ewoq", network, false)
	if err != nil {
		return "", "", "", err
	}
	for address := range genesis.Alloc {
		if address.Hex() == ewoq.C() {
			return "ewoq", ewoq.C(), ewoq.PrivKeyHex(), nil
		}
	}
	for address := range genesis.Alloc {
		found, keyName, addressStr, privKey, err := searchForManagedKey(app, network, address, false)
		if err != nil {
			return "", "", "", err
		}
		if found {
			return keyName, addressStr, privKey, nil
		}
	}
	return "", "", "", nil
}

func searchForManagedKey(
	app *application.Avalanche,
	network models.Network,
	address common.Address,
	includeEwoq bool,
) (bool, string, string, string, error) {
	keyNames, err := utils.GetKeyNames(app.GetKeyDir(), includeEwoq)
	if err != nil {
		return false, "", "", "", err
	}
	for _, keyName := range keyNames {
		if k, err := app.GetKey(keyName, network, false); err != nil {
			return false, "", "", "", err
		} else if address.Hex() == k.C() {
			return true, keyName, k.C(), k.PrivKeyHex(), nil
		}
	}
	return false, "", "", "", nil
}

// get the deployed blockchain genesis, and then look for known
// private keys inside it
// returns address + private key when found
func GetEVMSubnetPrefundedKey(
	app *application.Avalanche,
	network models.Network,
	chainSpec ChainSpec,
) (string, string, error) {
	genesisData, err := GetBlockchainGenesis(
		app,
		network,
		chainSpec,
	)
	if err != nil {
		return "", "", err
	}
	if !utils.ByteSliceIsSubnetEvmGenesis(genesisData) {
		return "", "", fmt.Errorf("search for prefunded key is only supported on EVM based vms")
	}
	_, genesisAddress, genesisPrivateKey, err := GetBlockchainAirdropKeyInfo(
		app,
		network,
		chainSpec.BlockchainName,
		genesisData,
	)
	if err != nil {
		return "", "", err
	}
	return genesisAddress, genesisPrivateKey, nil
}

// get the deployed blockchain genesis
func GetBlockchainGenesis(
	app *application.Avalanche,
	network models.Network,
	chainSpec ChainSpec,
) ([]byte, error) {
	blockchainID, err := GetBlockchainID(app, network, chainSpec)
	if err != nil {
		return nil, err
	}
	createChainTx, err := utils.GetBlockchainTx(network.Endpoint, blockchainID)
	if err != nil {
		return nil, err
	}
	return createChainTx.GenesisData, err
}

func sumGenesisSupply(
	genesisData []byte,
) (*big.Int, error) {
	sum := new(big.Int)
	genesis, err := utils.ByteSliceToSubnetEvmGenesis(genesisData)
	if err != nil {
		return sum, err
	}
	for _, allocation := range genesis.Alloc {
		sum.Add(sum, allocation.Balance)
	}
	return sum, nil
}

func GetEVMSubnetGenesisSupply(
	app *application.Avalanche,
	network models.Network,
	chainSpec ChainSpec,
) (*big.Int, error) {
	genesisData, err := GetBlockchainGenesis(
		app,
		network,
		chainSpec,
	)
	if err != nil {
		return nil, err
	}
	if !utils.ByteSliceIsSubnetEvmGenesis(genesisData) {
		return nil, fmt.Errorf("genesis supply calculation is only supported on EVM based vms")
	}
	return sumGenesisSupply(genesisData)
}

func getGenesisNativeMinterAdmin(
	app *application.Avalanche,
	network models.Network,
	genesisData []byte,
) (bool, bool, string, string, string, error) {
	genesis, err := utils.ByteSliceToSubnetEvmGenesis(genesisData)
	if err != nil {
		return false, false, "", "", "", err
	}
	if genesis.Config != nil && genesis.Config.GenesisPrecompiles[nativeminter.ConfigKey] != nil {
		allowListCfg, ok := genesis.Config.GenesisPrecompiles[nativeminter.ConfigKey].(*nativeminter.Config)
		if !ok {
			return false, false, "", "", "", fmt.Errorf(
				"expected config of type nativeminter.AllowListConfig, but got %T",
				allowListCfg,
			)
		}
		if len(allowListCfg.AllowListConfig.AdminAddresses) == 0 {
			return false, false, "", "", "", nil
		}
		for _, admin := range allowListCfg.AllowListConfig.AdminAddresses {
			found, keyName, addressStr, privKey, err := searchForManagedKey(app, network, admin, true)
			if err != nil {
				return false, false, "", "", "", err
			}
			if found {
				return true, true, keyName, addressStr, privKey, nil
			}
		}
		return true, false, "", allowListCfg.AllowListConfig.AdminAddresses[0].Hex(), "", nil
	}
	return false, false, "", "", "", nil
}

func getGenesisNativeMinterManager(
	app *application.Avalanche,
	network models.Network,
	genesisData []byte,
) (bool, bool, string, string, string, error) {
	genesis, err := utils.ByteSliceToSubnetEvmGenesis(genesisData)
	if err != nil {
		return false, false, "", "", "", err
	}
	if genesis.Config != nil && genesis.Config.GenesisPrecompiles[nativeminter.ConfigKey] != nil {
		allowListCfg, ok := genesis.Config.GenesisPrecompiles[nativeminter.ConfigKey].(*nativeminter.Config)
		if !ok {
			return false, false, "", "", "", fmt.Errorf(
				"expected config of type nativeminter.AllowListConfig, but got %T",
				allowListCfg,
			)
		}
		if len(allowListCfg.AllowListConfig.ManagerAddresses) == 0 {
			return false, false, "", "", "", nil
		}
		for _, admin := range allowListCfg.AllowListConfig.ManagerAddresses {
			found, keyName, addressStr, privKey, err := searchForManagedKey(app, network, admin, true)
			if err != nil {
				return false, false, "", "", "", err
			}
			if found {
				return true, true, keyName, addressStr, privKey, nil
			}
		}
		return true, false, "", allowListCfg.AllowListConfig.ManagerAddresses[0].Hex(), "", nil
	}
	return false, false, "", "", "", nil
}

func GetEVMSubnetGenesisNativeMinterAdmin(
	app *application.Avalanche,
	network models.Network,
	chainSpec ChainSpec,
) (bool, bool, string, string, string, error) {
	genesisData, err := GetBlockchainGenesis(
		app,
		network,
		chainSpec,
	)
	if err != nil {
		return false, false, "", "", "", err
	}
	if !utils.ByteSliceIsSubnetEvmGenesis(genesisData) {
		return false, false, "", "", "", fmt.Errorf("genesis native minter admin query is only supported on EVM based vms")
	}
	return getGenesisNativeMinterAdmin(app, network, genesisData)
}

<<<<<<< HEAD
func ContractAddressIsInGenesisData(
	genesisData []byte,
	contractAddress common.Address,
) (bool, error) {
	genesis, err := utils.ByteSliceToSubnetEvmGenesis(genesisData)
	if err != nil {
		return false, err
	}
	for address, allocation := range genesis.Alloc {
		if address == contractAddress {
			return len(allocation.Code) > 0, nil
		}
	}
	return false, nil
=======
func GetEVMSubnetGenesisNativeMinterManager(
	app *application.Avalanche,
	network models.Network,
	chainSpec ChainSpec,
) (bool, bool, string, string, string, error) {
	genesisData, err := GetBlockchainGenesis(
		app,
		network,
		chainSpec,
	)
	if err != nil {
		return false, false, "", "", "", err
	}
	if !utils.ByteSliceIsSubnetEvmGenesis(genesisData) {
		return false, false, "", "", "", fmt.Errorf("genesis native minter manager query is only supported on EVM based vms")
	}
	return getGenesisNativeMinterManager(app, network, genesisData)
>>>>>>> 6f21bbdd
}<|MERGE_RESOLUTION|>--- conflicted
+++ resolved
@@ -270,7 +270,25 @@
 	return getGenesisNativeMinterAdmin(app, network, genesisData)
 }
 
-<<<<<<< HEAD
+func GetEVMSubnetGenesisNativeMinterManager(
+	app *application.Avalanche,
+	network models.Network,
+	chainSpec ChainSpec,
+) (bool, bool, string, string, string, error) {
+	genesisData, err := GetBlockchainGenesis(
+		app,
+		network,
+		chainSpec,
+	)
+	if err != nil {
+		return false, false, "", "", "", err
+	}
+	if !utils.ByteSliceIsSubnetEvmGenesis(genesisData) {
+		return false, false, "", "", "", fmt.Errorf("genesis native minter manager query is only supported on EVM based vms")
+	}
+	return getGenesisNativeMinterManager(app, network, genesisData)
+}
+
 func ContractAddressIsInGenesisData(
 	genesisData []byte,
 	contractAddress common.Address,
@@ -285,23 +303,4 @@
 		}
 	}
 	return false, nil
-=======
-func GetEVMSubnetGenesisNativeMinterManager(
-	app *application.Avalanche,
-	network models.Network,
-	chainSpec ChainSpec,
-) (bool, bool, string, string, string, error) {
-	genesisData, err := GetBlockchainGenesis(
-		app,
-		network,
-		chainSpec,
-	)
-	if err != nil {
-		return false, false, "", "", "", err
-	}
-	if !utils.ByteSliceIsSubnetEvmGenesis(genesisData) {
-		return false, false, "", "", "", fmt.Errorf("genesis native minter manager query is only supported on EVM based vms")
-	}
-	return getGenesisNativeMinterManager(app, network, genesisData)
->>>>>>> 6f21bbdd
 }