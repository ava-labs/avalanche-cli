// Copyright (C) 2024, Ava Labs, Inc. All rights reserved.
// See the file LICENSE for licensing terms.
package contract

import (
	"fmt"
	"strings"

	cmdflags "github.com/ava-labs/avalanche-cli/cmd/flags"
	"github.com/ava-labs/avalanche-cli/pkg/application"
	"github.com/ava-labs/avalanche-cli/pkg/constants"
	"github.com/ava-labs/avalanche-cli/pkg/localnet"
	"github.com/ava-labs/avalanche-cli/pkg/models"
	"github.com/ava-labs/avalanche-cli/pkg/prompts"
	"github.com/ava-labs/avalanche-cli/pkg/utils"
	"github.com/ava-labs/avalanchego/ids"
	"github.com/spf13/cobra"
)

type ChainSpec struct {
	BlockchainName            string
	blockchainNameFlagEnabled bool
	blockchainNameFlagName    string
	CChain                    bool
	cChainFlagEnabled         bool
	cChainFlagName            string
	PChain                    bool
	pChainFlagEnabled         bool
	pChainFlagName            string
	XChain                    bool
	xChainFlagEnabled         bool
	xChainFlagName            string
	BlockchainID              string
	blockchainIDFlagEnabled   bool
	blockchainIDFlagName      string
}

const (
	defaultBlockchainNameFlagName = "blockchain"
	defaultCChainFlagName         = "c-chain"
	defaultPChainFlagName         = "p-chain"
	defaultXChainFlagName         = "x-chain"
	defaultBlockchainIDFlagName   = "blockchain-id"
)

func (cs *ChainSpec) CheckMutuallyExclusiveFields() error {
	if !cmdflags.EnsureMutuallyExclusive([]bool{
		cs.BlockchainName != "",
		cs.BlockchainID != "",
		cs.CChain,
		cs.PChain,
		cs.XChain,
	}) {
		flags := []string{}
		if cs.blockchainNameFlagEnabled {
			flags = append(flags, cs.blockchainNameFlagName)
		}
		if cs.cChainFlagEnabled {
			flags = append(flags, cs.cChainFlagName)
		}
		if cs.pChainFlagEnabled {
			flags = append(flags, cs.pChainFlagName)
		}
		if cs.xChainFlagEnabled {
			flags = append(flags, cs.xChainFlagName)
		}
		if cs.blockchainIDFlagEnabled {
			flags = append(flags, cs.blockchainIDFlagName)
		}
		return fmt.Errorf("%s are mutually exclusive flags",
			strings.Join(flags, ", "),
		)
	}
	return nil
}

func (cs *ChainSpec) Defined() bool {
	if cs.blockchainNameFlagEnabled && cs.BlockchainName != "" {
		return true
	}
	if cs.cChainFlagEnabled && cs.CChain {
		return true
	}
	if cs.pChainFlagEnabled && cs.PChain {
		return true
	}
	if cs.xChainFlagEnabled && cs.XChain {
		return true
	}
	if cs.blockchainIDFlagEnabled && cs.BlockchainID != "" {
		return true
	}
	return false
}

func (cs *ChainSpec) fillDefaults() {
	if cs.blockchainNameFlagName == "" {
		cs.blockchainIDFlagEnabled = true
		cs.blockchainNameFlagName = defaultBlockchainNameFlagName
	}
	if cs.cChainFlagName == "" {
		cs.cChainFlagEnabled = true
		cs.cChainFlagName = defaultCChainFlagName
	}
	if cs.pChainFlagName == "" {
		cs.pChainFlagName = defaultPChainFlagName
	}
	if cs.xChainFlagName == "" {
		cs.xChainFlagName = defaultXChainFlagName
	}
	if cs.blockchainIDFlagName == "" {
		cs.blockchainIDFlagName = defaultBlockchainIDFlagName
	}
}

func (cs *ChainSpec) SetFlagNames(
	blockchainNameFlagName string,
	cChainFlagName string,
	pChainFlagName string,
	xChainFlagName string,
	blockchainIDFlagName string,
) {
	cs.blockchainNameFlagName = blockchainNameFlagName
	cs.cChainFlagName = cChainFlagName
	cs.pChainFlagName = pChainFlagName
	cs.xChainFlagName = xChainFlagName
	cs.blockchainIDFlagName = blockchainIDFlagName
	cs.SetEnabled(
		cs.blockchainNameFlagName != "",
		cs.cChainFlagName != "",
		cs.pChainFlagName != "",
		cs.xChainFlagName != "",
		cs.blockchainIDFlagName != "",
	)
}

func (cs *ChainSpec) SetEnabled(
	blockchainNameFlagEnabled bool,
	cChainFlagEnabled bool,
	pChainFlagEnabled bool,
	xChainFlagEnabled bool,
	blockchainIDFlagEnabled bool,
) {
	cs.blockchainNameFlagEnabled = blockchainNameFlagEnabled
	cs.cChainFlagEnabled = cChainFlagEnabled
	cs.pChainFlagEnabled = pChainFlagEnabled
	cs.xChainFlagEnabled = xChainFlagEnabled
	cs.blockchainIDFlagEnabled = blockchainIDFlagEnabled
}

func (cs *ChainSpec) AddToCmd(
	cmd *cobra.Command,
	goalFmt string,
) {
	cs.fillDefaults()
	if cs.blockchainNameFlagEnabled {
		cmd.Flags().StringVar(&cs.BlockchainName, cs.blockchainNameFlagName, "", fmt.Sprintf(goalFmt, "the given CLI blockchain"))
	}
	if cs.cChainFlagEnabled {
		cmd.Flags().BoolVar(&cs.CChain, cs.cChainFlagName, false, fmt.Sprintf(goalFmt, "C-Chain"))
	}
	if cs.pChainFlagEnabled {
		cmd.Flags().BoolVar(&cs.PChain, cs.pChainFlagName, false, fmt.Sprintf(goalFmt, "P-Chain"))
	}
	if cs.xChainFlagEnabled {
		cmd.Flags().BoolVar(&cs.XChain, cs.xChainFlagName, false, fmt.Sprintf(goalFmt, "X-Chain"))
	}
	if cs.blockchainIDFlagEnabled {
		cmd.Flags().StringVar(&cs.BlockchainID, cs.blockchainIDFlagName, "", fmt.Sprintf(goalFmt, "the given blockchain ID/Alias"))
	}
}

func GetBlockchainEndpoints(
	app *application.Avalanche,
	network models.Network,
	chainSpec ChainSpec,
	promptForRPCEndpoint bool,
	promptForWSEndpoint bool,
) (string, string, error) {
	var (
		rpcEndpoint string
		wsEndpoint  string
	)
<<<<<<< HEAD
	if chainSpec.BlockchainName != "" {
=======
	switch {
	case chainSpec.BlockchainName != "":
>>>>>>> d2170e97
		sc, err := app.LoadSidecar(chainSpec.BlockchainName)
		if err != nil {
			return "", "", fmt.Errorf("failed to load sidecar: %w", err)
		}
<<<<<<< HEAD
		if sc.Networks[network.Name()].BlockchainID == ids.Empty {
			return "", "", fmt.Errorf("blockchain has not been deployed to %s", network.Name())
		}
		if len(sc.Networks[network.Name()].RPCEndpoints) > 0 {
			rpcEndpoint = sc.Networks[network.Name()].RPCEndpoints[0]
		}
		if len(sc.Networks[network.Name()].WSEndpoints) > 0 {
			wsEndpoint = sc.Networks[network.Name()].WSEndpoints[0]
		}
=======
		networkName := network.Name()
		if sc.Networks[networkName].BlockchainID == ids.Empty {
			// look into the cluster deploys
			for k := range sc.Networks {
				sidecarNetwork, err := app.GetNetworkFromSidecarNetworkName(k)
				if err == nil {
					if sidecarNetwork.Equals(network) {
						networkName = sidecarNetwork.Name()
					}
				}
			}
		}
		if len(sc.Networks[networkName].RPCEndpoints) > 0 {
			rpcEndpoint = sc.Networks[networkName].RPCEndpoints[0]
		}
		if len(sc.Networks[networkName].WSEndpoints) > 0 {
			wsEndpoint = sc.Networks[networkName].WSEndpoints[0]
		}
	case chainSpec.CChain:
		rpcEndpoint = network.CChainEndpoint()
		wsEndpoint = network.CChainWSEndpoint()
	case network.Kind == models.Local:
		blockchainID, err := GetBlockchainID(app, network, chainSpec)
		if err != nil {
			return "", "", err
		}
		rpcEndpoint = network.BlockchainEndpoint(blockchainID.String())
		wsEndpoint = network.BlockchainWSEndpoint(blockchainID.String())
>>>>>>> d2170e97
	}
	if rpcEndpoint == "" {
		switch {
		case chainSpec.CChain:
			rpcEndpoint = network.CChainEndpoint()
			wsEndpoint = network.CChainWSEndpoint()
		case network.Kind == models.Local:
			blockchainID, err := GetBlockchainID(app, network, chainSpec)
			if err != nil {
				return "", "", err
			}
			rpcEndpoint = network.BlockchainEndpoint(blockchainID.String())
			wsEndpoint = network.BlockchainWSEndpoint(blockchainID.String())
		}
	}
	blockchainDesc, err := GetBlockchainDesc(chainSpec)
	if err != nil {
		return "", "", err
	}
	if rpcEndpoint == "" && promptForRPCEndpoint {
		rpcEndpoint, err = app.Prompt.CaptureURL("Which is the RPC endpoint for "+blockchainDesc, false)
		if err != nil {
			return "", "", err
		}
	}
	if wsEndpoint == "" && promptForWSEndpoint {
		wsEndpoint, err = app.Prompt.CaptureURL("Which is the WS endpoint for "+blockchainDesc, false)
		if err != nil {
			return "", "", err
		}
	}
	return rpcEndpoint, wsEndpoint, nil
}

func GetBlockchainID(
	app *application.Avalanche,
	network models.Network,
	chainSpec ChainSpec,
) (ids.ID, error) {
	var blockchainID ids.ID
	switch {
	case chainSpec.BlockchainID != "":
		var err error
		blockchainID, err = ids.FromString(chainSpec.BlockchainID)
		if err != nil {
			// it should be an alias at this point
			blockchainID, err = utils.GetChainID(network.Endpoint, chainSpec.BlockchainID)
			if err != nil {
				return ids.Empty, err
			}
		}
	case chainSpec.CChain:
		chainID, err := utils.GetChainID(network.Endpoint, "C")
		if err != nil {
			return ids.Empty, err
		}
		blockchainID = chainID
	case chainSpec.BlockchainName != "":
		sc, err := app.LoadSidecar(chainSpec.BlockchainName)
		if err != nil {
			return ids.Empty, fmt.Errorf("failed to load sidecar: %w", err)
		}
		if sc.Networks[network.Name()].BlockchainID == ids.Empty {
			return ids.Empty, fmt.Errorf("blockchain has not been deployed to %s", network.Name())
		}
		blockchainID = sc.Networks[network.Name()].BlockchainID
	default:
		return ids.Empty, fmt.Errorf("blockchain is not defined")
	}
	return blockchainID, nil
}

func GetSubnetID(
	app *application.Avalanche,
	network models.Network,
	chainSpec ChainSpec,
) (ids.ID, error) {
	var subnetID ids.ID
	switch {
	case chainSpec.CChain:
		subnetID = ids.Empty
	case chainSpec.BlockchainName != "":
		sc, err := app.LoadSidecar(chainSpec.BlockchainName)
		if err != nil {
			return ids.Empty, fmt.Errorf("failed to load sidecar: %w", err)
		}
		if sc.Networks[network.Name()].BlockchainID == ids.Empty {
			return ids.Empty, fmt.Errorf("blockchain has not been deployed to %s", network.Name())
		}
		subnetID = sc.Networks[network.Name()].SubnetID
	case chainSpec.BlockchainID != "":
		blockchainID, err := ids.FromString(chainSpec.BlockchainID)
		if err != nil {
			return ids.Empty, fmt.Errorf("failure parsing %s as id: %w", chainSpec.BlockchainID, err)
		}
		tx, err := utils.GetBlockchainTx(network.Endpoint, blockchainID)
		if err != nil {
			return ids.Empty, err
		}
		subnetID = tx.SubnetID
	default:
		return ids.Empty, fmt.Errorf("blockchain is not defined")
	}
	return subnetID, nil
}

func GetBlockchainDesc(
	chainSpec ChainSpec,
) (string, error) {
	blockchainDesc := ""
	switch {
	case chainSpec.BlockchainName != "":
		blockchainDesc = chainSpec.BlockchainName
	case chainSpec.CChain:
		blockchainDesc = "C-Chain"
	case chainSpec.PChain:
		blockchainDesc = "P-Chain"
	case chainSpec.XChain:
		blockchainDesc = "X-Chain"
	case chainSpec.BlockchainID != "":
		blockchainDesc = chainSpec.BlockchainID
	default:
		return "", fmt.Errorf("blockchain is not defined")
	}
	return blockchainDesc, nil
}

func GetICMInfo(
	app *application.Avalanche,
	network models.Network,
	chainSpec ChainSpec,
	promptForRegistry bool,
	promptForMessenger bool,
	defaultToLatestReleasedMessenger bool,
) (string, string, error) {
	registryAddress := ""
	messengerAddress := ""
	switch {
	case chainSpec.CChain:
		var err error
		registryAddress, messengerAddress, err = GetCChainICMInfo(app, network)
		if err != nil {
			return "", "", err
		}
	case chainSpec.BlockchainID != "":
	case chainSpec.BlockchainName != "":
		sc, err := app.LoadSidecar(chainSpec.BlockchainName)
		if err != nil {
			return "", "", fmt.Errorf("failed to load sidecar: %w", err)
		}
		if sc.Networks[network.Name()].BlockchainID == ids.Empty {
			return "", "", fmt.Errorf("blockchain has not been deployed to %s", network.Name())
		}
		registryAddress = sc.Networks[network.Name()].TeleporterRegistryAddress
		messengerAddress = sc.Networks[network.Name()].TeleporterMessengerAddress
	default:
		return "", "", fmt.Errorf("blockchain is not defined")
	}
	blockchainDesc, err := GetBlockchainDesc(chainSpec)
	if err != nil {
		return "", "", err
	}
	if registryAddress == "" && promptForRegistry {
		addr, err := app.Prompt.CaptureAddress("Which is the ICM Registry address for " + blockchainDesc)
		if err != nil {
			return "", "", err
		}
		registryAddress = addr.Hex()
	}
	if messengerAddress == "" {
		if promptForMessenger {
			addr, err := app.Prompt.CaptureAddress("Which is the ICM Messenger address for " + blockchainDesc)
			if err != nil {
				return "", "", err
			}
			messengerAddress = addr.Hex()
		} else if defaultToLatestReleasedMessenger {
			messengerAddress = constants.DefaultTeleporterMessengerAddress
		}
	}
	return registryAddress, messengerAddress, nil
}

func PromptChain(
	app *application.Avalanche,
	network models.Network,
	prompt string,
	blockchainNameToAvoid string,
	chainSpec *ChainSpec,
) (bool, error) {
	var (
		err             error
		blockchainNames []string
	)
	if chainSpec.blockchainNameFlagEnabled {
		blockchainNames, err = app.GetBlockchainNamesOnNetwork(network)
		if err != nil {
			return false, err
		}
	}
	cancel, pChain, xChain, cChain, blockchainName, blockchainID, err := prompts.PromptChain(
		app.Prompt,
		prompt,
		blockchainNames,
		chainSpec.pChainFlagEnabled,
		chainSpec.xChainFlagEnabled,
		chainSpec.cChainFlagEnabled,
		blockchainNameToAvoid,
		chainSpec.blockchainIDFlagEnabled,
	)
	if err != nil || cancel {
		return cancel, err
	}
	if blockchainID != "" {
		// map from alias to blockchain ID (or identity)
		chainID, err := utils.GetChainID(network.Endpoint, blockchainID)
		if err != nil {
			return cancel, err
		}
		blockchainID = chainID.String()
	}
	chainSpec.BlockchainName = blockchainName
	chainSpec.CChain = cChain
	chainSpec.PChain = pChain
	chainSpec.XChain = xChain
	chainSpec.BlockchainID = blockchainID
	return false, nil
}

func GetCChainICMInfo(
	app *application.Avalanche,
	network models.Network,
) (string, string, error) {
	messengerAddress := ""
	registryAddress := ""
	switch {
	case network.Kind == models.Local:
		b, extraLocalNetworkData, err := localnet.GetExtraLocalNetworkData()
		if err != nil {
			return "", "", err
		}
		if !b {
			return "", "", fmt.Errorf("no extra local network data available")
		}
		messengerAddress = extraLocalNetworkData.CChainTeleporterMessengerAddress
		registryAddress = extraLocalNetworkData.CChainTeleporterRegistryAddress
	case network.ClusterName != "":
		clusterConfig, err := app.GetClusterConfig(network.ClusterName)
		if err != nil {
			return "", "", err
		}
		messengerAddress = clusterConfig.ExtraNetworkData.CChainTeleporterMessengerAddress
		registryAddress = clusterConfig.ExtraNetworkData.CChainTeleporterRegistryAddress
	case network.Kind == models.Fuji:
		messengerAddress = constants.DefaultTeleporterMessengerAddress
		registryAddress = constants.FujiCChainTeleporterRegistryAddress
	case network.Kind == models.Mainnet:
		messengerAddress = constants.DefaultTeleporterMessengerAddress
		registryAddress = constants.MainnetCChainTeleporterRegistryAddress
	}
	return registryAddress, messengerAddress, nil
}<|MERGE_RESOLUTION|>--- conflicted
+++ resolved
@@ -181,27 +181,11 @@
 		rpcEndpoint string
 		wsEndpoint  string
 	)
-<<<<<<< HEAD
 	if chainSpec.BlockchainName != "" {
-=======
-	switch {
-	case chainSpec.BlockchainName != "":
->>>>>>> d2170e97
 		sc, err := app.LoadSidecar(chainSpec.BlockchainName)
 		if err != nil {
 			return "", "", fmt.Errorf("failed to load sidecar: %w", err)
 		}
-<<<<<<< HEAD
-		if sc.Networks[network.Name()].BlockchainID == ids.Empty {
-			return "", "", fmt.Errorf("blockchain has not been deployed to %s", network.Name())
-		}
-		if len(sc.Networks[network.Name()].RPCEndpoints) > 0 {
-			rpcEndpoint = sc.Networks[network.Name()].RPCEndpoints[0]
-		}
-		if len(sc.Networks[network.Name()].WSEndpoints) > 0 {
-			wsEndpoint = sc.Networks[network.Name()].WSEndpoints[0]
-		}
-=======
 		networkName := network.Name()
 		if sc.Networks[networkName].BlockchainID == ids.Empty {
 			// look into the cluster deploys
@@ -220,17 +204,6 @@
 		if len(sc.Networks[networkName].WSEndpoints) > 0 {
 			wsEndpoint = sc.Networks[networkName].WSEndpoints[0]
 		}
-	case chainSpec.CChain:
-		rpcEndpoint = network.CChainEndpoint()
-		wsEndpoint = network.CChainWSEndpoint()
-	case network.Kind == models.Local:
-		blockchainID, err := GetBlockchainID(app, network, chainSpec)
-		if err != nil {
-			return "", "", err
-		}
-		rpcEndpoint = network.BlockchainEndpoint(blockchainID.String())
-		wsEndpoint = network.BlockchainWSEndpoint(blockchainID.String())
->>>>>>> d2170e97
 	}
 	if rpcEndpoint == "" {
 		switch {
