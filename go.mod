module github.com/ava-labs/avalanche-cli

go 1.20

require (
	github.com/ava-labs/apm v0.0.4
	github.com/ava-labs/avalanche-network-runner v1.7.5-0.20240124213748-f804bbde896f
	github.com/ava-labs/avalanchego v1.10.18
	github.com/ava-labs/coreth v0.12.10-rc.5
	github.com/ava-labs/subnet-evm v0.5.11
	github.com/aws/aws-sdk-go-v2 v1.24.1
	github.com/aws/aws-sdk-go-v2/config v1.26.6
	github.com/aws/aws-sdk-go-v2/service/ec2 v1.139.0
	github.com/docker/docker v24.0.7+incompatible
	github.com/ethereum/go-ethereum v1.12.0
	github.com/go-git/go-git/v5 v5.11.0
	github.com/kardianos/osext v0.0.0-20190222173326-2bc1f35cddc0
	github.com/manifoldco/promptui v0.9.0
	github.com/melbahja/goph v1.4.0
	github.com/olekukonko/tablewriter v0.0.5
	github.com/onsi/ginkgo/v2 v2.15.0
	github.com/onsi/gomega v1.30.0
	github.com/pingcap/errors v0.11.4
	github.com/posthog/posthog-go v0.0.0-20221221115252-24dfed35d71a
	github.com/shirou/gopsutil v3.21.11+incompatible
	github.com/spf13/afero v1.11.0
	github.com/spf13/cobra v1.8.0
	github.com/spf13/viper v1.18.2
	github.com/stretchr/testify v1.8.4
	go.uber.org/zap v1.26.0
	golang.org/x/crypto v0.17.0
<<<<<<< HEAD
	golang.org/x/exp v0.0.0-20230905200255-921286631fa9
=======
	golang.org/x/exp v0.0.0-20231127185646-65229373498e
>>>>>>> 9adcede5
	golang.org/x/mod v0.14.0
	golang.org/x/net v0.19.0
	golang.org/x/oauth2 v0.15.0
	golang.org/x/sync v0.5.0
	golang.org/x/text v0.14.0
	google.golang.org/api v0.153.0
	google.golang.org/protobuf v1.31.0
	gopkg.in/yaml.v2 v2.4.0
	gopkg.in/yaml.v3 v3.0.1
)

require (
	cloud.google.com/go/compute v1.23.3 // indirect
	cloud.google.com/go/compute/metadata v0.2.3 // indirect
	dario.cat/mergo v1.0.0 // indirect
	github.com/DataDog/zstd v1.5.2 // indirect
	github.com/FactomProject/basen v0.0.0-20150613233007-fe3947df716e // indirect
	github.com/FactomProject/btcutilecc v0.0.0-20130527213604-d3a63a5752ec // indirect
	github.com/Microsoft/go-winio v0.6.1 // indirect
	github.com/NYTimes/gziphandler v1.1.1 // indirect
	github.com/ProtonMail/go-crypto v0.0.0-20230828082145-3c4c8a2d2371 // indirect
	github.com/VictoriaMetrics/fastcache v1.10.0 // indirect
	github.com/ava-labs/ledger-avalanche/go v0.0.0-20231102202641-ae2ebdaeac34 // indirect
	github.com/aws/aws-sdk-go-v2/credentials v1.16.16 // indirect
	github.com/aws/aws-sdk-go-v2/feature/ec2/imds v1.14.11 // indirect
	github.com/aws/aws-sdk-go-v2/internal/configsources v1.2.10 // indirect
	github.com/aws/aws-sdk-go-v2/internal/endpoints/v2 v2.5.10 // indirect
	github.com/aws/aws-sdk-go-v2/internal/ini v1.7.3 // indirect
	github.com/aws/aws-sdk-go-v2/service/internal/accept-encoding v1.10.4 // indirect
	github.com/aws/aws-sdk-go-v2/service/internal/presigned-url v1.10.10 // indirect
	github.com/aws/aws-sdk-go-v2/service/sso v1.18.7 // indirect
	github.com/aws/aws-sdk-go-v2/service/ssooidc v1.21.7 // indirect
	github.com/aws/aws-sdk-go-v2/service/sts v1.26.7 // indirect
	github.com/aws/smithy-go v1.19.0 // indirect
	github.com/beorn7/perks v1.0.1 // indirect
	github.com/btcsuite/btcd/btcec/v2 v2.3.2 // indirect
	github.com/btcsuite/btcd/btcutil v1.1.3 // indirect
	github.com/cavaliergopher/grab/v3 v3.0.1 // indirect
	github.com/cenkalti/backoff/v4 v4.1.3 // indirect
	github.com/cespare/xxhash/v2 v2.2.0 // indirect
	github.com/chzyer/readline v1.5.0 // indirect
	github.com/cloudflare/circl v1.3.7 // indirect
	github.com/cockroachdb/errors v1.9.1 // indirect
	github.com/cockroachdb/logtags v0.0.0-20230118201751-21c54148d20b // indirect
	github.com/cockroachdb/pebble v0.0.0-20230209160836-829675f94811 // indirect
	github.com/cockroachdb/redact v1.1.3 // indirect
	github.com/cpuguy83/go-md2man/v2 v2.0.3 // indirect
	github.com/cyphar/filepath-securejoin v0.2.4 // indirect
	github.com/davecgh/go-spew v1.1.2-0.20180830191138-d8f796af33cc // indirect
	github.com/deckarep/golang-set/v2 v2.1.0 // indirect
	github.com/decred/dcrd/dcrec/secp256k1/v4 v4.1.0 // indirect
	github.com/dlclark/regexp2 v1.7.0 // indirect
	github.com/dop251/goja v0.0.0-20230605162241-28ee0ee714f3 // indirect
	github.com/emirpasic/gods v1.18.1 // indirect
	github.com/fjl/memsize v0.0.0-20190710130421-bcb5799ab5e5 // indirect
	github.com/fsnotify/fsnotify v1.7.0 // indirect
	github.com/gballet/go-libpcsclite v0.0.0-20191108122812-4678299bea08 // indirect
	github.com/getsentry/sentry-go v0.18.0 // indirect
	github.com/go-git/gcfg v1.5.1-0.20230307220236-3a3c6141e376 // indirect
	github.com/go-git/go-billy/v5 v5.5.0 // indirect
	github.com/go-logr/logr v1.3.0 // indirect
	github.com/go-logr/stdr v1.2.2 // indirect
	github.com/go-ole/go-ole v1.2.6 // indirect
	github.com/go-sourcemap/sourcemap v2.1.3+incompatible // indirect
	github.com/go-stack/stack v1.8.1 // indirect
	github.com/go-task/slim-sprig v0.0.0-20230315185526-52ccab3ef572 // indirect
	github.com/gogo/protobuf v1.3.2 // indirect
	github.com/golang-jwt/jwt/v4 v4.3.0 // indirect
	github.com/golang/groupcache v0.0.0-20210331224755-41bb18bfe9da // indirect
	github.com/golang/mock v1.6.0 // indirect
	github.com/golang/protobuf v1.5.3 // indirect
	github.com/golang/snappy v0.0.5-0.20220116011046-fa5810519dcb // indirect
	github.com/google/btree v1.1.2 // indirect
	github.com/google/go-cmp v0.6.0 // indirect
	github.com/google/pprof v0.0.0-20230207041349-798e818bf904 // indirect
	github.com/google/renameio/v2 v2.0.0 // indirect
	github.com/google/s2a-go v0.1.7 // indirect
	github.com/google/uuid v1.4.0 // indirect
	github.com/googleapis/enterprise-certificate-proxy v0.3.2 // indirect
	github.com/googleapis/gax-go/v2 v2.12.0 // indirect
	github.com/gorilla/mux v1.8.0 // indirect
	github.com/gorilla/rpc v1.2.0 // indirect
	github.com/gorilla/websocket v1.4.2 // indirect
	github.com/grpc-ecosystem/go-grpc-prometheus v1.2.0 // indirect
	github.com/grpc-ecosystem/grpc-gateway/v2 v2.15.2 // indirect
	github.com/hashicorp/go-bexpr v0.1.10 // indirect
	github.com/hashicorp/golang-lru v0.5.5-0.20210104140557-80c98217689d // indirect
	github.com/hashicorp/hcl v1.0.0 // indirect
	github.com/holiman/bloomfilter/v2 v2.0.3 // indirect
	github.com/holiman/uint256 v1.2.2-0.20230321075855-87b91420868c // indirect
	github.com/huin/goupnp v1.0.3 // indirect
	github.com/inconshreveable/mousetrap v1.1.0 // indirect
	github.com/jackpal/gateway v1.0.6 // indirect
	github.com/jackpal/go-nat-pmp v1.0.2 // indirect
	github.com/jbenet/go-context v0.0.0-20150711004518-d14ea06fba99 // indirect
	github.com/jmespath/go-jmespath v0.4.0 // indirect
	github.com/kevinburke/ssh_config v1.2.0 // indirect
	github.com/klauspost/compress v1.17.0 // indirect
	github.com/kr/fs v0.1.0 // indirect
	github.com/kr/pretty v0.3.1 // indirect
	github.com/kr/text v0.2.0 // indirect
	github.com/magiconair/properties v1.8.7 // indirect
	github.com/mattn/go-colorable v0.1.13 // indirect
	github.com/mattn/go-isatty v0.0.17 // indirect
	github.com/mattn/go-runewidth v0.0.9 // indirect
	github.com/matttproud/golang_protobuf_extensions v1.0.4 // indirect
	github.com/mitchellh/mapstructure v1.5.0 // indirect
	github.com/mitchellh/pointerstructure v1.2.0 // indirect
	github.com/mr-tron/base58 v1.2.0 // indirect
	github.com/nbutton23/zxcvbn-go v0.0.0-20210217022336-fa2cb2858354 // indirect
	github.com/otiai10/copy v1.11.0 // indirect
	github.com/pelletier/go-toml/v2 v2.1.0 // indirect
	github.com/pires/go-proxyproto v0.6.2 // indirect
	github.com/pjbgf/sha1cd v0.3.0 // indirect
	github.com/pkg/errors v0.9.1 // indirect
	github.com/pkg/sftp v1.13.6 // indirect
	github.com/pmezard/go-difflib v1.0.1-0.20181226105442-5d4384ee4fb2 // indirect
	github.com/prometheus/client_golang v1.16.0 // indirect
	github.com/prometheus/client_model v0.3.0 // indirect
	github.com/prometheus/common v0.42.0 // indirect
	github.com/prometheus/procfs v0.10.1 // indirect
	github.com/rogpeppe/go-internal v1.11.0 // indirect
	github.com/rs/cors v1.7.0 // indirect
	github.com/russross/blackfriday/v2 v2.1.0 // indirect
	github.com/sagikazarmark/locafero v0.4.0 // indirect
	github.com/sagikazarmark/slog-shim v0.1.0 // indirect
	github.com/sergi/go-diff v1.2.0 // indirect
	github.com/skeema/knownhosts v1.2.1 // indirect
<<<<<<< HEAD
	github.com/sourcegraph/conc v0.3.0 // indirect
	github.com/spaolacci/murmur3 v1.1.0 // indirect
	github.com/spf13/cast v1.6.0 // indirect
=======
	github.com/spf13/cast v1.5.1 // indirect
	github.com/spf13/jwalterweatherman v1.1.0 // indirect
>>>>>>> 9adcede5
	github.com/spf13/pflag v1.0.5 // indirect
	github.com/status-im/keycard-go v0.2.0 // indirect
	github.com/stretchr/objx v0.5.0 // indirect
	github.com/subosito/gotenv v1.6.0 // indirect
	github.com/supranational/blst v0.3.11 // indirect
	github.com/syndtr/goleveldb v1.0.1-0.20220614013038-64ee5596c38a // indirect
	github.com/tklauser/go-sysconf v0.3.11 // indirect
	github.com/tklauser/numcpus v0.6.0 // indirect
	github.com/tyler-smith/go-bip32 v1.0.0 // indirect
	github.com/tyler-smith/go-bip39 v1.1.0 // indirect
	github.com/urfave/cli/v2 v2.17.2-0.20221006022127-8f469abc00aa // indirect
	github.com/xanzy/ssh-agent v0.3.3 // indirect
	github.com/xrash/smetrics v0.0.0-20201216005158-039620a65673 // indirect
	github.com/xtgo/uuid v0.0.0-20140804021211-a0b114877d4c // indirect
	github.com/yusufpapurcu/wmi v1.2.2 // indirect
	github.com/zondax/hid v0.9.2 // indirect
	github.com/zondax/ledger-go v0.14.3 // indirect
	go.opencensus.io v0.24.0 // indirect
	go.opentelemetry.io/otel v1.11.0 // indirect
	go.opentelemetry.io/otel/exporters/otlp/internal/retry v1.11.0 // indirect
	go.opentelemetry.io/otel/exporters/otlp/otlptrace v1.11.0 // indirect
	go.opentelemetry.io/otel/exporters/otlp/otlptrace/otlptracegrpc v1.11.0 // indirect
	go.opentelemetry.io/otel/exporters/otlp/otlptrace/otlptracehttp v1.11.0 // indirect
	go.opentelemetry.io/otel/sdk v1.11.0 // indirect
	go.opentelemetry.io/otel/trace v1.11.0 // indirect
	go.opentelemetry.io/proto/otlp v0.19.0 // indirect
	go.uber.org/mock v0.4.0 // indirect
	go.uber.org/multierr v1.11.0 // indirect
	golang.org/x/sys v0.15.0 // indirect
	golang.org/x/term v0.15.0 // indirect
	golang.org/x/time v0.5.0 // indirect
	golang.org/x/tools v0.16.1 // indirect
	gonum.org/v1/gonum v0.11.0 // indirect
	google.golang.org/appengine v1.6.7 // indirect
	google.golang.org/genproto v0.0.0-20231106174013-bbf56f31fb17 // indirect
	google.golang.org/genproto/googleapis/api v0.0.0-20231106174013-bbf56f31fb17 // indirect
	google.golang.org/genproto/googleapis/rpc v0.0.0-20231120223509-83a465c0220f // indirect
	google.golang.org/grpc v1.59.0 // indirect
	gopkg.in/ini.v1 v1.67.0 // indirect
	gopkg.in/natefinch/lumberjack.v2 v2.0.0 // indirect
	gopkg.in/warnings.v0 v0.1.2 // indirect
	gotest.tools/v3 v3.3.0 // indirect
)<|MERGE_RESOLUTION|>--- conflicted
+++ resolved
@@ -29,11 +29,7 @@
 	github.com/stretchr/testify v1.8.4
 	go.uber.org/zap v1.26.0
 	golang.org/x/crypto v0.17.0
-<<<<<<< HEAD
-	golang.org/x/exp v0.0.0-20230905200255-921286631fa9
-=======
 	golang.org/x/exp v0.0.0-20231127185646-65229373498e
->>>>>>> 9adcede5
 	golang.org/x/mod v0.14.0
 	golang.org/x/net v0.19.0
 	golang.org/x/oauth2 v0.15.0
@@ -162,14 +158,9 @@
 	github.com/sagikazarmark/slog-shim v0.1.0 // indirect
 	github.com/sergi/go-diff v1.2.0 // indirect
 	github.com/skeema/knownhosts v1.2.1 // indirect
-<<<<<<< HEAD
 	github.com/sourcegraph/conc v0.3.0 // indirect
 	github.com/spaolacci/murmur3 v1.1.0 // indirect
 	github.com/spf13/cast v1.6.0 // indirect
-=======
-	github.com/spf13/cast v1.5.1 // indirect
-	github.com/spf13/jwalterweatherman v1.1.0 // indirect
->>>>>>> 9adcede5
 	github.com/spf13/pflag v1.0.5 // indirect
 	github.com/status-im/keycard-go v0.2.0 // indirect
 	github.com/stretchr/objx v0.5.0 // indirect
