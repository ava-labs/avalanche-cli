--- conflicted
+++ resolved
@@ -27,12 +27,8 @@
 	github.com/stretchr/testify v1.8.4
 	github.com/zclconf/go-cty v1.13.0
 	go.uber.org/zap v1.26.0
-<<<<<<< HEAD
-	golang.org/x/exp v0.0.0-20230206171751-46f607a40771
-=======
 	golang.org/x/crypto v0.14.0
 	golang.org/x/exp v0.0.0-20230626212559-97b1e661b5df
->>>>>>> b6e8ed7e
 	golang.org/x/mod v0.12.0
 	golang.org/x/net v0.17.0
 	golang.org/x/oauth2 v0.13.0
@@ -180,10 +176,6 @@
 	go.opentelemetry.io/otel/sdk v1.11.0 // indirect
 	go.opentelemetry.io/otel/trace v1.11.0 // indirect
 	go.opentelemetry.io/proto/otlp v0.19.0 // indirect
-<<<<<<< HEAD
-=======
-	go.uber.org/mock v0.2.0 // indirect
->>>>>>> b6e8ed7e
 	go.uber.org/multierr v1.11.0 // indirect
 	golang.org/x/sync v0.4.0 // indirect
 	golang.org/x/sys v0.13.0 // indirect
