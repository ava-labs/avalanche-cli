module github.com/ava-labs/avalanche-cli

<<<<<<< HEAD
go 1.22

toolchain go1.22.7
=======
go 1.22.7
>>>>>>> 61860a13

require (
	github.com/ava-labs/apm v1.0.0
	github.com/ava-labs/avalanche-network-runner v1.8.3-0.20240815175406-50423422fb5b
	github.com/ava-labs/avalanchego v1.11.11-0.20240815211142-ce78e7f1799f
	github.com/ava-labs/awm-relayer v1.3.0
	github.com/ava-labs/coreth v0.13.8-fixed-genesis-upgrade.0.20240813194342-7635a96aa180
	github.com/ava-labs/subnet-evm v0.6.9-0.20240815191823-9f3608326298
	github.com/aws/aws-sdk-go-v2 v1.30.3
	github.com/aws/aws-sdk-go-v2/config v1.27.26
	github.com/aws/aws-sdk-go-v2/service/ec2 v1.162.0
	github.com/chelnak/ysmrr v0.4.0
	github.com/docker/docker v27.1.1+incompatible
	github.com/ethereum/go-ethereum v1.13.8
	github.com/fatih/color v1.17.0
	github.com/go-git/go-git/v5 v5.12.0
	github.com/jedib0t/go-pretty/v6 v6.5.9
	github.com/kardianos/osext v0.0.0-20190222173326-2bc1f35cddc0
	github.com/liyue201/erc20-go v0.0.0-20210521034206-b2824246def0
	github.com/manifoldco/promptui v0.9.0
	github.com/melbahja/goph v1.4.0
	github.com/mitchellh/go-wordwrap v1.0.1
	github.com/okteto/remote v0.0.0-20210428052247-99de42c04148
	github.com/olekukonko/tablewriter v0.0.5
	github.com/onsi/ginkgo/v2 v2.20.2
	github.com/onsi/gomega v1.34.1
	github.com/pborman/ansi v1.0.0
	github.com/pingcap/errors v0.11.4
	github.com/posthog/posthog-go v1.2.24
	github.com/shirou/gopsutil v3.21.11+incompatible
	github.com/spf13/afero v1.11.0
	github.com/spf13/cobra v1.8.0
	github.com/spf13/viper v1.19.0
	github.com/stretchr/testify v1.9.0
	go.uber.org/zap v1.27.0
	golang.org/x/crypto v0.26.0
	golang.org/x/exp v0.0.0-20240719175910-8a7402abbf56
	golang.org/x/mod v0.20.0
	golang.org/x/net v0.28.0
	golang.org/x/oauth2 v0.21.0
	golang.org/x/sync v0.8.0
	golang.org/x/text v0.17.0
	google.golang.org/api v0.184.0
	google.golang.org/protobuf v1.34.2
	gopkg.in/yaml.v2 v2.4.0
	gopkg.in/yaml.v3 v3.0.1
)

require (
	cloud.google.com/go/auth v0.5.1 // indirect
	cloud.google.com/go/auth/oauth2adapt v0.2.2 // indirect
	cloud.google.com/go/compute/metadata v0.3.0 // indirect
	dario.cat/mergo v1.0.0 // indirect
	github.com/DataDog/zstd v1.5.2 // indirect
	github.com/FactomProject/basen v0.0.0-20150613233007-fe3947df716e // indirect
	github.com/FactomProject/btcutilecc v0.0.0-20130527213604-d3a63a5752ec // indirect
	github.com/Microsoft/go-winio v0.6.1 // indirect
	github.com/NYTimes/gziphandler v1.1.1 // indirect
	github.com/ProtonMail/go-crypto v1.0.0 // indirect
	github.com/VictoriaMetrics/fastcache v1.12.1 // indirect
	github.com/anmitsu/go-shlex v0.0.0-20200514113438-38f4b401e2be // indirect
	github.com/ava-labs/ledger-avalanche/go v0.0.0-20240610153809-9c955cc90a95 // indirect
	github.com/ava-labs/teleporter v1.0.0 // indirect
	github.com/aws/aws-sdk-go-v2/credentials v1.17.26 // indirect
	github.com/aws/aws-sdk-go-v2/feature/ec2/imds v1.16.11 // indirect
	github.com/aws/aws-sdk-go-v2/internal/configsources v1.3.15 // indirect
	github.com/aws/aws-sdk-go-v2/internal/endpoints/v2 v2.6.15 // indirect
	github.com/aws/aws-sdk-go-v2/internal/ini v1.8.0 // indirect
	github.com/aws/aws-sdk-go-v2/service/internal/accept-encoding v1.11.3 // indirect
	github.com/aws/aws-sdk-go-v2/service/internal/presigned-url v1.11.17 // indirect
	github.com/aws/aws-sdk-go-v2/service/kms v1.31.0 // indirect
	github.com/aws/aws-sdk-go-v2/service/sso v1.22.3 // indirect
	github.com/aws/aws-sdk-go-v2/service/ssooidc v1.26.4 // indirect
	github.com/aws/aws-sdk-go-v2/service/sts v1.30.3 // indirect
	github.com/aws/smithy-go v1.20.3 // indirect
	github.com/beorn7/perks v1.0.1 // indirect
	github.com/bits-and-blooms/bitset v1.10.0 // indirect
	github.com/btcsuite/btcd/btcec/v2 v2.3.2 // indirect
	github.com/btcsuite/btcd/btcutil v1.1.3 // indirect
	github.com/cavaliergopher/grab/v3 v3.0.1 // indirect
	github.com/cenkalti/backoff/v4 v4.2.1 // indirect
	github.com/cespare/xxhash/v2 v2.2.0 // indirect
	github.com/chzyer/readline v1.5.1 // indirect
	github.com/cloudflare/circl v1.3.7 // indirect
	github.com/cockroachdb/errors v1.9.1 // indirect
	github.com/cockroachdb/logtags v0.0.0-20230118201751-21c54148d20b // indirect
	github.com/cockroachdb/pebble v0.0.0-20230928194634-aa077af62593 // indirect
	github.com/cockroachdb/redact v1.1.3 // indirect
	github.com/cockroachdb/tokenbucket v0.0.0-20230807174530-cc333fc44b06 // indirect
	github.com/consensys/bavard v0.1.13 // indirect
	github.com/consensys/gnark-crypto v0.12.1 // indirect
	github.com/cpuguy83/go-md2man/v2 v2.0.3 // indirect
	github.com/crate-crypto/go-ipa v0.0.0-20231025140028-3c0104f4b233 // indirect
	github.com/crate-crypto/go-kzg-4844 v0.7.0 // indirect
	github.com/creack/pty v1.1.11 // indirect
	github.com/cyphar/filepath-securejoin v0.2.4 // indirect
	github.com/davecgh/go-spew v1.1.2-0.20180830191138-d8f796af33cc // indirect
	github.com/deckarep/golang-set/v2 v2.1.0 // indirect
	github.com/decred/dcrd/dcrec/secp256k1/v4 v4.1.0 // indirect
	github.com/dlclark/regexp2 v1.7.0 // indirect
	github.com/dop251/goja v0.0.0-20230806174421-c933cf95e127 // indirect
	github.com/emirpasic/gods v1.18.1 // indirect
	github.com/ethereum/c-kzg-4844 v0.4.0 // indirect
	github.com/felixge/httpsnoop v1.0.4 // indirect
	github.com/fjl/memsize v0.0.0-20190710130421-bcb5799ab5e5 // indirect
	github.com/fsnotify/fsnotify v1.7.0 // indirect
	github.com/gballet/go-libpcsclite v0.0.0-20191108122812-4678299bea08 // indirect
	github.com/gballet/go-verkle v0.1.1-0.20231031103413-a67434b50f46 // indirect
	github.com/getsentry/sentry-go v0.18.0 // indirect
	github.com/gliderlabs/ssh v0.3.7 // indirect
	github.com/go-cmd/cmd v1.4.1 // indirect
	github.com/go-git/gcfg v1.5.1-0.20230307220236-3a3c6141e376 // indirect
	github.com/go-git/go-billy/v5 v5.5.0 // indirect
	github.com/go-logr/logr v1.4.2 // indirect
	github.com/go-logr/stdr v1.2.2 // indirect
	github.com/go-ole/go-ole v1.2.6 // indirect
	github.com/go-sourcemap/sourcemap v2.1.3+incompatible // indirect
	github.com/go-task/slim-sprig/v3 v3.0.0 // indirect
	github.com/gogo/protobuf v1.3.2 // indirect
	github.com/golang/groupcache v0.0.0-20210331224755-41bb18bfe9da // indirect
	github.com/golang/mock v1.6.0 // indirect
	github.com/golang/protobuf v1.5.4 // indirect
	github.com/golang/snappy v0.0.5-0.20220116011046-fa5810519dcb // indirect
	github.com/google/btree v1.1.2 // indirect
	github.com/google/go-cmp v0.6.0 // indirect
	github.com/google/pprof v0.0.0-20240827171923-fa2c70bbbfe5 // indirect
	github.com/google/renameio/v2 v2.0.0 // indirect
	github.com/google/s2a-go v0.1.7 // indirect
	github.com/google/uuid v1.6.0 // indirect
	github.com/googleapis/enterprise-certificate-proxy v0.3.2 // indirect
	github.com/googleapis/gax-go/v2 v2.12.4 // indirect
	github.com/gorilla/mux v1.8.0 // indirect
	github.com/gorilla/rpc v1.2.0 // indirect
	github.com/gorilla/websocket v1.4.2 // indirect
	github.com/grpc-ecosystem/go-grpc-prometheus v1.2.0 // indirect
	github.com/grpc-ecosystem/grpc-gateway/v2 v2.18.0 // indirect
	github.com/hashicorp/go-bexpr v0.1.10 // indirect
	github.com/hashicorp/golang-lru v0.5.5-0.20210104140557-80c98217689d // indirect
	github.com/hashicorp/hcl v1.0.0 // indirect
	github.com/holiman/billy v0.0.0-20230718173358-1c7e68d277a7 // indirect
	github.com/holiman/bloomfilter/v2 v2.0.3 // indirect
	github.com/holiman/uint256 v1.2.4 // indirect
	github.com/huin/goupnp v1.3.0 // indirect
	github.com/inconshreveable/mousetrap v1.1.0 // indirect
	github.com/jackpal/gateway v1.0.6 // indirect
	github.com/jackpal/go-nat-pmp v1.0.2 // indirect
	github.com/jbenet/go-context v0.0.0-20150711004518-d14ea06fba99 // indirect
	github.com/jmespath/go-jmespath v0.4.0 // indirect
	github.com/juju/fslock v0.0.0-20160525022230-4d5c94c67b4b // indirect
	github.com/kevinburke/ssh_config v1.2.0 // indirect
	github.com/klauspost/compress v1.17.2 // indirect
	github.com/kr/fs v0.1.0 // indirect
	github.com/kr/pretty v0.3.1 // indirect
	github.com/kr/text v0.2.0 // indirect
	github.com/magiconair/properties v1.8.7 // indirect
	github.com/mattn/go-colorable v0.1.13 // indirect
	github.com/mattn/go-isatty v0.0.20 // indirect
	github.com/mattn/go-runewidth v0.0.15 // indirect
	github.com/mitchellh/mapstructure v1.5.0 // indirect
	github.com/mitchellh/pointerstructure v1.2.0 // indirect
	github.com/mmcloughlin/addchain v0.4.0 // indirect
	github.com/mr-tron/base58 v1.2.0 // indirect
	github.com/nbutton23/zxcvbn-go v0.0.0-20210217022336-fa2cb2858354 // indirect
	github.com/otiai10/copy v1.11.0 // indirect
	github.com/pelletier/go-toml/v2 v2.2.2 // indirect
	github.com/pires/go-proxyproto v0.6.2 // indirect
	github.com/pjbgf/sha1cd v0.3.0 // indirect
	github.com/pkg/errors v0.9.1 // indirect
	github.com/pkg/sftp v1.13.6 // indirect
	github.com/pmezard/go-difflib v1.0.1-0.20181226105442-5d4384ee4fb2 // indirect
	github.com/prometheus/client_golang v1.19.1 // indirect
	github.com/prometheus/client_model v0.5.0 // indirect
	github.com/prometheus/common v0.48.0 // indirect
	github.com/prometheus/procfs v0.12.0 // indirect
	github.com/rivo/uniseg v0.2.0 // indirect
	github.com/rogpeppe/go-internal v1.11.0 // indirect
	github.com/rs/cors v1.7.0 // indirect
	github.com/russross/blackfriday/v2 v2.1.0 // indirect
	github.com/sagikazarmark/locafero v0.4.0 // indirect
	github.com/sagikazarmark/slog-shim v0.1.0 // indirect
	github.com/sergi/go-diff v1.3.2-0.20230802210424-5b0b94c5c0d3 // indirect
	github.com/sirupsen/logrus v1.9.0 // indirect
	github.com/skeema/knownhosts v1.2.2 // indirect
	github.com/sourcegraph/conc v0.3.0 // indirect
	github.com/spf13/cast v1.6.0 // indirect
	github.com/spf13/pflag v1.0.5 // indirect
	github.com/status-im/keycard-go v0.2.0 // indirect
	github.com/stretchr/objx v0.5.2 // indirect
	github.com/subosito/gotenv v1.6.0 // indirect
	github.com/supranational/blst v0.3.11 // indirect
	github.com/syndtr/goleveldb v1.0.1-0.20220614013038-64ee5596c38a // indirect
	github.com/tklauser/go-sysconf v0.3.12 // indirect
	github.com/tklauser/numcpus v0.6.1 // indirect
	github.com/tyler-smith/go-bip32 v1.0.0 // indirect
	github.com/tyler-smith/go-bip39 v1.1.0 // indirect
	github.com/urfave/cli/v2 v2.25.7 // indirect
	github.com/xanzy/ssh-agent v0.3.3 // indirect
	github.com/xrash/smetrics v0.0.0-20201216005158-039620a65673 // indirect
	github.com/yusufpapurcu/wmi v1.2.2 // indirect
	github.com/zondax/hid v0.9.2 // indirect
	github.com/zondax/ledger-go v0.14.3 // indirect
	go.opencensus.io v0.24.0 // indirect
	go.opentelemetry.io/contrib/instrumentation/net/http/otelhttp v0.49.0 // indirect
	go.opentelemetry.io/otel v1.24.0 // indirect
	go.opentelemetry.io/otel/exporters/otlp/otlptrace v1.22.0 // indirect
	go.opentelemetry.io/otel/exporters/otlp/otlptrace/otlptracegrpc v1.22.0 // indirect
	go.opentelemetry.io/otel/exporters/otlp/otlptrace/otlptracehttp v1.22.0 // indirect
	go.opentelemetry.io/otel/metric v1.24.0 // indirect
	go.opentelemetry.io/otel/sdk v1.24.0 // indirect
	go.opentelemetry.io/otel/trace v1.24.0 // indirect
	go.opentelemetry.io/proto/otlp v1.0.0 // indirect
	go.uber.org/mock v0.4.0 // indirect
	go.uber.org/multierr v1.11.0 // indirect
	golang.org/x/sys v0.24.0 // indirect
	golang.org/x/term v0.23.0 // indirect
	golang.org/x/time v0.5.0 // indirect
	golang.org/x/tools v0.24.0 // indirect
	gonum.org/v1/gonum v0.11.0 // indirect
	google.golang.org/genproto/googleapis/api v0.0.0-20240528184218-531527333157 // indirect
	google.golang.org/genproto/googleapis/rpc v0.0.0-20240604185151-ef581f913117 // indirect
	google.golang.org/grpc v1.64.1 // indirect
	gopkg.in/ini.v1 v1.67.0 // indirect
	gopkg.in/natefinch/lumberjack.v2 v2.0.0 // indirect
	gopkg.in/warnings.v0 v0.1.2 // indirect
	rsc.io/tmplfunc v0.0.3 // indirect
)<|MERGE_RESOLUTION|>--- conflicted
+++ resolved
@@ -1,12 +1,6 @@
 module github.com/ava-labs/avalanche-cli
 
-<<<<<<< HEAD
-go 1.22
-
-toolchain go1.22.7
-=======
 go 1.22.7
->>>>>>> 61860a13
 
 require (
 	github.com/ava-labs/apm v1.0.0
